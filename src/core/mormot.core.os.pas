--- conflicted
+++ resolved
@@ -1,10907 +1,10899 @@
-/// Framework Core Low-Level Wrappers to the Operating-System API
-// - this unit is a part of the Open Source Synopse mORMot framework 2,
-// licensed under a MPL/GPL/LGPL three license - see LICENSE.md
-unit mormot.core.os;
-
-{
-  *****************************************************************************
-
-  Cross-platform functions shared by all framework units
-  - Some Cross-System Type and Constant Definitions
-  - Gather Operating System Information
-  - Operating System Specific Types (e.g. TWinRegistry)
-  - Unicode, Time, File, Console, Library process
-  - Per Class Properties O(1) Lookup via vmtAutoTable Slot (e.g. for RTTI cache)
-  - TSynLocker/TSynLocked and Low-Level Threading Features
-  - Unix Daemon and Windows Service Support
-
-  Aim of this unit is to centralize most used OS-specific API calls, like a
-    SysUtils unit on steroids, to avoid $ifdef/$endif in "uses" clauses.
-    See mormot.core.os.mac and mormot.core.os.security units for completion.
-  In practice, no "Windows", nor "Linux/Posix" reference should be needed in
-    regular units, once mormot.core.os is included. :)
-  This unit only refers to mormot.core.base so can be used almost stand-alone.
-
-  *****************************************************************************
-}
-
-interface
-
-{$I ..\mormot.defines.inc}
-
-uses
-  {$ifdef OSWINDOWS}
-  Windows, // needed here e.g. for redefinition/redirection of standard types
-  Messages,
-  {$endif OSWINDOWS}
-  classes,
-  contnrs,
-  types,
-  sysutils,
-  mormot.core.base;
-
-
-{ ****************** Some Cross-System Type and Constant Definitions }
-
-type
-  /// allow to customize the possible line feeds
-  TLineFeed = (
-    lfSystem,
-    lfCR,
-    lfCRLF);
-
-const
-  {$ifdef OSWINDOWS}
-  /// operating-system dependent Line Feed characters (#13#10 or #10)
-  CRLF = #13#10;
-  /// operating-system dependent wildchar to match all files in a folder
-  FILES_ALL = '*.*';
-  /// operating-system dependent "inverted" delimiter for NormalizeFileName()
-  InvertedPathDelim = '/';
-  /// operating-system dependent boolean if paths are case-insensitive
-  PathCaseInsensitive = true;
-  {$else}
-  /// operating-system dependent Line Feed characters
-  CRLF = #10;
-  /// operating-system dependent wildchar to match all files in a folder
-  FILES_ALL = '*';
-  /// operating-system dependent "inverted" delimiter for NormalizeFileName()
-  InvertedPathDelim = '\';
-  /// operating-system dependent boolean if paths are case-insensitive
-  PathCaseInsensitive = false;
-  {$endif OSWINDOWS}
-  /// convert a TLineFeed value into its UTF-8 text representation
-  LINE_FEED: array[TLineFeed] of string[3] = (CRLF, #10, #13#10);
-
-  /// human-friendly alias to open a file for exclusive writing
-  fmShareRead      = fmShareDenyWrite;
-  /// human-friendly alias to open a file for exclusive reading
-  fmShareWrite     = fmShareDenyRead;
-  /// human-friendly alias to open a file with no read/write exclusion
-  fmShareReadWrite = fmShareDenyNone;
-
-  /// a convenient constant to open a file for reading without exclusion
-  fmOpenReadShared = fmOpenRead or fmShareReadWrite;
-
-  /// a convenient constant to open a file for writing without exclusion
-  fmOpenWriteShared = fmOpenReadWrite or fmShareReadWrite;
-
-  /// a convenient constant to create a file without exclusion
-  fmCreateShared = fmCreate or fmShareReadWrite;
-
-  /// a convenient array constant to open a file for writing without exclusion
-  fmCreateOrRewrite: array[{rewrite=}boolean] of cardinal = (
-    fmCreateShared,
-    fmOpenWriteShared);
-
-type
-  /// the available HTTP methods transmitted between client and server
-  // - remote ORM supports non-standard mLOCK/mUNLOCK/mABORT/mSTATE verbs
-  // - not all IANA verbs are available, because our TRestRouter will only
-  // support mGET .. mOPTIONS verbs anyway
-  // - for basic CRUD operations, we consider Create=mPOST, Read=mGET,
-  // Update=mPUT and Delete=mDELETE - even if it is not fully RESTful
-  TUriMethod = (
-    mNone,
-    mGET,
-    mPOST,
-    mPUT,
-    mDELETE,
-    mHEAD,
-    mBEGIN,
-    mEND,
-    mABORT,
-    mLOCK,
-    mUNLOCK,
-    mSTATE,
-    mPATCH,
-    mOPTIONS);
-
-  /// set of available HTTP methods transmitted between client and server
-  TUriMethods = set of TUriMethod;
-
-/// convert a string HTTP verb into its TUriMethod enumerate
-// - conversion is case-insensitive
-function ToMethod(const method: RawUtf8): TUriMethod;
-
-/// convert a TUriMethod enumerate to its #0 terminated uppercase text
-function ToText(m: TUriMethod): PUtf8Char; overload;
-
-const
-  /// void HTTP Status Code (not a standard value, for internal use only)
-  HTTP_NONE = 0;
-  /// HTTP Status Code for "Continue"
-  HTTP_CONTINUE = 100;
-  /// HTTP Status Code for "Switching Protocols"
-  HTTP_SWITCHINGPROTOCOLS = 101;
-  /// HTTP Status Code for "Success"
-  HTTP_SUCCESS = 200;
-  /// HTTP Status Code for "Created"
-  HTTP_CREATED = 201;
-  /// HTTP Status Code for "Accepted"
-  HTTP_ACCEPTED = 202;
-  /// HTTP Status Code for "Non-Authoritative Information"
-  HTTP_NONAUTHORIZEDINFO = 203;
-  /// HTTP Status Code for "No Content"
-  HTTP_NOCONTENT = 204;
-  /// HTTP Status Code for "Reset Content"
-  HTTP_RESETCONTENT = 205;
-  /// HTTP Status Code for "Partial Content"
-  HTTP_PARTIALCONTENT = 206;
-  /// HTTP Status Code for "Multiple Choices"
-  HTTP_MULTIPLECHOICES = 300;
-  /// HTTP Status Code for "Moved Permanently"
-  HTTP_MOVEDPERMANENTLY = 301;
-  /// HTTP Status Code for "Found"
-  HTTP_FOUND = 302;
-  /// HTTP Status Code for "See Other"
-  HTTP_SEEOTHER = 303;
-  /// HTTP Status Code for "Not Modified"
-  HTTP_NOTMODIFIED = 304;
-  /// HTTP Status Code for "Use Proxy"
-  HTTP_USEPROXY = 305;
-  /// HTTP Status Code for "Temporary Redirect"
-  HTTP_TEMPORARYREDIRECT = 307;
-  /// HTTP Status Code for "Permanent Redirect"
-  HTTP_PERMANENTREDIRECT = 308;
-  /// HTTP Status Code for "Bad Request"
-  HTTP_BADREQUEST = 400;
-  /// HTTP Status Code for "Unauthorized"
-  HTTP_UNAUTHORIZED = 401;
-  /// HTTP Status Code for "Forbidden"
-  HTTP_FORBIDDEN = 403;
-  /// HTTP Status Code for "Not Found"
-  HTTP_NOTFOUND = 404;
-  // HTTP Status Code for "Method Not Allowed"
-  HTTP_NOTALLOWED = 405;
-  // HTTP Status Code for "Not Acceptable"
-  HTTP_NOTACCEPTABLE = 406;
-  // HTTP Status Code for "Proxy Authentication Required"
-  HTTP_PROXYAUTHREQUIRED = 407;
-  /// HTTP Status Code for "Request Time-out"
-  HTTP_TIMEOUT = 408;
-  /// HTTP Status Code for "Conflict"
-  HTTP_CONFLICT = 409;
-  /// HTTP Status Code for "Payload Too Large"
-  HTTP_PAYLOADTOOLARGE = 413;
-  /// HTTP Status Code for "Range Not Satisfiable"
-  HTTP_RANGENOTSATISFIABLE = 416;
-  /// HTTP Status Code for "I'm a teapot"
-  HTTP_TEAPOT = 418;
-  /// HTTP Status Code for "Internal Server Error"
-  HTTP_SERVERERROR = 500;
-  /// HTTP Status Code for "Not Implemented"
-  HTTP_NOTIMPLEMENTED = 501;
-  /// HTTP Status Code for "Bad Gateway"
-  HTTP_BADGATEWAY = 502;
-  /// HTTP Status Code for "Service Unavailable"
-  HTTP_UNAVAILABLE = 503;
-  /// HTTP Status Code for "Gateway Timeout"
-  HTTP_GATEWAYTIMEOUT = 504;
-  /// HTTP Status Code for "HTTP Version Not Supported"
-  HTTP_HTTPVERSIONNONSUPPORTED = 505;
-
-  /// a fake response code, generated for client side panic failure/exception
-  // - for it is the number of a man
-  HTTP_CLIENTERROR = 666;
-  /// a fake response code, usedfor internal THttpAsyncServer asynchronous process
-  HTTP_ASYNCRESPONSE = 777;
-
-  /// the successful HTTP response codes after a GET request
-  HTTP_GET_OK = [HTTP_SUCCESS, HTTP_NOCONTENT, HTTP_PARTIALCONTENT];
-
-/// retrieve the HTTP reason text from its integer code as PRawUtf8
-// - e.g. StatusCodeToText(200)^='OK'
-// - as defined in http://www.w3.org/Protocols/rfc2616/rfc2616-sec10.html
-// - returns the generic 'Invalid Request' for any unknown Code
-function StatusCodeToText(Code: cardinal): PRawUtf8;
-
-/// retrieve the HTTP reason text from its integer code
-// - as defined in http://www.w3.org/Protocols/rfc2616/rfc2616-sec10.html
-procedure StatusCodeToReason(Code: cardinal; var Reason: RawUtf8);
-
-/// convert any HTTP_* constant to an integer status code and its English text
-// - returns e.g. '200 OK' or '404 Not Found', calling StatusCodeToText()
-function StatusCodeToShort(Code: cardinal): TShort47;
-
-/// returns true for successful HTTP status codes, i.e. in 200..399 range
-// - will map mainly SUCCESS (200), CREATED (201), NOCONTENT (204),
-// PARTIALCONTENT (206), NOTMODIFIED (304) or TEMPORARYREDIRECT (307) codes
-// - any HTTP status not part of this range will be identified as erronous
-// request e.g. in the web server statistics
-function StatusCodeIsSuccess(Code: integer): boolean;
-  {$ifdef HASINLINE}inline;{$endif}
-
-/// check the supplied HTTP header to not contain more than one EOL
-// - to avoid unexpected HTTP body injection, e.g. from unsafe business code
-function IsInvalidHttpHeader(head: PUtf8Char; headlen: PtrInt): boolean;
-
-const
-  /// HTTP header name for the content type, as defined in the corresponding RFC
-  HEADER_CONTENT_TYPE = 'Content-Type: ';
-
-  /// HTTP header name for the content type, in upper case
-  // - as defined in the corresponding RFC
-  // - could be used e.g. with IdemPChar() to retrieve the Content-Type value
-  HEADER_CONTENT_TYPE_UPPER = 'CONTENT-TYPE: ';
-
-  /// HTTP header name for the client IP, in upper case
-  // - as defined in our HTTP server classes
-  // - could be used e.g. with IdemPChar() to retrieve the remote IP address
-  HEADER_REMOTEIP_UPPER = 'REMOTEIP: ';
-
-  /// HTTP header name for the authorization token, in upper case
-  // - could be used e.g. with IdemPChar() to retrieve a JWT value
-  // - will detect header computed e.g. by motmot.net.http's
-  // AuthorizationBearer()
-  HEADER_BEARER_UPPER = 'AUTHORIZATION: BEARER ';
-
-  /// MIME content type used for JSON communication (as used by the Microsoft
-  // WCF framework and the YUI framework)
-  // - no 'charset=UTF-8' encoding is necessary, as by specified by RFC 7159
-  JSON_CONTENT_TYPE = 'application/json';
-
-  /// HTTP header for MIME content type used for plain JSON
-  // - i.e. 'Content-Type: application/json'
-  JSON_CONTENT_TYPE_HEADER = HEADER_CONTENT_TYPE + JSON_CONTENT_TYPE;
-
-  /// MIME content type used for plain JSON, in upper case
-  // - could be used e.g. with IdemPChar() to retrieve the Content-Type value
-  JSON_CONTENT_TYPE_UPPER = 'APPLICATION/JSON';
-
-  /// HTTP header for MIME content type used for plain JSON, in upper case
-  // - could be used e.g. with IdemPChar() to retrieve the Content-Type value
-  JSON_CONTENT_TYPE_HEADER_UPPER =
-    HEADER_CONTENT_TYPE_UPPER + JSON_CONTENT_TYPE_UPPER;
-
-  /// MIME content type used for plain UTF-8 text
-  TEXT_CONTENT_TYPE = 'text/plain; charset=UTF-8';
-
-  /// HTTP header for MIME content type used for plain UTF-8 text
-  TEXT_CONTENT_TYPE_HEADER = HEADER_CONTENT_TYPE + TEXT_CONTENT_TYPE;
-
-  /// MIME content type used for UTF-8 encoded HTML
-  HTML_CONTENT_TYPE = 'text/html; charset=UTF-8';
-
-  /// HTTP header for MIME content type used for UTF-8 encoded HTML
-  HTML_CONTENT_TYPE_HEADER = HEADER_CONTENT_TYPE + HTML_CONTENT_TYPE;
-
-  /// MIME content type used for UTF-8 encoded XML
-  XML_CONTENT_TYPE = 'text/xml';
-
-  /// HTTP header for MIME content type used for UTF-8 encoded XML
-  XML_CONTENT_TYPE_HEADER = HEADER_CONTENT_TYPE + XML_CONTENT_TYPE;
-
-  /// MIME content type used for raw binary data
-  BINARY_CONTENT_TYPE = 'application/octet-stream';
-
-  /// MIME content type used for raw binary data, in upper case
-  BINARY_CONTENT_TYPE_UPPER = 'APPLICATION/OCTET-STREAM';
-
-  /// HTTP header for MIME content type used for raw binary data
-  BINARY_CONTENT_TYPE_HEADER = HEADER_CONTENT_TYPE + BINARY_CONTENT_TYPE;
-
-  /// MIME content type used for a JPEG picture
-  JPEG_CONTENT_TYPE = 'image/jpeg';
-
-  /// a IdemPPChar() compatible array of textual MIME content types
-  // - as used e.g. by IsHtmlContentTypeTextual()
-  CONTENT_TYPE_TEXTUAL: array[0..7] of PAnsiChar = (
-    JSON_CONTENT_TYPE_UPPER,
-    'TEXT/',
-    'APPLICATION/XML',
-    'APPLICATION/JSON',
-    'APPLICATION/JAVASCRIPT',
-    'APPLICATION/X-JAVASCRIPT',
-    'IMAGE/SVG+XML',
-    nil);
-
-  /// internal HTTP content-type for efficient static file sending
-  // - detected e.g. by http.sys' THttpApiServer.Request or via the NGINX
-  // X-Accel-Redirect header's THttpServer.Process (see
-  // THttpServer.NginxSendFileFrom) for direct sending with no local bufferring
-  // - the OutCustomHeader should contain the proper 'Content-type: ....'
-  // corresponding to the file (e.g. by calling GetMimeContentType() function)
-  STATICFILE_CONTENT_TYPE = '!STATICFILE';
-
-  /// internal HTTP content-type Header for efficient static file sending
-  STATICFILE_CONTENT_TYPE_HEADER =
-    HEADER_CONTENT_TYPE + STATICFILE_CONTENT_TYPE;
-
-  /// uppercase version of HTTP header for static file content serving
-  STATICFILE_CONTENT_TYPE_HEADER_UPPPER =
-    HEADER_CONTENT_TYPE_UPPER + STATICFILE_CONTENT_TYPE;
-
-  /// used to notify e.g. the THttpServerRequest not to wait for any response
-  // from the client
-  // - is not to be used in normal HTTP process, but may be used e.g. by
-  // TWebSocketProtocolRest.ProcessFrame() to avoid to wait for an incoming
-  // response from the other endpoint
-  NORESPONSE_CONTENT_TYPE = '!NORESPONSE';
-
-  /// HTTP body following RFC 2324 standard e.g. for banned IP
-  HTTP_BANIP_RESPONSE: string[201] =
-    'HTTP/1.0 418 I''m a teapot'#13#10 +
-    'Content-Length: 125'#13#10 +
-    'Content-Type: text/plain'#13#10#13#10 +
-    'Server refuses to brew coffee because it is currently a teapot.'#13#10 +
-    'Do not mess with it and retry from this IP in a few seconds.';
-
-  /// JSON compatible representation of a boolean value, i.e. 'false' and 'true'
-  // - can be used e.g. in logs, or anything accepting a ShortString
-  BOOL_STR: array[boolean] of string[7] = (
-    'false', 'true');
-
-  /// the JavaScript-like values of non-number IEEE constants
-  // - as recognized by FloatToShortNan, and used by TTextWriter.Add()
-  // when serializing such single/double/extended floating-point values
-  JSON_NAN: array[TFloatNan] of string[11] = (
-    '0', '"NaN"', '"Infinity"', '"-Infinity"');
-
-var
-  /// MIME content type used for JSON communication
-  // - i.e. 'application/json' as stated by datatracker.ietf.org/doc/html/rfc7159
-  // - this global will be initialized with JSON_CONTENT_TYPE constant, to
-  // avoid a memory allocation each time it is assigned to a variable
-  JSON_CONTENT_TYPE_VAR: RawUtf8;
-
-  /// HTTP header for MIME content type used for plain JSON
-  // - this global will be initialized with JSON_CONTENT_TYPE_HEADER constant,
-  // to avoid a memory allocation each time it is assigned to a variable
-  JSON_CONTENT_TYPE_HEADER_VAR: RawUtf8;
-
-  /// can be used to avoid a memory allocation for res := 'null'
-  // - this global will be initialized with 'null' constant, to
-  // avoid a memory allocation each time it is assigned to a variable
-  NULL_STR_VAR: RawUtf8;
-
-  /// JSON compatible representation of a boolean value, i.e. 'false' and 'true'
-  // - can be used when a RawUtf8 string is expected
-  // - this global will be initialized with 'false' and 'true' constants, to
-  // avoid a memory allocation each time it is assigned to a variable
-  BOOL_UTF8: array[boolean] of RawUtf8;
-
-const // some time conversion constants with Milli/Micro/NanoSec resolution
-  SecsPerHour  = SecsPerMin * MinsPerHour; // missing in oldest Delphi
-  SecsPerDay   = SecsPerMin * MinsPerDay;
-  SecsPerWeek  = 7 * SecsPerDay;
-  SecsPerMonth = 2629746; // rough approximation of SecsPerDay * 365.2425 / 12
-  SecsPerYear  = 12 * SecsPerMonth;
-
-  MilliSecsPerSec      = 1000;
-  MilliSecsPerSecShl   = 10; // 1 shl 10 = 1024 = rough approximation of 1000
-  MilliSecsPerMin      = MilliSecsPerSec  * SecsPerMin;
-  MilliSecsPerHour     = MilliSecsPerMin  * MinsPerHour;
-  MilliSecsPerDay      = MilliSecsPerHour * HoursPerDay;
-  MicroSecsPerMilliSec = 1000;
-  MicroSecsPerSec      = MicroSecsPerMilliSec * MilliSecsPerSec;
-  NanoSecsPerMicroSec  = 1000;
-  NanoSecsPerMilliSec  = NanoSecsPerMicroSec  * MicroSecsPerMilliSec;
-  NanoSecsPerSec       = NanoSecsPerMilliSec  * MilliSecsPerSec;
-
-
-{ ****************** Gather Operating System Information }
-
-type
-  /// Exception types raised by this mormot.core.os unit
-  EOSException = class(ExceptionWithProps);
-
-  /// the known operating systems
-  // - it will also recognize most Linux distributions
-  TOperatingSystem = (
-    osUnknown,
-    osWindows,
-    osLinux,
-    osOSX,
-    osBSD,
-    osPOSIX,
-    osArch,
-    osAurox,
-    osDebian,
-    osFedora,
-    osGentoo,
-    osKnoppix,
-    osMint,
-    osMandrake,
-    osMandriva,
-    osNovell,
-    osUbuntu,
-    osSlackware,
-    osSolaris,
-    osSuse,
-    osSynology,
-    osTrustix,
-    osClear,
-    osUnited,
-    osRedHat,
-    osLFS,
-    osOracle,
-    osMageia,
-    osCentOS,
-    osCloud,
-    osXen,
-    osAmazon,
-    osCoreOS,
-    osAlpine,
-    osAndroid);
-
-  /// the recognized Windows versions
-  // - defined even outside OSWINDOWS to access e.g. from monitoring tools
-  TWindowsVersion = (
-    wUnknown,
-    w2000,
-    wXP,
-    wXP_64,
-    wServer2003,
-    wServer2003_R2,
-    wVista,
-    wVista_64,
-    wServer2008,
-    wServer2008_64,
-    wSeven,
-    wSeven_64,
-    wServer2008_R2,
-    wServer2008_R2_64,
-    wEight,
-    wEight_64,
-    wServer2012,
-    wServer2012_64,
-    wEightOne,
-    wEightOne_64,
-    wServer2012R2,
-    wServer2012R2_64,
-    wTen,
-    wTen_64,
-    wServer2016,
-    wServer2016_64,
-    wEleven,
-    wEleven_64,
-    wServer2019_64,
-    wServer2022_64,
-    wServer2025_64);
-
-  /// the running Operating System, encoded as a 32-bit integer
-  TOperatingSystemVersion = packed record
-    case os: TOperatingSystem of
-    osUnknown: (
-      b: array[0..2] of byte);
-    osWindows: (
-      win: TWindowsVersion;
-      winbuild: word);
-    osLinux: (
-      utsrelease: array[0..2] of byte);
-  end;
-
-const
-  /// the recognized MacOS versions, as plain text
-  // - indexed from OSVersion32.utsrelease[2] kernel revision
-  MACOS_NAME: array[8 .. 25] of RawUtf8 = (
-    '10.4 Tiger',
-    '10.5 Leopard',
-    '10.6 Snow Leopard',
-    '10.7 Lion',
-    '10.8 Mountain Lion',
-    '10.9 Mavericks',
-    '10.10 Yosemite',
-    '10.11 El Capitan',
-    '10.12 Sierra',
-    '10.13 High Sierra',
-    '10.14 Mojave',
-    '10.15 Catalina',
-    '11 Big Sur',
-    '12 Monterey',
-    '13 Ventura',
-    '14 Sonoma',
-    '15 Sequoia',
-    '16 Next');
-
-  /// the recognized Windows versions, as plain text
-  // - defined even outside OSWINDOWS to allow process e.g. from monitoring tools
-  WINDOWS_NAME: array[TWindowsVersion] of RawUtf8 = (
-    '',
-    '2000',
-    'XP',
-    'XP 64bit',
-    'Server 2003',
-    'Server 2003 R2',
-    'Vista',
-    'Vista 64bit',
-    'Server 2008',
-    'Server 2008 64bit',
-    '7',
-    '7 64bit',
-    'Server 2008 R2',
-    'Server 2008 R2 64bit',
-    '8',
-    '8 64bit',
-    'Server 2012',
-    'Server 2012 64bit',
-    '8.1',
-    '8.1 64bit',
-    'Server 2012 R2',
-    'Server 2012 R2 64bit',
-    '10',
-    '10 64bit',
-    'Server 2016',
-    'Server 2016 64bit',
-    '11',
-    '11 64bit',
-    'Server 2019 64bit',
-    'Server 2022 64bit',
-    'Server 2025 64bit');
-
-  /// the recognized Windows versions which are 32-bit
-  WINDOWS_32 = [
-     w2000,
-     wXP,
-     wServer2003,
-     wServer2003_R2,
-     wVista,
-     wServer2008,
-     wSeven,
-     wServer2008_R2,
-     wEight,
-     wServer2012,
-     wEightOne,
-     wServer2012R2,
-     wTen,
-     wServer2016,
-     wEleven];
-
-  /// translate one operating system (and distribution) into a its common name
-  OS_NAME: array[TOperatingSystem] of RawUtf8 = (
-    'Unknown',
-    'Windows',
-    'Linux',
-    'OSX',
-    'BSD',
-    'POSIX',
-    'Arch',
-    'Aurox',
-    'Debian',
-    'Fedora',
-    'Gentoo',
-    'Knoppix',
-    'Mint',
-    'Mandrake',
-    'Mandriva',
-    'Novell',
-    'Ubuntu',
-    'Slackware',
-    'Solaris',
-    'Suse',
-    'Synology',
-    'Trustix',
-    'Clear',
-    'United',
-    'RedHat',
-    'LFS',
-    'Oracle',
-    'Mageia',
-    'CentOS',
-    'Cloud',
-    'Xen',
-    'Amazon',
-    'CoreOS',
-    'Alpine',
-    'Android');
-
-  /// translate one operating system (and distribution) into a single character
-  // - may be used internally e.g. for a HTTP User-Agent header, as with
-  // TFileVersion.UserAgent and UserAgentParse()
-  OS_INITIAL: array[TOperatingSystem] of AnsiChar = (
-    '?', // Unknown
-    'W', // Windows
-    'L', // Linux
-    'X', // OSX
-    'B', // BSD
-    'P', // POSIX
-    'A', // Arch
-    'a', // Aurox
-    'D', // Debian
-    'F', // Fedora
-    'G', // Gentoo
-    'K', // Knoppix
-    'M', // Mint
-    'm', // Mandrake
-    'n', // Mandriva
-    'N', // Novell
-    'U', // Ubuntu
-    'S', // Slackware
-    's', // Solaris
-    'u', // Suse
-    'Y', // Synology
-    'T', // Trustix
-    'C', // Clear
-    't', // United
-    'R', // RedHat
-    'l', // LFS
-    'O', // Oracle
-    'G', // Mageia
-    'c', // CentOS
-    'd', // Cloud
-    'x', // Xen
-    'Z', // Amazon
-    'r', // CoreOS
-    'p', // Alpine
-    'J'  // Android (J=JVM)
-    );
-
-  /// the operating systems items which actually have a Linux kernel
-  OS_LINUX = [
-    osLinux,
-    osArch .. osAndroid];
-
-  /// the compiler family used
-  COMP_TEXT = {$ifdef FPC}'Fpc'{$else}'Delphi'{$endif};
-
-  /// the target Operating System used for compilation, as short text
-  OS_TEXT =
-    {$ifdef OSWINDOWS}
-      'Win';
-    {$else} {$ifdef OSDARWIN}
-      'OSX';
-    {$else}{$ifdef OSBSD}
-      'BSD';
-    {$else} {$ifdef OSANDROID}
-      'Android';
-    {$else} {$ifdef OSLINUX}
-      'Linux';
-    {$else}
-      'Posix';
-    {$endif OSLINUX}
-    {$endif OSANDROID}
-    {$endif OSBSD}
-    {$endif OSDARWIN}
-    {$endif OSWINDOWS}
-
-  /// the CPU architecture used for compilation
-  CPU_ARCH_TEXT =
-    {$ifdef CPUX86}
-      'x86'
-    {$else} {$ifdef CPUX64}
-      'x64'
-    {$else} {$ifdef CPUARM}
-      'arm' +
-    {$else} {$ifdef CPUAARCH64}
-      'aarch' +
-    {$ifdef CPUPOWERPC}
-      'ppc' +
-    {$else} {$ifdef CPUSPARC}
-      'sparc' +
-    {$endif CPUSPARC}
-    {$endif CPUPOWERPC}
-    {$endif CPUARM}
-    {$endif CPUAARCH64}
-    {$ifdef CPU32}
-      '32'
-    {$else}
-      '64'
-    {$endif CPU32}
-    {$endif CPUX64}
-    {$endif CPUX86};
-
-var
-  /// the target Operating System used for compilation, as TOperatingSystem
-  // - a specific Linux distribution may be detected instead of plain osLinux
-  OS_KIND: TOperatingSystem =
-    {$ifdef OSWINDOWS}
-      osWindows
-    {$else} {$ifdef OSDARWIN}
-      osOSX
-    {$else} {$ifdef OSBSD}
-      osBSD
-    {$else} {$ifdef OSANDROID}
-      osAndroid
-    {$else} {$ifdef OSLINUX}
-      osLinux
-    {$else}
-      osPOSIX
-    {$endif OSLINUX}
-    {$endif OSANDROID}
-    {$endif OSBSD}
-    {$endif OSDARWIN}
-    {$endif OSWINDOWS};
-
-  /// the current Operating System version, as retrieved for the current process
-  // - contains e.g. 'Windows Seven 64 SP1 (6.1.7601)' or 'Windows XP SP3 (5.1.2600)' or
-  // 'Windows 10 64bit 22H2 (10.0.19045.4046)' or 'macOS 13 Ventura (Darwin 22.3.0)' or
-  // 'Ubuntu 16.04.5 LTS - Linux 3.13.0 110 generic#157 Ubuntu SMP Mon Feb 20 11:55:25 UTC 2017'
-  OSVersionText: RawUtf8;
-  /// some addition system information as text, e.g. 'Wine 1.1.5'
-  // - also always appended to OSVersionText high-level description
-  // - use if PosEx('Wine', OSVersionInfoEx) > 0 then to check for Wine presence
-  OSVersionInfoEx: RawUtf8;
-  /// the current Operating System version, as retrieved for the current process
-  // and computed by ToTextOS(OSVersionInt32)
-  // - contains e.g. 'Windows Vista' or 'Ubuntu Linux 5.4.0' or
-  // 'macOS 13 Ventura 22.3.0'
-  OSVersionShort: RawUtf8;
-
-  {$ifdef OSWINDOWS}
-  /// on Windows, the Update Build Revision as shown with the "ver/winver" command
-  // - to track the current update state of the system
-  WindowsUbr: integer;
-  /// on Windows, the ready-to-be-displayed text version of the system
-  // - e.g. 'Windows 10 Entreprise N'
-  WindowsProductName: RawUtf8;
-  /// on Windows, the ready-to-be-displayed text version of the system
-  // - e.g. '22H2'
-  WindowsDisplayVersion: RawUtf8;
-  {$endif OSWINDOWS}
-
-  /// some textual information about the current CPU and its known cache
-  // - contains e.g. '4 x Intel(R) Core(TM) i5-7300U CPU @ 2.60GHz [3MB]'
-  CpuInfoText: RawUtf8;
-  /// the on-chip cache size, in bytes, as returned by the OS
-  // - retrieved from /proc/cpuinfo "cache size" entry (L3 cache) on Linux or
-  // CpuCache[3/4].Size (from GetLogicalProcessorInformation) on Windows
-  CpuCacheSize: cardinal;
-  /// the available cache information as returned by the OS
-  // - e.g. 'L1=2*32KB  L2=256KB  L3=3MB' on Windows or '3072 KB' on Linux
-  CpuCacheText: RawUtf8;
-  /// some textual information about the current computer hardware, from BIOS
-  // - contains e.g. 'LENOVO 20HES23B0U ThinkPad T470'
-  BiosInfoText: RawUtf8;
-
-  /// how many hardware CPU sockets are defined on this system
-  // - i.e. the number of physical CPU slots, not the number of logical CPU
-  // cores as returned by SystemInfo.dwNumberOfProcessors
-  // - as used e.g. by SetThreadAffinity()
-  CpuSockets: integer;
-
-  /// Level 1 to 4 CPU caches as returned by GetLogicalProcessorInformation
-  // - yes, Intel introduced a Level 4 cache (eDRAM) with some Haswell/Iris CPUs
-  // - this information is not retrieved on all Linux / POSIX systems yet
-  // - only Unified or Data caches are include (not Instruction or Trace)
-  // - note: some CPU - like the Apple M1 - have 128 bytes of LineSize
-  CpuCache: array[1..4] of record
-    Count, Size, LineSize: cardinal;
-  end;
-
-  {$ifdef OSLINUXANDROID}
-  /// contains the Flags: or Features: value of Linux /proc/cpuinfo
-  CpuInfoFeatures: RawUtf8;
-  {$endif OSLINUXANDROID}
-
-  /// the running Operating System
-  OSVersion32: TOperatingSystemVersion;
-  /// the running Operating System, encoded as a 32-bit integer
-  OSVersionInt32: integer absolute OSVersion32;
-
-/// convert an Operating System type into its text representation
-// - returns e.g. 'Windows Vista' or 'Ubuntu' or 'macOS 13 Ventura'
-function ToText(const osv: TOperatingSystemVersion): RawUtf8; overload;
-
-/// convert an Operating System type into its one-word text representation
-// - returns e.g. 'Vista' or 'Ubuntu' or 'OSX'
-function ToTextShort(const osv: TOperatingSystemVersion): RawUtf8;
-
-/// convert a 32-bit Operating System type into its full text representation
-// - including the kernel revision (not the distribution version) on POSIX systems
-// - returns e.g. 'Windows Vista', 'Windows 11 64-bit 22000' or 'Ubuntu Linux 5.4.0'
-function ToTextOS(osint32: integer): RawUtf8;
-
-/// check if the current OS (i.e. OS_KIND value) match a description
-// - will handle osPosix and osLinux as generic detection of those systems
-// - osUnknown will always return true
-function MatchOS(os: TOperatingSystem): boolean;
-
-type
-  /// the recognized ARM/AARCH64 CPU types
-  // - https://github.com/karelzak/util-linux/blob/master/sys-utils/lscpu-arm.c
-  // - is defined on all platforms for cross-system use
-  TArmCpuType = (
-    actUnknown,
-    actARM810,
-    actARM920,
-    actARM922,
-    actARM926,
-    actARM940,
-    actARM946,
-    actARM966,
-    actARM1020,
-    actARM1022,
-    actARM1026,
-    actARM11MPCore,
-    actARM1136,
-    actARM1156,
-    actARM1176,
-    actCortexA5,
-    actCortexA7,
-    actCortexA8,
-    actCortexA9,
-    actCortexA12,
-    actCortexA15,
-    actCortexA17,
-    actCortexR4,
-    actCortexR5,
-    actCortexR7,
-    actCortexR8,
-    actCortexM0,
-    actCortexM1,
-    actCortexM3,
-    actCortexM4,
-    actCortexM7,
-    actCortexM0P,
-    actCortexA32,
-    actCortexA53,
-    actCortexA35,
-    actCortexA55,
-    actCortexA65,
-    actCortexA57,
-    actCortexA72,
-    actCortexA73,
-    actCortexA75,
-    actCortexA76,
-    actNeoverseN1,
-    actCortexA77,
-    actCortexA76AE,
-    actCortexR52,
-    actCortexM23,
-    actCortexM33,
-    actNeoverseV1,
-    actCortexA78,
-    actCortexA78AE,
-    actCortexX1,
-    actCortex510,
-    actCortex710,
-    actCortexX2,
-    actNeoverseN2,
-    actNeoverseE1,
-    actCortexA78C,
-    actCortexX1C,
-    actCortexA715,
-    actCortexX3,
-    actNeoverseV2,
-    actCortexA520,
-    actCortexA720,
-    actCortexX4,
-    actNeoverseV3,
-    actCortextX925,
-    actCortextA725,
-    actNeoverseN3);
-  /// a set of recognized ARM/AARCH64 CPU types
-  TArmCpuTypes = set of TArmCpuType;
-
-  /// the recognized ARM/AARCH64 CPU hardware implementers
-  // - https://github.com/karelzak/util-linux/blob/master/sys-utils/lscpu-arm.c
-  TArmCpuImplementer = (
-    aciUnknown,
-    aciARM,
-    aciBroadcom,
-    aciCavium,
-    aciDEC,
-    aciFUJITSU,
-    aciHiSilicon,
-    aciInfineon,
-    aciMotorola,
-    aciNVIDIA,
-    aciAPM,
-    aciQualcomm,
-    aciSamsung,
-    aciMarvell,
-    aciApple,
-    aciFaraday,
-    aciIntel,
-    aciMicrosoft,
-    aciPhytium,
-    aciAmpere);
-  /// a set of recognized ARM/AARCH64 CPU hardware implementers
-  TArmCpuImplementers = set of TArmCpuImplementer;
-
-/// recognize a given ARM/AARCH64 CPU from its 12-bit hardware ID
-function ArmCpuType(id: word): TArmCpuType;
-
-/// recognize a given ARM/AARCH64 CPU type name from its 12-bit hardware ID
-function ArmCpuTypeName(act: TArmCpuType; id: word): RawUtf8;
-
-/// recognize a given ARM/AARCH64 CPU implementer from its 8-bit hardware ID
-function ArmCpuImplementer(id: byte): TArmCpuImplementer;
-
-/// recognize a given ARM/AARCH64 CPU implementer name from its 8-bit hardware ID
-function ArmCpuImplementerName(aci: TArmCpuImplementer; id: word): RawUtf8;
-
-
-const
-  /// contains the Delphi/FPC Compiler Version as text
-  // - e.g. 'Delphi 10.3 Rio', 'Delphi 2010' or 'Free Pascal 3.3.1'
-  COMPILER_VERSION: RawUtf8 =
-  {$ifdef FPC}
-    'Free Pascal ' + {$I %FPCVERSION%} // FPC makes it simple
-  {$else}
-    'Delphi'
-    {$if     defined(VER140)} + ' 6'
-    {$elseif defined(VER150)} + ' 7'
-    {$elseif defined(VER160)} + ' 8'
-    {$elseif defined(VER170)} + ' 2005'
-    {$elseif defined(VER185)} + ' 2007'
-    {$elseif defined(VER180)} + ' 2006'
-    {$elseif defined(VER200)} + ' 2009'
-    {$elseif defined(VER210)} + ' 2010'
-    {$elseif defined(VER220)} + ' XE'
-    {$elseif defined(VER230)} + ' XE2'
-    {$elseif defined(VER240)} + ' XE3'
-    {$elseif defined(VER250)} + ' XE4'
-    {$elseif defined(VER260)} + ' XE5'
-    {$elseif defined(VER265)} + ' AppMethod 1'
-    {$elseif defined(VER270)} + ' XE6'
-    {$elseif defined(VER280)} + ' XE7'
-    {$elseif defined(VER290)} + ' XE8'
-    {$elseif defined(VER300)} + ' 10 Seattle'
-    {$elseif defined(VER310)} + ' 10.1 Berlin'
-    {$elseif defined(VER320)} + ' 10.2 Tokyo'
-    {$elseif defined(VER330)} + ' 10.3 Rio'
-    {$elseif defined(VER340)} + ' 10.4 Sydney'
-    {$elseif defined(VER350)} + ' 11'
-      {$if declared(RTLVersion113)} + '.3' {$else}
-      {$if declared(RTLVersion112)} + '.2' {$else}
-      {$if declared(RTLVersion111)} + '.1' {$ifend} {$ifend} {$ifend}
-                              + ' Alexandria'
-    {$elseif defined(VER360)} + ' 12'
-      {$if declared(RTLVersion123)} + '.3' {$else}
-      {$if declared(RTLVersion122)} + '.2' {$else}
-      {$if declared(RTLVersion121)} + '.1' {$ifend} {$ifend} {$ifend}
-                              + ' Athens'
-    {$elseif defined(VER370)} + ' 13 Next'
-    {$ifend}
-  {$endif FPC}
-  {$ifdef CPU64} + ' 64 bit' {$else} + ' 32 bit' {$endif};
-
-{$ifndef PUREMORMOT2}
-const
-  HTTP_RESP_STATICFILE = STATICFILE_CONTENT_TYPE;
-
-/// deprecated function: use COMPILER_VERSION constant instead
-function GetDelphiCompilerVersion: RawUtf8; deprecated;
-{$endif PUREMORMOT2}
-
-{$ifdef OSWINDOWS}
-
-{$ifdef UNICODE}
-
-const
-  /// a global constant to be appended for Windows Ansi or Wide API names
-  // - match the Wide API on Delphi, since String=UnicodeString
-  // - you should not use this suffix, but the 'W' API everywhere, with proper
-  // conversion into RawUtf8 or TFileName/string
-  _AW = 'W';
-
-{$else}
-
-const
-  /// a global constant to be appended for Windows Ansi or Wide API names
-  // - match the Ansi API oldest Delphi, where String=AnsiString
-  // - but won't always match the Ansi API on FPC, because Lazarus forces
-  // CP_UTF8, so you should NOT use this suffix, but the '*W' API everywhere,
-  // with proper conversion into RawUtf8 or TFileName/string
-  _AW = 'A';
-
-type
-  /// low-level API structure, not defined in old Delphi versions
-  TOSVersionInfoEx = record
-    dwOSVersionInfoSize: DWORD;
-    dwMajorVersion: DWORD;
-    dwMinorVersion: DWORD;
-    dwBuildNumber: DWORD;
-    dwPlatformId: DWORD;
-    szCSDVersion: array[0..127] of char;
-    wServicePackMajor: WORD;
-    wServicePackMinor: WORD;
-    wSuiteMask: WORD;
-    wProductType: BYTE;
-    wReserved: BYTE;
-  end;
-
-{$endif UNICODE}
-
-var
-  /// is set to TRUE if the current process is a 32-bit image running under WOW64
-  // - WOW64 is the x86 emulator that allows 32-bit Windows-based applications
-  // to run seamlessly on 64-bit Windows
-  // - equals always FALSE if the current executable is a 64-bit image
-  IsWow64: boolean;
-  /// is set to TRUE if the current process running through a software emulation
-  // - e.g. a Win32/Win64 Intel application running via Prism on Windows for Arm
-  IsWow64Emulation: boolean;
-  /// the current System information, as retrieved for the current process
-  // - under a WOW64 process, it will use the GetNativeSystemInfo() new API
-  // to retrieve the real top-most system information
-  // - note that the lpMinimumApplicationAddress field is replaced by a
-  // more optimistic/realistic value ($100000 instead of default $10000)
-  // - under BSD/Linux, only contain dwPageSize and dwNumberOfProcessors fields
-  SystemInfo: TSystemInfo;
-  /// low-level Operating System information, as retrieved for the current process
-  OSVersionInfo: TOSVersionInfoEx;
-  /// the current Windows edition, as retrieved for the current process
-  OSVersion: TWindowsVersion;
-
-{$else OSWINDOWS}
-
-var
-  /// emulate only some used fields of Windows' TSystemInfo
-  SystemInfo: record
-    /// retrieved from libc's getpagesize() - is expected to not be 0
-    dwPageSize: cardinal;
-    /// the number of available logical CPUs
-    // - retrieved from HW_NCPU (BSD) or /proc/cpuinfo (Linux)
-    // - see CpuSockets for the number of physical CPU sockets
-    dwNumberOfProcessors: cardinal;
-    /// meaningful system information, as returned by fpuname()
-    uts: record
-      sysname, release, version: RawUtf8;
-    end;
-    /// Linux Distribution release name, retrieved from /etc/*-release
-    release: RawUtf8;
-  end;
-
-{$endif OSWINDOWS}
-
-  /// the number of physical memory bytes available to the process
-  // - equals TMemoryInfo.memtotal as retrieved from GetMemoryInfo() at startup
-  SystemMemorySize: PtrUInt;
-
-type
-  /// used to retrieve version information from any EXE
-  // - under Linux, all version numbers are set to 0 by default, unless
-  // you define the FPCUSEVERSIONINFO conditional and information is
-  // extracted from executable resources
-  // - for the main executable, do not create once instance of this class, but
-  // call GetExecutableVersion / SetExecutableVersion and access the Executable
-  // global variable
-  TFileVersion = class(TSynPersistent)
-  protected
-    fDetailed: string;
-    fFileName: TFileName;
-    fBuildDateTime: TDateTime;
-    fVersionInfo, fUserAgent: RawUtf8;
-    // change the version - returns true if supplied values are actually new
-    function SetVersion(aMajor, aMinor, aRelease, aBuild: integer): boolean;
-  public
-    /// executable major version number
-    Major: integer;
-    /// executable minor version number
-    Minor: integer;
-    /// executable release version number
-    Release: integer;
-    /// executable release build number
-    Build: integer;
-    /// build year of this exe file
-    BuildYear: word;
-    /// version info of the exe file as '3.1'
-    // - return "string" type, i.e. UnicodeString for Delphi 2009+
-    Main: string;
-    /// associated CompanyName string version resource
-    CompanyName: RawUtf8;
-    /// associated FileDescription string version resource
-    FileDescription: RawUtf8;
-    /// associated FileVersion string version resource
-    FileVersion: RawUtf8;
-    /// associated InternalName string version resource
-    InternalName: RawUtf8;
-    /// associated LegalCopyright string version resource
-    LegalCopyright: RawUtf8;
-    /// associated OriginalFileName string version resource
-    OriginalFilename: RawUtf8;
-    /// associated ProductName string version resource
-    ProductName: RawUtf8;
-    /// associated ProductVersion string version resource
-    ProductVersion: RawUtf8;
-    /// associated Comments string version resource
-    Comments: RawUtf8;
-    /// associated Language Translation string version resource
-    LanguageInfo: RawUtf8;
-    /// initialize the version information, with optional custom values
-    // - will set the version numbers, and get BuildDateTime/BuildYear
-    // - call RetrieveInformationFromFileName to parse its internal resources
-    // - for the main executable, do not use this constructor, but call
-    // GetExecutableVersion / SetExecutableVersion and access the Executable
-    // global variable
-    constructor Create(const aFileName: TFileName; aMajor: integer = 0;
-      aMinor: integer = 0; aRelease: integer = 0; aBuild: integer = 0); reintroduce;
-    /// open and extract file information from the executable FileName
-    // - note that resource extraction is not available on POSIX, unless the
-    // FPCUSEVERSIONINFO conditional has been specified in the project options
-    // - for the main executable, don't call from Executable.Version, but just
-    // run GetExecutableVersion global procedure instead
-    function RetrieveInformationFromFileName: boolean;
-    /// retrieve the version as a 32-bit integer with Major.Minor.Release
-    // - following Major shl 16+Minor shl 8+Release bit pattern
-    function Version32: integer;
-    /// build date and time of this exe file, as plain text
-    function BuildDateTimeString: string;
-    /// version info of the exe file as '3.1.0.123' or ''
-    // - this method returns '' if Detailed is '0.0.0.0'
-    function DetailedOrVoid: string;
-    /// returns the version information of this exe file as text
-    // - includes FileName (without path), Detailed and BuildDateTime properties
-    // - e.g. 'myprogram.exe 3.1.0.123 (2016-06-14 19:07:55)'
-    function VersionInfo: RawUtf8;
-    /// returns a ready-to-use User-Agent header with exe name, version and OS
-    // - e.g. 'myprogram/3.1.0.123W32' for myprogram running on Win32
-    // - here OS_INITIAL[] character is used to identify the OS, with '32'
-    // appended on Win32 only (e.g. 'myprogram/3.1.0.2W', is for Win64)
-    // - use UserAgentParse() to decode this text into meaningful information
-    function UserAgent: RawUtf8;
-    /// returns the version information of a specified exe file as text
-    // - includes FileName (without path), Detailed and BuildDateTime properties
-    // - e.g. 'myprogram.exe 3.1.0.123 2016-06-14 19:07:55'
-    class function GetVersionInfo(const aFileName: TFileName): RawUtf8;
-  published
-    /// version info of the exe file as '3.1.0.123'
-    // - return "string" type, i.e. UnicodeString for Delphi 2009+
-    // - under Linux, always return '0.0.0.0' if no custom version number
-    // has been defined
-    // - consider using DetailedOrVoid method if '0.0.0.0' is not expected
-    property Detailed: string
-      read fDetailed write fDetailed;
-    /// build date and time of this exe file
-    property BuildDateTime: TDateTime
-      read fBuildDateTime write fBuildDateTime;
-  end;
-
-/// quickly parse the TFileVersion.UserAgent content
-// - identify e.g. 'myprogram/3.1.0.2W' or 'myprogram/3.1.0.2W32' text
-function UserAgentParse(const UserAgent: RawUtf8;
-  out ProgramName, ProgramVersion: RawUtf8; out OS: TOperatingSystem): boolean;
-
-/// detect any & character, and extract it as part of the result array
-// - e.g. UnAmp('alter&nate') returns ['n', 'alternate']
-function UnAmp(const name: RawUtf8): TRawUtf8DynArray;
-
-type
-  /// the command line switches supported by TExecutableCommandLine
-  // - clkArg is for "exename arg1 arg2 arg3" main indexed arguments
-  // - clkOption is for "exename -o --opt1" boolean flags
-  // - clkParam is for "exename -n value --name value --name2=value2" pairs
-  TExecutableCommandLineKind = (
-    clkUndefined,
-    clkArg,
-    clkOption,
-    clkParam);
-
-  /// implements command-line arguments parsing
-  // - in practice, is accessible via the Executable.Command global instance
-  // - call Arg() Options() and Get/Param() to define and retrieve the flags
-  // from their names and supply some description text, then call
-  // DetectUnknown and/or FullDescription to interact with the user
-  // - by default, will use -/-- switches on POSIX, and / on Windows
-  TExecutableCommandLine = class
-  protected
-    fNames: array[clkArg .. clkParam] of TRawUtf8DynArray;
-    fRawParams, fValues: TRawUtf8DynArray; // for clkParam
-    fDesc, fDescDetail: array[clkArg .. clkParam] of RawUtf8;
-    fRetrieved: array[clkArg .. clkParam] of TBooleanDynArray;
-    fDescArg: TRawUtf8DynArray;
-    fCaseSensitiveNames: boolean;
-    fSwitch: array[{long=}boolean] of RawUtf8;
-    fLineFeed, fExeDescription, fUnknown: RawUtf8;
-    procedure Describe(const v: array of RawUtf8;
-      k: TExecutableCommandLineKind; d, def: RawUtf8; argindex: integer);
-    function Find(const v: array of RawUtf8;
-      k: TExecutableCommandLineKind = clkUndefined; const d: RawUtf8 = '';
-      const def: RawUtf8 = ''; f: PtrInt = 0): PtrInt;
-  public
-    /// mark and describe an "arg" value by 0-based index in Args[]
-    // - if true, you can access the value from Args[index]
-    function Arg(index: integer; const description: RawUtf8 = '';
-      optional: boolean = true): boolean; overload;
-    /// mark and describe an "arg" value by 0-based index in Args[]
-    // - if existing, returns the value from Args[index] - otherwise returns ''
-    function ArgU(index: integer; const description: RawUtf8 = '';
-      optional: boolean = true): RawUtf8;
-    /// mark and describe a string/TFileName "arg" value by 0-based index in Args[]
-    // - if existing, returns Args[index] as string - otherwise returns ''
-    function ArgString(index: integer; const description: RawUtf8 = '';
-      optional: boolean = true): string;
-    /// mark and describe an existing TFileName "arg" value by 0-based index in Args[]
-    // - if set, will fail in DetectUnknown if the file (or the folder) does not
-    // exist, or returns Args[index] file/folder name as string
-    function ArgFile(index: integer; const description: RawUtf8 = '';
-      optional: boolean = true; isFolder: boolean = false): TFileName;
-    /// will fail in DetectUnknown if the file or folder name does not exist
-    // - also calls and return ExpandFileName() on the supplied file or folder name
-    function CheckFileName(const name: TFileName; isFolder: boolean = false): TFileName;
-    /// mark and describe an "arg" value in Args[]
-    // - e.g. returns true if the name appears in Args[]
-    function Arg(const name: RawUtf8;
-      const description: RawUtf8 = ''): boolean; overload;
-    /// mark and describe or or several "arg" value(s) in Args[]
-    // - e.g. returns true if any of the name(s) appears in Args[]
-    function Arg(const name: array of RawUtf8;
-      const description: RawUtf8 = ''): boolean; overload;
-    /// search for a -xxxx switch in Options[]
-    // - returns true if '-name' or '--name' or '/name' do appear
-    // - if name contains a & character, will also register the following char,
-    // e.g. Option('&concise') is the same as Option(['c', 'concise'])
-    function Option(const name: RawUtf8;
-      const description: RawUtf8 = ''): boolean; overload;
-    /// search for one or severl -xxxx switches in Options[]
-    // - returns true if any '-name' or '--name' or '/name' do appear
-    function Option(const name: array of RawUtf8;
-      const description: RawUtf8 = ''): boolean; overload;
-    /// search for "-parametername" and return its RawUtf8 "parametervalue"
-    // - returns true if '-name' or '--name' or '/name' do appear with a value
-    // - if name contains a & character, will also register the following char,
-    // e.g. Get('&concise') is the same as Get(['c', 'concise'])
-    function Get(const name: RawUtf8; out value: RawUtf8;
-      const description: RawUtf8 = ''; const default: RawUtf8 = ''): boolean; overload;
-    /// search for "-parametername" and return its RawUtf8 "parametervalue"
-    // - returns true if any '-name' or '--name' or '/name' do appear with a value
-    function Get(const name: array of RawUtf8; out value: RawUtf8;
-      const description: RawUtf8 = ''; const default: RawUtf8 = ''): boolean; overload;
-    /// search for "-parametername" and return all RawUtf8 "parametervalue" occurrences
-    function Get(const name: array of RawUtf8; out value: TRawUtf8DynArray;
-      const description: RawUtf8 = ''): boolean; overload;
-    /// search for "-parametername" and return its plain string "parametervalue"
-    // - if name contains a & character, will also register the following char
-    function Get(const name: RawUtf8; out value: string;
-      const description: RawUtf8 = ''; const default: string = ''): boolean; overload;
-    /// search for "-parametername" and return all string "parametervalue" occurrences
-    function Get(const name: array of RawUtf8; out value: TStringDynArray;
-      const description: RawUtf8 = ''): boolean; overload;
-    /// search for "-parametername" and return its plain string "parametervalue"
-    function Get(const name: array of RawUtf8; out value: string;
-      const description: RawUtf8 = ''; const default: string = ''): boolean; overload;
-    /// search for "-parametername" and return all string "parametervalue" occurrences
-    // - if name contains a & character, will also register the following char
-    function Get(const name: RawUtf8; out value: TStringDynArray;
-      const description: RawUtf8 = ''): boolean; overload;
-    /// search for "-parametername" and return its integer "parametervalue"
-    // - if name contains a & character, will also register the following char
-    function Get(const name: RawUtf8; out value: integer;
-      const description: RawUtf8 = ''; default: integer = maxInt): boolean; overload;
-    /// search for "-parametername" and return its integer "parametervalue"
-    function Get(const name: array of RawUtf8; out value: integer;
-      const description: RawUtf8 = ''; default: integer = maxInt): boolean; overload;
-    /// search for "-parametername" and return its integer "parametervalue"
-    // - if name contains a & character, will also register the following char
-    function Get(const name: RawUtf8; min, max: integer; out value: integer;
-      const description: RawUtf8 = ''; default: integer = maxInt): boolean; overload;
-    /// search for "-parametername" and return its integer "parametervalue"
-    function Get(const name: array of RawUtf8; min, max: integer;
-      out value: integer; const description: RawUtf8 = '';
-      default: integer = -1): boolean; overload;
-    /// search for "-parametername" parameter in Names[]
-    // - if name contains a & character, will also search the following char
-    function Has(const name: RawUtf8): boolean; overload;
-    /// search for "-parametername" parameter in Names[]
-    function Has(const name: array of RawUtf8): boolean; overload;
-    /// search for "-parametername" and return '' or its RawUtf8 "parametervalue"
-    // - if name contains a & character, will also register the following char
-    function Param(const name: RawUtf8; const description: RawUtf8 = '';
-      const default: RawUtf8 = ''): RawUtf8; overload;
-    /// search for "-parametername" and return '' or its string "parametervalue"
-    // - if name contains a & character, will also register the following char
-    function ParamS(const name: RawUtf8; const description: RawUtf8 = '';
-      const default: string = ''): string; overload;
-    /// search for "-parametername" and return '' or its RawUtf8 "parametervalue"
-    function Param(const name: array of RawUtf8; const description: RawUtf8 = '';
-      const default: RawUtf8 = ''): RawUtf8; overload;
-    /// search for "-parametername" and return '' or its string "parametervalue"
-    function ParamS(const name: array of RawUtf8; const description: RawUtf8 = '';
-      const default: string = ''): string; overload;
-    /// search for "-parametername" and return its integer "parametervalue" or default
-    // - if name contains a & character, will also register the following char
-    function Param(const name: RawUtf8; default: integer;
-      const description: RawUtf8 = ''): integer; overload;
-    /// search for "-parametername" and return its integer "parametervalue" or default
-    function Param(const name: array of RawUtf8; default: integer;
-      const description: RawUtf8 = ''): integer; overload;
-    /// generate the text from all Arg() Options() and Get/Param() descriptions
-    // and the supplied high-level description of the program
-    // - the parameter <name> would be extracted from any #word in the
-    // description text,
-    // - for instance:
-    // ! with Executable.Command do // or use a local variable
-    // ! begin
-    // !   ExeDescription := 'An executable to test mORMot Execute.Command';
-    // !   verbose := Option('&verbose', 'generate verbose output');
-    // !   Get(['t', 'threads'], threads, '#number of threads to run', 5);
-    // !   ConsoleWrite(FullDescription);
-    // ! end;
-    // will fill "verbose" and "threads" local variables, and output on Linux:
-    // $ An executable to test mORMot Execute.Command
-    // $
-    // $ Usage: mormot2tests [options] [params]
-    // $
-    // $ Options:
-    // $   -v, --verbose       generate verbose output
-    // $
-    // $ Params:
-    // $   -t, --threads <number> (default 5)
-    // $                       number of threads to run
-    function FullDescription(const customexedescription: RawUtf8 = '';
-      const exename: RawUtf8 = ''; const onlyusage: RawUtf8 = ''): RawUtf8;
-    /// check if the supplied parameters were all registered from previous
-    // Arg() Options() and Get/Param() calls
-    // - return '' if no unexpected flag has been supplied
-    // - return an error message like 'Unexpected --name option' otherwise
-    function DetectUnknown: RawUtf8;
-    /// call DetectUnknown and output any error message to the console
-    // - return false if the parameters are valid
-    // - otherwise, return true and caller should exit the process
-    function ConsoleWriteUnknown(const exedescription: RawUtf8 = ''): boolean;
-    /// define 'h help' and call ConsoleWriteUnknown()
-    // - caller should exit the process if this method returned true
-    function ConsoleHelpFailed(const exedescription: RawUtf8 = ''): boolean;
-    /// fill the stored arguments and options from executable parameters
-    // - called e.g. at unit inialization to set Executable.CommandLine variable
-    // - you can execute it again e.g. to customize the switches characters
-    function Parse(const DescriptionLineFeed: RawUtf8 = CRLF;
-      const ShortSwitch: RawUtf8 = {$ifdef OSWINDOWS} '/' {$else} '-' {$endif};
-      const LongSwitch: RawUtf8 = {$ifdef OSWINDOWS} '/' {$else} '--' {$endif}): boolean;
-    /// remove all recognized arguments and switches
-    procedure Clear;
-    /// internal method returning a switch text from its identifier
-    function SwitchAsText(const v: RawUtf8): RawUtf8;
-    /// the ParamStr(1..ParamCount) arguments as RawUtf8, excluding Options[]
-    // switches and Params[]/Values[] parameters
-    property Args: TRawUtf8DynArray
-      read fNames[clkArg];
-    /// the "-optionname" boolean switches as stored in ParamStr()
-    property Options: TRawUtf8DynArray
-      read fNames[clkOption];
-    /// the names of "-parametername parametervalue" as stored in ParamStr()
-    // - mapping the Values[] associated array
-    property Names: TRawUtf8DynArray
-      read fNames[clkParam];
-    /// the values of "-parametername parametervalue" as stored in ParamStr()
-    // - mapping the Names[] associated array
-    property Values: TRawUtf8DynArray
-      read fValues;
-    /// if search within Args[] Options[] or Names[] should be case-sensitive
-    property CaseSensitiveNames: boolean
-      read fCaseSensitiveNames write fCaseSensitiveNames;
-    /// set a text which describes the executable
-    // - as used by default by FullDescription() and ConsoleWriteUnknown()
-    property ExeDescription: RawUtf8
-      read fExeDescription write fExeDescription;
-    /// DescriptionLineFeed value from TExecutableCommandLine.Parse()
-    property LineFeed: RawUtf8
-      read fLineFeed write fLineFeed;
-    /// map ParamStr(1 .. ParamCount) values, encoded as RawUtf8
-    // - may be used e.g. for regression tests instead of ParamStr():
-    // ! c.RawParams := CsvToRawUtf8DynArray('-o file.txt --y -v -t 1', ' ');
-    property RawParams: TRawUtf8DynArray
-      read fRawParams write fRawParams;
-  end;
-
-  /// stores some global information about the current executable and computer
-  // - as set at unit initialization into the Executable global variable
-  TExecutable = record
-    /// the main executable name, without any path nor extension
-    // - e.g. 'Test' for 'c:\pathto\Test.exe'
-    ProgramName: RawUtf8;
-    /// the main executable details, as used e.g. by TSynLog
-    // - e.g. 'C:\Dev\lib\SQLite3\exe\TestSQL3.exe 1.2.3.123 (2011-03-29 11:09:06)'
-    // - you should have called GetExecutableVersion or SetExecutableVersion
-    // to populate this field
-    ProgramFullSpec: RawUtf8;
-    /// the main executable file name (including full path)
-    // - same as paramstr(0)
-    ProgramFileName: TFileName;
-    /// the main executable full path (excluding .exe file name)
-    // - same as ExtractFilePath(paramstr(0))
-    ProgramFilePath: TFileName;
-    /// the full path of the running executable or library
-    // - for an executable, same as paramstr(0)
-    // - for a library, will contain the whole .dll file name
-    InstanceFileName: TFileName;
-    /// the current executable version
-    // - you should have called GetExecutableVersion or SetExecutableVersion
-    // to populate this field
-    Version: TFileVersion;
-    /// the current computer host name
-    Host: RawUtf8;
-    /// the current computer user name
-    User: RawUtf8;
-    /// some hash representation of this information
-    // - the very same executable on the very same computer run by the very
-    // same user will always have the same Hash value
-    // - is computed from the crc32c of this TExecutable fields: c0 from
-    // Version32, CpuFeatures and Host, c1 from User, c2 from ProgramFullSpec
-    // and c3 from InstanceFileName
-    // - may be used as an entropy seed, or to identify a process execution
-    Hash: THash128Rec;
-    /// the Command Line arguments, parsed during unit initialization
-    Command: TExecutableCommandLine;
-  end;
-
-var
-  /// global information about the current executable and computer
-  // - this structure is initialized in this unit's initialization block below
-  // but you need to call GetExecutableVersion to initialize its Version fields
-  // from the executable version resource (if any)
-  // - you can call SetExecutableVersion() with a custom version, if needed
-  Executable: TExecutable;
-
-  {$ifndef PUREMORMOT2}
-  /// deprecated global: use Executable variable instead
-  ExeVersion: TExecutable absolute Executable;
-  {$endif PUREMORMOT2}
-
-/// initialize Executable global variable, from the program version resources
-// - is not retrieved at startup, unless this function is especially called
-// - on POSIX, requires FPCUSEVERSIONINFO conditional to be set for the project
-// - use SetExecutableVersion() if you want to force a custom version
-// - is in fact just a wrapper around SetExecutableVersion(0, 0, 0, 0)
-procedure GetExecutableVersion;
-
-/// initialize Executable global variable with custom version numbers
-// - GetExecutableVersion will retrieve version information from the
-// executable itself (if it was included at build time and FPCUSEVERSIONINFO
-// conditional was specified for the project)
-// - but you can use this function to set any custom version number
-procedure SetExecutableVersion(aMajor, aMinor, aRelease, aBuild: integer); overload;
-
-/// initialize Executable global variable, supplying the version as text
-// - e.g. SetExecutableVersion('7.1.2.512');
-procedure SetExecutableVersion(const aVersionText: RawUtf8); overload;
-
-/// return a function/method location according to the supplied code address
-// - returns the address as hexadecimal by default, e.g. '4cb765'
-// - if mormot.core.log.pas is defined in the project, will redirect to
-// TDebugFile.FindLocationShort() method using .map/.dbg/.mab information, and
-// return filename, symbol name and line number (if any) as plain text, e.g.
-// '4cb765 ../src/core/mormot.core.base.pas statuscodeissuccess (11183)' on FPC
-var
-  GetExecutableLocation: function(aAddress: pointer): ShortString;
-
-/// try to retrieve the file name of the executable/library holding a function
-// - calls dladdr() on POSIX, or GetModuleFileName() on Windows
-function GetExecutableName(aAddress: pointer): TFileName;
-
-var
-  /// retrieve the MAC addresses of all hardware network adapters
-  // - mormot.net.sock.pas will inject here its own cross-platform version
-  // - this unit will include a simple parser of /sys/class/net/* for Linux only
-  // - as used e.g. by GetComputerUuid() fallback if SMBIOS is not available
-  GetSystemMacAddress: function: TRawUtf8DynArray;
-
-type
-  /// identify an operating system folder for GetSystemPath()
-  // - on Windows, spCommonData maps e.g. 'C:\ProgramData',
-  // spUserData points to 'C:\Users\<user>\AppData\Local',
-  // spCommonDocuments to 'C:\Users\Public\Documents',
-  // spUserDocuments to 'C:\Users\<user>\Documents',
-  // spTemp will call GetTempPath() or read the $TEMP environment variable,
-  // pointing typically to 'C:\Users\<user>\AppData\Local\Temp\',
-  // and spLog either to '<exepath>\log' or
-  // 'C:\Users\<user>\AppData\Local\<exename>-log' (the first writable)
-  // - on POSIX, spTemp will use $TMPDIR/$TMP environment variables,
-  // spCommonData, spCommonDocuments and spUserDocuments point to $HOME,
-  // spUserData maps $XDG_CACHE_HOME or '$HOME/.cache' or '$TMP/<user>', and
-  // spLog maps '/var/log/<exename>' or '<exepath>/log' or '$TMP/<exename>-log'
-  // - on all systems, returned spTemp, spLog and spUserData folders are always
-  // writable by the current user
-  TSystemPath = (
-    spCommonData,
-    spUserData,
-    spCommonDocuments,
-    spUserDocuments,
-    spTemp,
-    spLog);
-
-{$ifndef PUREMORMOT2}
-const
-  spTempFolder = spTemp;
-{$endif PUREMORMOT2}
-
-/// returns an operating system folder
-// - will return the full path of a given kind of private or shared folder,
-// depending on the underlying operating system
-// - will use SHGetFolderPath and the corresponding CSIDL constant under Windows
-// - under POSIX, will return the proper environment variable
-// - spLog is a writable sub-folder specific to mORMot, always created if needed
-// - returned folder name contains the trailing path delimiter (\ or /)
-function GetSystemPath(kind: TSystemPath): TFileName;
-
-/// force an operating system folder
-// - if the default location is not good enough for your project
-// - will just check that the directory exists, not that it is writable
-function SetSystemPath(kind: TSystemPath; const path: TFileName): boolean;
-
-type
-  /// identify the (Windows) system certificate stores for GetSystemStoreAsPem()
-  // - ignored on POSIX systems, in which the main cacert.pem file is used
-  // - scsCA contains known Certification Authority certificates, i.e. from
-  // entities entrusted to issue certificates that assert that the recipient
-  // individual, computer, or organization requesting the certificate fulfills
-  // the conditions of an established policy
-  // - scsMY holds certificates with associated private keys (Windows only)
-  // - scsRoot contains known Root certificates, i.e. self-signed CA certificates
-  // which are the root of the whole certificates trust tree
-  // - scsSpc contains Software Publisher Certificates (Windows only)
-  TSystemCertificateStore = (
-    scsCA,
-    scsMY,
-    scsRoot,
-    scsSpc);
-  TSystemCertificateStores = set of TSystemCertificateStore;
-
-var
-  /// the local PEM file name to be searched by GetSystemStoreAsPem() to
-  // override the OS certificates store
-  // - a relative file name (i.e. with no included path, e.g. 'cacert.pem') will
-  // be searched in the Executable.ProgramFilePath folder
-  // - an absolute file name (e.g. 'C:\path\to\file.pem' or '/posix/path') could
-  // also be specified
-  // - set by default to '' to disable this override (for security purposes)
-  GetSystemStoreAsPemLocalFile: TFileName;
-
-/// retrieve the OS certificates store as PEM text
-// - first search for [Executable.ProgramFilePath+]GetSystemStoreAsPemLocalFile,
-// then for a file pointed by a 'SSL_CA_CERT_FILE' environment variable - unless
-// OnlySystemStore is forced to true
-// - if no such file exists, or if OnlySystemStore is true, will concatenate the
-// supplied CertStores values via individual GetOneSystemStoreAsPem() calls
-// - return CA + ROOT certificates by default, ready to validate a certificate
-// - Darwin specific API is not supported yet, and is handled as a BSD system
-// - an internal cache is refreshed every 4 minutes unless FlushCache is set
-function GetSystemStoreAsPem(
-  CertStores: TSystemCertificateStores = [scsCA, scsRoot];
-  FlushCache: boolean = false; OnlySystemStore: boolean = false): RawUtf8;
-
-/// retrieve all certificates of a given system store as PEM text
-// - on Windows, will use the System Crypt API
-// - on POSIX, scsRoot loads the main CA file of the known system file, and
-// scsCA the additional certificate files which may not be part of the main file
-// - GetSystemStoreAsPemLocalFile file and 'SSL_CA_CERT_FILE' environment
-// variables are ignored: call GetSystemStoreAsPem() instead for the global store
-// - an internal cache is refreshed every 4 minutes unless FlushCache is set
-function GetOneSystemStoreAsPem(CertStore: TSystemCertificateStore;
-  FlushCache: boolean = false; now: cardinal = 0): RawUtf8;
-
-var
-  /// low-level function used by StuffExeCertificate() in mormot.misc.pecoff.pas
-  // - properly implemented by mormot.crypt.openssl.pas, but mormot.misc.pecoff
-  // has its own stand-alone version using a pre-generated fixed certificate
-  // - warning: the Marker should have no 0 byte within
-  CreateDummyCertificate: function(const Stuff, CertName: RawUtf8;
-    Marker: cardinal): RawByteString;
-
-var
-  /// allow half a day margin when checking a Certificate date validity
-  // - this global setting is used as default for all our units
-  CERT_DEPRECATION_THRESHOLD: TDateTime = 0.5;
-
-type
-  /// the raw SMBIOS information as filled by GetRawSmbios
-  // - first 4 bytes are $010003ff on POSIX if read from /var/tmp/.synopse.smb
-  TRawSmbiosInfo = record
-    /// some flag only set by GetSystemFirmwareTable() Windows API
-    Reserved: byte;
-    /// typically 2-3
-    SmbMajorVersion: byte;
-    /// typically 0-1
-    SmbMinorVersion: byte;
-    /// typically 0 for SMBIOS 2.1, 1 for SMBIOS 3.0
-    DmiRevision: byte;
-    /// the length of encoded binary in data
-    Length: DWORD;
-    /// low-level binary of the SMBIOS Structure Table
-    Data: RawByteString;
-  end;
-
-var
-  /// global variable filled by GetRawSmbios from SMBIOS binary information
-  RawSmbios: TRawSmbiosInfo;
-
-/// retrieve the SMBIOS raw information as a single RawSmbios gloabl binary blob
-// - will try the Windows API if available, or search and parse the main system
-// memory with UEFI redirection if needed - via /systab system file on Linux, or
-// kenv() on FreeBSD (only fully tested to work on Windows XP+ and Linux)
-// - follow DSP0134 3.6.0 System Management BIOS (SMBIOS) Reference Specification
-// with both SMBIOS 2.1 (32-bit) or SMBIOS 3.0 (64-bit) entry points
-// - the current user should have enough rights to read the main system memory,
-// which means it should be root on most POSIX Operating Systems - so we persist
-// this raw binary in /var/tmp/.synopse.smb to retrieve it from non-root user
-function GetRawSmbios: boolean;
-
-type
-  /// the basic SMBIOS fields supported by GetSmbios/DecodeSmbios functions
-  // - only include the first occurrence for board/cpu/battery types
-  // - see TSmbiosInfo in mormot.core.perf.pas for more complete decoding
-  TSmbiosBasicInfo = (
-    sbiUndefined,
-    sbiBiosVendor,
-    sbiBiosVersion,
-    sbiBiosFirmware,
-    sbiBiosRelease,
-    sbiBiosDate,
-    sbiManufacturer,
-    sbiProductName,
-    sbiVersion,
-    sbiSerial,
-    sbiUuid,
-    sbiSku,
-    sbiFamily,
-    sbiBoardManufacturer,
-    sbiBoardProductName,
-    sbiBoardVersion,
-    sbiBoardSerial,
-    sbiBoardAssetTag,
-    sbiBoardLocation,
-    sbiCpuManufacturer,
-    sbiCpuVersion,
-    sbiCpuSerial,
-    sbiCpuAssetTag,
-    sbiCpuPartNumber,
-    sbiBatteryLocation,
-    sbiBatteryManufacturer,
-    sbiBatteryName,
-    sbiBatteryVersion,
-    sbiBatteryChemistry,
-    sbiOem
-  );
-
-  /// the text fields stored by GetSmbios/DecodeSmbios functions
-  TSmbiosBasicInfos = array[TSmbiosBasicInfo] of RawUtf8;
-
-/// decode basic SMBIOS information as text from a TRawSmbiosInfo binary blob
-// - see DecodeSmbiosInfo() in mormot.core.perf.pas for a more complete decoder
-// - returns the total size of DMI/SMBIOS information in raw.data (may be lower)
-// - will also adjust raw.Length and truncate raw.Data to the actual useful size
-function DecodeSmbios(var raw: TRawSmbiosInfo; out info: TSmbiosBasicInfos): PtrInt;
-
-// some global definitions for proper caching and inlining of GetSmbios()
-procedure ComputeGetSmbios;
-procedure DecodeSmbiosUuid(src: PGuid; out dest: RawUtf8; const raw: TRawSmbiosInfo);
-var
-  _Smbios: TSmbiosBasicInfos;
-  _SmbiosRetrieved: boolean;
-
-  /// customize how DecodeSmbiosUuid() handle endianess of its first bytes
-  // - sduDirect will directly use GUIDToString() layout (seems expected on
-  // Windows to match "wmic csproduct get uuid" value)
-  // - sduInvert will force first values inversion (mandatory on MacOS)
-  // - sduVersion will invert for SMBios version < 2.6 (set outside Windows)
-  _SmbiosDecodeUuid: (sduDirect, sduInvert, sduVersion)
-    {$ifdef OSDARWIN}  = sduInvert  {$else}
-      {$ifdef OSPOSIX} = sduVersion {$endif} {$endif};
-
-/// retrieve SMBIOS information as text
-// - only the main values are decoded - see GetSmbiosInfo in mormot.core.perf
-// for a more complete DMI/SMBIOS decoder
-// - on POSIX, requires root to access full SMBIOS information - will fallback
-// reading /sys/class/dmi/id/* on Linux or kenv() on FreeBSD for most entries
-// if we found no previous root-retrieved cache in local /var/tmp/.synopse.smb
-// - see _SmbiosDecodeUuid global flag for UUID decoding
-function GetSmbios(info: TSmbiosBasicInfo): RawUtf8;
-  {$ifdef HASINLINE} inline; {$endif}
-
-type
-  /// define how GetComputerUuid() computes its 128-bit UUID identifier
-  // - set of potential sources, which may be excluded from computation
-  TGetComputerUuid = set of (
-    gcuSmbios,
-    gcuSmbiosData,
-    gcuSmbiosText,
-    gcuCpuFeatures,
-    gcuCpuInfoText,
-    gcuBiosInfoText,
-    gcuMacAddress);
-
-/// retrieve a genuine 128-bit UUID identifier for this computer
-// - first try GetSmbios(sbiUuid), i.e. the SMBIOS System UUID
-// - otherwise, will compute a genuine hash from known hardware information
-// (CPU, Bios, MAC) and store it in a local file for the next access (if
-// disable is void), e.g. into '/var/tmp/.synopse.uid' on POSIX
-// - on Mac, include the mormot.core.os.mac unit to properly read this UUID
-// - note: some BIOS have no UUID, so we fallback to our hardware hash on those
-// - you can specify some HW sources to be ignored during the calculation
-procedure GetComputerUuid(out uuid: TGuid; disable: TGetComputerUuid = []); overload;
-
-/// retrieve a genuine 128-bit UUID identifier for this computer
-// - returns GetSmbios(sbiUuid) if available
-// - if no GetSmbios(sbiUuid) is available, will compute a genuine hash from HW
-// and store it on a local file for the next access (if disable is void)
-// - you can specify some HW sources to be ignored during the calculation
-function GetComputerUuid(disable: TGetComputerUuid = []): RawUtf8; overload;
-
-
-{ ****************** Operating System Specific Types (e.g. TWinRegistry) }
-
-{$ifdef OSWINDOWS}
-
-type
-  // publish basic WinAPI types to avoid including "Windows" in our uses clause
-  TMessage      = Messages.TMessage;
-  HWND          = Windows.HWND;
-  BOOL          = Windows.BOOL;
-  LARGE_INTEGER = Windows.LARGE_INTEGER;
-  TFileTime     = Windows.FILETIME;
-  PFileTime     = ^TFileTime;
-
-  /// Windows handle for a Thread - for cross-platform/cross-compiler clarity
-  // - note that on POSIX TThreadID is a pointer and not a 32-bit file handle
-  TThreadID = DWORD;
-  /// a TThreadID-sized unsigned integer, to ease TThreadID alignment
-  TThreadIDInt = cardinal;
-
-  /// the known Windows Registry Root key used by TWinRegistry.ReadOpen
-  TWinRegistryRoot = (
-    wrClasses,
-    wrCurrentUser,
-    wrLocalMachine,
-    wrUsers);
-
-  /// direct access to the Windows Registry
-  // - could be used as alternative to TRegistry, which doesn't behave the same on
-  // all Delphi versions, and is enhanced on FPC (e.g. which supports REG_MULTI_SZ)
-  // - is also Unicode ready for text, using UTF-8 conversion on all compilers
-  {$ifdef USERECORDWITHMETHODS}
-  TWinRegistry = record
-  {$else}
-  TWinRegistry = object
-  {$endif USERECORDWITHMETHODS}
-  public
-    /// the opened HKEY handle
-    key: HKEY;
-    /// start low-level read access to a Windows Registry node
-    // - on success (returned true), Close method should be eventually called
-    function ReadOpen(root: TWinRegistryRoot; const keyname: RawUtf8;
-      closefirst: boolean = false): boolean;
-    /// finalize low-level read access to the Windows Registry after ReadOpen()
-    procedure Close;
-    /// read a UTF-8 string from the Windows Registry after ReadOpen()
-    // - in respect to Delphi's TRegistry, will properly handle REG_MULTI_SZ
-    // (return the first value of the multi-list) - use ReadData to retrieve
-    // all REG_MULTI_SZ values as one blob
-    // - we don't use string here since it would induce a dependency to
-    // mormot.core.unicode and UTF-8 is needed on Delphi 7/2007
-    function ReadString(const entry: SynUnicode; andtrim: boolean = true): RawUtf8;
-    /// read a Windows Registry content after ReadOpen()
-    // - works with any kind of key, but was designed for REG_BINARY
-    function ReadData(const entry: SynUnicode): RawByteString;
-    /// read a Windows Registry 32-bit REG_DWORD value after ReadOpen()
-    function ReadDword(const entry: SynUnicode): cardinal;
-    /// read a Windows Registry 64-bit REG_QWORD value after ReadOpen()
-    function ReadQword(const entry: SynUnicode): QWord;
-    /// read a Windows Registry content as binary buffer after ReadOpen()
-    // - just a wrapper around RegQueryValueExW() API call
-    function ReadBuffer(const entry: SynUnicode; data: pointer; datalen: DWORD): boolean;
-    /// read a Windows Registry content as length-specified buffer after ReadOpen()
-    // - returns the number of bytes written to Data
-    function ReadMax(const entry: SynUnicode; data: pointer; maxdatalen: DWORD): DWORD;
-    /// retrieve a Windows Registry content size as binary bytes after ReadOpen()
-    // - returns -1 if the entry is not found
-    function ReadSize(const entry: SynUnicode): integer;
-    /// enumeration of all sub-entries names of a Windows Registry key
-    function ReadEnumEntries: TRawUtf8DynArray;
-  end;
-
-  /// TSynWindowsPrivileges enumeration synchronized with WinAPI
-  // - see https://docs.microsoft.com/en-us/windows/desktop/secauthz/privilege-constants
-  TWinSystemPrivilege = (
-    wspCreateToken,
-    wspAssignPrimaryToken,
-    wspLockMemory,
-    wspIncreaseQuota,
-    wspUnsolicitedInput,
-    wspMachineAccount,
-    wspTCP,
-    wspSecurity,
-    wspTakeOwnership,
-    wspLoadDriver,
-    wspSystemProfile,
-    wspSystemTime,
-    wspProfSingleProcess,
-    wspIncBasePriority,
-    wspCreatePageFile,
-    wspCreatePermanent,
-    wspBackup,
-    wspRestore,
-    wspShutdown,
-    wspDebug,
-    wspAudit,
-    wspSystemEnvironment,
-    wspChangeNotify,
-    wspRemoteShutdown,
-    wspUndock,
-    wspSyncAgent,
-    wspEnableDelegation,
-    wspManageVolume,
-    wspImpersonate,
-    wspCreateGlobal,
-    wspTrustedCredmanAccess,
-    wspRelabel,
-    wspIncWorkingSet,
-    wspTimeZone,
-    wspCreateSymbolicLink);
-
-  /// TSynWindowsPrivileges set synchronized with WinAPI
-  TWinSystemPrivileges = set of TWinSystemPrivilege;
-
-  /// define which WinAPI token is to be retrieved
-  // - define the execution context, i.e. if the token is used for the current
-  // process or the current thread
-  // - used e.g. by TSynWindowsPrivileges or mormot.core.os.security
-  TWinTokenType = (
-    wttProcess,
-    wttThread);
-
-  /// manage available privileges on Windows platform
-  // - not all available privileges are active for all process
-  // - for usage of more advanced WinAPI, explicit enabling of privilege is
-  // sometimes needed
-  {$ifdef USERECORDWITHMETHODS}
-  TSynWindowsPrivileges = record
-  {$else}
-  TSynWindowsPrivileges = object
-  {$endif USERECORDWITHMETHODS}
-  private
-    fAvailable: TWinSystemPrivileges;
-    fEnabled: TWinSystemPrivileges;
-    fDefEnabled: TWinSystemPrivileges;
-    fToken: THandle;
-    function SetPrivilege(wsp: TWinSystemPrivilege; on: boolean): boolean;
-    procedure LoadPrivileges;
-  public
-    /// initialize the object dedicated to management of available privileges
-    // - aTokenPrivilege can be used for current process or current thread
-    procedure Init(aTokenPrivilege: TWinTokenType = wttProcess;
-      aLoadPrivileges: boolean = true);
-    /// finalize the object and relese Token handle
-    // - aRestoreInitiallyEnabled parameter can be used to restore initially
-    // state of enabled privileges
-    procedure Done(aRestoreInitiallyEnabled: boolean = true);
-    /// enable privilege
-    // - if aPrivilege is already enabled return true, if operation is not
-    // possible (required privilege doesn't exist or API error) return false
-    function Enable(aPrivilege: TWinSystemPrivilege): boolean; overload;
-    /// enable one or several privilege(s) from a set
-    // - if aPrivilege is already enabled return true, if operation is not
-    // possible (required privilege doesn't exist or API error) return false
-    function Enable(aPrivilege: TWinSystemPrivileges): boolean; overload;
-    /// disable privilege
-    // - if aPrivilege is already disabled return true, if operation is not
-    // possible (required privilege doesn't exist or API error) return false
-    function Disable(aPrivilege: TWinSystemPrivilege): boolean;
-    /// set of available privileges for current process/thread
-    property Available: TWinSystemPrivileges
-      read fAvailable;
-    /// set of enabled privileges for current process/thread
-    property Enabled: TWinSystemPrivileges
-      read fEnabled;
-    /// low-level access to the privileges token handle
-    property Token: THandle
-      read fToken;
-  end;
-
-  /// which information was returned by GetProcessInfo() overloaded functions
-  // - wpaiPID is set when PID was retrieved
-  // - wpaiBasic with ParentPID/BasePriority/ExitStatus/PEBBaseAddress/AffinityMask
-  // - wpaiPEB with SessionID/BeingDebugged
-  // - wpaiCommandLine and wpaiImagePath when CommandLine and ImagePath are set
-  TWinProcessAvailableInfos = set of (
-    wpaiPID,
-    wpaiBasic,
-    wpaiPEB,
-    wpaiCommandLine,
-    wpaiImagePath);
-
-  /// information returned by GetProcessInfo() overloaded functions
-  TWinProcessInfo = record
-    /// which information was returned within this structure
-    AvailableInfo: TWinProcessAvailableInfos;
-    /// the Process ID
-    PID: cardinal;
-    /// the Parent Process ID
-    ParentPID: cardinal;
-    /// Terminal Services session identifier associated with this process
-    SessionID: cardinal;
-    /// points to the low-level internal PEB structure
-    // - you can not directly access this memory, unless ReadProcessMemory()
-    // with proper wspDebug priviledge API is called
-    PEBBaseAddress: pointer;
-    /// GetProcessAffinityMask-like value
-    AffinityMask: cardinal;
-    /// process priority
-    BasePriority: integer;
-    /// GetExitCodeProcess-like value
-    ExitStatus: integer;
-    /// indicates whether the specified process is currently being debugged
-    BeingDebugged: byte;
-    /// command-line string passed to the process
-    CommandLine: SynUnicode;
-    /// path of the image file for the process
-    ImagePath: SynUnicode;
-  end;
-
-  PWinProcessInfo = ^TWinProcessInfo;
-  TWinProcessInfoDynArray = array of TWinProcessInfo;
-
-
-function ToText(p: TWinSystemPrivilege): PShortString; overload;
-
-/// calls OpenProcessToken() or OpenThreadToken() to get the current token
-// - caller should then run CloseHandle() once done with the Token handle
-function RawTokenOpen(wtt: TWinTokenType; access: cardinal): THandle;
-
-/// low-level retrieveal of raw binary information for a given token
-// - returns the number of bytes retrieved into buf.buf
-// - caller should then run buf.Done to release the buf result memory
-function RawTokenGetInfo(tok: THandle; tic: TTokenInformationClass;
-  var buf: TSynTempBuffer): cardinal;
-
-/// retrieve low-level process information, from the Windows API
-// - will set the needed wspDebug / SE_DEBUG_NAME priviledge during the call
-procedure GetProcessInfo(aPid: cardinal; out aInfo: TWinProcessInfo); overload;
-
-/// retrieve low-level process(es) information, from the Windows API
-// - will set the needed wspDebug / SE_DEBUG_NAME priviledge during the call
-procedure GetProcessInfo(const aPidList: TCardinalDynArray;
-  out aInfo: TWinProcessInfoDynArray); overload;
-
-/// rough detection of 'c:\windows' and 'c:\program files' folders
-function IsSystemFolder(const Folder: TFileName): boolean;
-
-// check if a folder may be affected by UAC folder virtualization
-// - on Win32 Vista+, detects 'c:\windows' and 'c:\program files' UAC folders
-// - returns always false on Win64
-function IsUacVirtualFolder(const Folder: TFileName): boolean;
-  {$ifdef CPU64} inline; {$endif}
-
-/// check if UAC folder/registry virtualization is enabled for this process
-// - returns always false on Win64 - by design
-// - calls GetTokenInformation(TokenVirtualizationEnabled) on Win32
-// - if you include {$R src\mormot.win.default.manifest.res} in your project,
-// UAC virtualization is disabled and this function returns false
-function IsUacVirtualizationEnabled: boolean;
-  {$ifdef CPU64} inline; {$endif}
-
-/// quickly retrieve a Text value from Registry
-// - could be used if TWinRegistry is not needed, e.g. for a single value
-function ReadRegString(Key: THandle; const Path, Value: string): string;
-
-/// convenient late-binding of any external library function
-// - thread-safe wrapper around LoadLibray + GetProcAddress once over a pointer
-function DelayedProc(var api; var lib: THandle;
-  libname: PChar; procname: PAnsiChar): boolean;
-
-{ some Windows API redefined here for Delphi and FPC consistency }
-
-type
-  TTimeZoneName = array[0..31] of WideChar;
-  TTimeZoneInformation = record
-    Bias: integer;
-    StandardName: TTimeZoneName;
-    StandardDate: TSystemTime;
-    StandardBias: integer;
-    DaylightName: TTimeZoneName;
-    DaylightDate: TSystemTime;
-    DaylightBias: integer;
-  end;
-
-  TDynamicTimeZoneInformation = record
-    TimeZone: TTimeZoneInformation; // XP information
-    TimeZoneKeyName: array[0..127] of WideChar;
-    DynamicDaylightTimeDisabled: boolean;
-  end;
-
-function GetTimeZoneInformation(var info: TTimeZoneInformation): DWORD;
-  stdcall; external kernel32;
-
-/// allow to change the current system time zone on Windows
-// - don't use this low-level function but the high-level mormot.core.search
-// TSynTimeZone.ChangeOperatingSystemTimeZone method
-// - will set the needed wspSystemTime / SE_SYSTEMTIME_NAME priviledge
-// - will select the proper API before and after Vista, if needed
-// - raise EOSException on failure
-procedure SetSystemTimeZone(const info: TDynamicTimeZoneInformation);
-
-const
-  /// Windows file APIs have hardcoded MAX_PATH = 260 :(
-  // - but more than 260 chars are possible with the \\?\..... prefix
-  // or by disabling the limitation in registry since Windows 10, version 1607
-  // https://learn.microsoft.com/en-us/windows/win32/fileio/maximum-file-path-limitation
-  // - extended-length path allows up to 32,767 widechars in theory, but 2047
-  // widechars seems big enough in practice e.g. with NTFS - POSIX uses 4096
-  W32_MAX = 2047;
-
-type
-  /// 4KB stack buffer for no heap allocation during UTF-16 path encoding or
-  // switch to extended-length on > MAX_PATH
-  TW32Temp = array[0..W32_MAX] of WideChar;
-
-/// efficiently return a PWideChar from a TFileName on all compilers
-// - without any memory allocation, and with proper Unicode support
-// - is also able to handle FileName with length > MAX_PATH, up to 2048 chars
-// - all the low-level file functions of this unit (e.g. FileCreate or FileOpen)
-// will use this function to support file names longer than MAX_PATH
-function W32(const FileName: TFileName; var Temp: TW32Temp; DoCopy: boolean = false): PWideChar;
-
-type
-  HCRYPTPROV = pointer;
-  HCRYPTKEY = pointer;
-  HCRYPTHASH = pointer;
-  HCERTSTORE = pointer;
-
-  CRYPTOAPI_BLOB = record
-    cbData: DWORD;
-    pbData: PByteArray;
-  end;
-  CRYPT_INTEGER_BLOB = CRYPTOAPI_BLOB;
-  CERT_NAME_BLOB     = CRYPTOAPI_BLOB;
-  CRYPT_OBJID_BLOB   = CRYPTOAPI_BLOB;
-
-  CRYPT_BIT_BLOB = record
-    cbData: DWORD;
-    pbData: PByteArray;
-    cUnusedBits: DWORD;
-  end;
-
-  CRYPT_ALGORITHM_IDENTIFIER = record
-    pszObjId: PAnsiChar;
-    Parameters: CRYPT_OBJID_BLOB;
-  end;
-
-  CERT_PUBLIC_KEY_INFO = record
-    Algorithm: CRYPT_ALGORITHM_IDENTIFIER;
-    PublicKey: CRYPT_BIT_BLOB;
-  end;
-
-  CERT_EXTENSION = record
-    pszObjId: PAnsiChar;
-    fCritical: BOOL;
-    Blob: CRYPT_OBJID_BLOB;
-  end;
-  PCERT_EXTENSION = ^CERT_EXTENSION;
-  CERT_EXTENSIONS = array[word] of CERT_EXTENSION;
-  PCERT_EXTENSIONS = ^CERT_EXTENSIONS;
-
-  CERT_INFO = record
-    dwVersion: DWORD;
-    SerialNumber: CRYPT_INTEGER_BLOB;
-    SignatureAlgorithm: CRYPT_ALGORITHM_IDENTIFIER;
-    Issuer: CERT_NAME_BLOB;
-    NotBefore: TFileTime;
-    NotAfter: TFileTime;
-    Subject: CERT_NAME_BLOB;
-    SubjectPublicKeyInfo: CERT_PUBLIC_KEY_INFO;
-    IssuerUniqueId: CRYPT_BIT_BLOB;
-    SubjectUniqueId: CRYPT_BIT_BLOB;
-    cExtension: DWORD;
-    rgExtension: PCERT_EXTENSIONS;
-  end;
-  PCERT_INFO = ^CERT_INFO;
-
-  CERT_CONTEXT = record
-    dwCertEncodingType: DWORD;
-    pbCertEncoded: PByte;
-    cbCertEncoded: DWORD;
-    pCertInfo: PCERT_INFO;
-    hCertStore: HCERTSTORE;
-  end;
-  PCCERT_CONTEXT = ^CERT_CONTEXT;
-  PPCCERT_CONTEXT = ^PCCERT_CONTEXT;
-
-  CRYPT_KEY_PROV_PARAM = record
-    dwParam: DWORD;
-    pbData: PByte;
-    cbData: DWORD;
-    dwFlags: DWORD;
-  end;
-  PCRYPT_KEY_PROV_PARAM = ^CRYPT_KEY_PROV_PARAM;
-
-  CRYPT_KEY_PROV_INFO = record
-    pwszContainerName: PWideChar;
-    pwszProvName: PWideChar;
-    dwProvType: DWORD;
-    dwFlags: DWORD;
-    cProvParam: DWORD;
-    rgProvParam: PCRYPT_KEY_PROV_PARAM;
-    dwKeySpec: DWORD;
-  end;
-  PCRYPT_KEY_PROV_INFO = ^CRYPT_KEY_PROV_INFO;
-
-  CRYPT_OID_INFO = record
-    cbSize: DWORD;
-    pszOID: PAnsiChar;
-    pwszName: PWideChar;
-    dwGroupId: DWORD;
-    Union: record
-      case integer of
-        0: (dwValue: DWORD);
-        1: (Algid: DWORD);
-        2: (dwLength: DWORD);
-    end;
-    ExtraInfo: CRYPTOAPI_BLOB;
-  end;
-  PCRYPT_OID_INFO = ^CRYPT_OID_INFO;
-
-  PCCRL_CONTEXT = pointer;
-  PPCCRL_CONTEXT = ^PCCRL_CONTEXT;
-  PCRYPT_ATTRIBUTE = pointer;
-
-  CRYPT_SIGN_MESSAGE_PARA = record
-    cbSize: DWORD;
-    dwMsgEncodingType: DWORD;
-    pSigningCert: PCCERT_CONTEXT;
-    HashAlgorithm: CRYPT_ALGORITHM_IDENTIFIER;
-    pvHashAuxInfo: pointer;
-    cMsgCert: DWORD;
-    rgpMsgCert: PPCCERT_CONTEXT;
-    cMsgCrl: DWORD;
-    rgpMsgCrl: PPCCRL_CONTEXT;
-    cAuthAttr: DWORD;
-    rgAuthAttr: PCRYPT_ATTRIBUTE;
-    cUnauthAttr: DWORD;
-    rgUnauthAttr: PCRYPT_ATTRIBUTE;
-    dwFlags: DWORD;
-    dwInnerContentType: DWORD;
-    HashEncryptionAlgorithm: CRYPT_ALGORITHM_IDENTIFIER;
-    pvHashEncryptionAuxInfo: pointer;
-  end;
-
-  PFN_CRYPT_GET_SIGNER_CERTIFICATE = function(pvGetArg: pointer;
-    dwCertEncodingType: DWORD; pSignerId: PCERT_INFO;
-    hMsgCertStore: HCERTSTORE): PCCERT_CONTEXT; stdcall;
-  CRYPT_VERIFY_MESSAGE_PARA = record
-    cbSize: DWORD;
-    dwMsgAndCertEncodingType: DWORD;
-    hCryptProv: HCRYPTPROV;
-    pfnGetSignerCertificate: PFN_CRYPT_GET_SIGNER_CERTIFICATE;
-    pvGetArg: pointer;
-  end;
-
-  PUNICODE_STRING = ^UNICODE_STRING;
-  UNICODE_STRING = packed record
-    Length: word;
-    MaximumLength: word;
-    {$ifdef CPUX64}
-    _align: array[0..3] of byte;
-    {$endif CPUX64}
-    Buffer: PWideChar;
-  end;
-
-  /// direct access to the Windows CryptoApi
-  {$ifdef USERECORDWITHMETHODS}
-  TWinCryptoApi = record
-  {$else}
-  TWinCryptoApi = object
-  {$endif USERECORDWITHMETHODS}
-  private
-    /// if the presence of this API has been tested
-    Tested: boolean;
-    /// if this API has been loaded
-    Handle: THandle;
-    /// used when inlining Available method
-    procedure Resolve;
-  public
-    /// acquire a handle to a particular key container within a
-    // particular cryptographic service provider (CSP)
-    AcquireContextA: function(var phProv: HCRYPTPROV; pszContainer: PAnsiChar;
-      pszProvider: PAnsiChar; dwProvType: DWORD; dwFlags: DWORD): BOOL; stdcall;
-    /// releases the handle of a cryptographic service provider (CSP) and a
-    // key container
-    ReleaseContext: function(hProv: HCRYPTPROV; dwFlags: PtrUInt): BOOL; stdcall;
-    /// transfers a cryptographic key from a key BLOB into a cryptographic
-    // service provider (CSP)
-    ImportKey: function(hProv: HCRYPTPROV; pbData: pointer; dwDataLen: DWORD;
-      hPubKey: HCRYPTKEY; dwFlags: DWORD; var phKey: HCRYPTKEY): BOOL; stdcall;
-    /// customizes various aspects of a session key's operations
-    SetKeyParam: function(hKey: HCRYPTKEY; dwParam: DWORD; pbData: pointer;
-      dwFlags: DWORD): BOOL; stdcall;
-    /// releases the handle referenced by the hKey parameter
-    DestroyKey: function(hKey: HCRYPTKEY): BOOL; stdcall;
-    /// encrypt the data designated by the key held by the CSP module
-    // referenced by the hKey parameter
-    Encrypt: function(hKey: HCRYPTKEY; hHash: HCRYPTHASH; Final: BOOL;
-      dwFlags: DWORD; pbData: pointer; var pdwDataLen: DWORD; dwBufLen: DWORD): BOOL; stdcall;
-    /// decrypts data previously encrypted by using the CryptEncrypt function
-    Decrypt: function(hKey: HCRYPTKEY; hHash: HCRYPTHASH; Final: BOOL;
-      dwFlags: DWORD; pbData: pointer; var pdwDataLen: DWORD): BOOL; stdcall;
-    /// fills a buffer with cryptographically random bytes
-    // - since Windows Vista with Service Pack 1 (SP1), an AES counter-mode
-    // based PRNG specified in NIST Special Publication 800-90 is used
-    GenRandom: function(hProv: HCRYPTPROV; dwLen: DWORD; pbBuffer: pointer): BOOL; stdcall;
-    /// converts a security descriptor to a string format
-    ConvertSecurityDescriptorToStringSecurityDescriptorA: function(
-      SecurityDescriptor: PSECURITY_DESCRIPTOR; RequestedStringSDRevision: DWORD;
-      SecurityInformation: DWORD; var StringSecurityDescriptor: PAnsiChar;
-      StringSecurityDescriptorLen: LPDWORD): BOOL; stdcall;
-
-    /// try to load the CryptoApi on this system
-    function Available: boolean;
-      {$ifdef HASINLINE}inline;{$endif}
-    /// wrapper around ConvertSecurityDescriptorToStringSecurityDescriptorA()
-    // - see also SecurityDescriptorToText() function in mormot.core.os.security
-    function SecurityDescriptorToText(sd: pointer; out text: RawUtf8): boolean;
-  end;
-
-const
-  NO_ERROR  = Windows.NO_ERROR; // = ERROR_SUCCESS
-
-  ERROR_ACCESS_DENIED       = Windows.ERROR_ACCESS_DENIED;
-  ERROR_INVALID_HANDLE      = Windows.ERROR_INVALID_HANDLE;
-  ERROR_INSUFFICIENT_BUFFER = Windows.ERROR_INSUFFICIENT_BUFFER;
-  ERROR_INVALID_PARAMETER   = Windows.ERROR_INVALID_PARAMETER;
-  ERROR_HANDLE_EOF          = Windows.ERROR_HANDLE_EOF;
-  ERROR_ALREADY_EXISTS      = Windows.ERROR_ALREADY_EXISTS;
-  ERROR_MORE_DATA           = Windows.ERROR_MORE_DATA;
-  ERROR_CONNECTION_INVALID  = Windows.ERROR_CONNECTION_INVALID;
-  ERROR_OLD_WIN_VERSION     = Windows.ERROR_OLD_WIN_VERSION;
-  ERROR_IO_PENDING          = Windows.ERROR_IO_PENDING;
-  ERROR_OPERATION_ABORTED   = Windows.ERROR_OPERATION_ABORTED;
-
-  // see http://msdn.microsoft.com/en-us/library/windows/desktop/aa383770
-  ERROR_WINHTTP_TIMEOUT                 = 12002;
-  ERROR_WINHTTP_OPERATION_CANCELLED     = 12017;
-  ERROR_WINHTTP_CANNOT_CONNECT          = 12029;
-  ERROR_WINHTTP_CLIENT_AUTH_CERT_NEEDED = 12044;
-  ERROR_WINHTTP_INVALID_SERVER_RESPONSE = 12152;
-  ERROR_MUI_FILE_NOT_FOUND              = 15100;
-
-  INVALID_HANDLE_VALUE = Windows.INVALID_HANDLE_VALUE; // = HANDLE(-1)
-  ENGLISH_LANGID       = $0409;
-
-  PROV_RSA_FULL        = 1;
-  PROV_RSA_AES         = 24;
-  CRYPT_NEWKEYSET      = 8;
-  CRYPT_VERIFYCONTEXT  = DWORD($F0000000);
-  PLAINTEXTKEYBLOB     = 8;
-  CUR_BLOB_VERSION     = 2;
-  KP_IV                = 1;
-  KP_MODE              = 4;
-  CALG_AES_128         = $660E;
-  CALG_AES_192         = $660F;
-  CALG_AES_256         = $6610;
-  CRYPT_MODE_CBC       = 1;
-  CRYPT_MODE_ECB       = 2;
-  CRYPT_MODE_OFB       = 3;
-  CRYPT_MODE_CFB       = 4;
-  CRYPT_MODE_CTS       = 5;
-  HCRYPTPROV_NOTTESTED = HCRYPTPROV(-1);
-  NTE_BAD_KEYSET       = HRESULT($80090016);
-
-var
-  CryptoApi: TWinCryptoApi;
-
-/// protect some data for the current user, using Windows DPAPI
-// - the application can specify a secret salt text, which should reflect the
-// current execution context, to ensure nobody could decrypt the data without
-// knowing this application-specific AppSecret value
-// - will use CryptProtectData DPAPI function call under Windows
-// - see https://msdn.microsoft.com/en-us/library/ms995355
-// - this function is Windows-only, could be slow, and you don't know which
-// algorithm is really used on your system, so using our mormot.crypt.core.pas
-// CryptDataForCurrentUser() is probably a safer (and cross-platform) alternative
-// - also note that DPAPI has been closely reverse engineered - see e.g.
-// https://www.passcape.com/index.php?section=docsys&cmd=details&id=28
-function CryptDataForCurrentUserDPAPI(const Data, AppSecret: RawByteString;
-  Encrypt: boolean): RawByteString;
-
-const
-  WINDOWS_CERTSTORE: array[TSystemCertificateStore] of PWideChar = (
-    'CA', 'MY', 'ROOT', 'SPC');
-
-/// this global procedure should be called from each thread needing to use OLE
-// - it is called e.g. by TOleDBConnection.Create when an OleDb connection
-// is instantiated for a new thread
-// - every call of CoInit shall be followed by a call to CoUninit
-// - implementation will maintain some global counting, to call the CoInitialize
-// API only once per thread
-// - only made public for user convenience, e.g. when using custom COM objects
-procedure CoInit;
-
-/// this global procedure should be called at thread termination
-// - it is called e.g. by TOleDBConnection.Destroy, when thread associated
-// to an OleDb connection is terminated
-// - every call of CoInit shall be followed by a call to CoUninit
-// - only made public for user convenience, e.g. when using custom COM objects
-procedure CoUninit;
-
-/// retrieves the current executable module handle, i.e.  its memory load address
-// - redefined in mormot.core.os to avoid dependency to the Windows unit
-function GetModuleHandle(lpModuleName: PChar): HMODULE;
-
-/// post a message to the Windows message queue
-// - redefined in mormot.core.os to avoid dependency to the Windows unit
-function PostMessage(hWnd: HWND; Msg: UINT; wParam: WPARAM; lParam: LPARAM): BOOL;
-
-/// retrieves the current stack trace
-// - only available since Windows XP
-// - FramesToSkip + FramesToCapture should be <= 62
-function RtlCaptureStackBackTrace(FramesToSkip, FramesToCapture: cardinal;
-  BackTrace, BackTraceHash: pointer): byte; stdcall;
-
-/// retrieves the current thread ID
-// - redefined in mormot.core.os to avoid dependency to the Windows unit
-function GetCurrentThreadId: DWORD; stdcall;
-
-/// retrieves the current process ID
-// - redefined in mormot.core.os to avoid dependency to the Windows unit
-function GetCurrentProcessId: DWORD; stdcall;
-
-/// retrieves the current process ID
-// - redefined in mormot.core.os to avoid dependency to the Windows unit
-function GetCurrentProcess: THandle; stdcall;
-
-/// redefined in mormot.core.os to avoid dependency to the Windows unit
-function WaitForSingleObject(hHandle: THandle; dwMilliseconds: DWORD): DWORD; stdcall;
-
-/// redefined in mormot.core.os to avoid dependency to the Windows unit
-function GetEnvironmentStringsW: PWideChar; stdcall;
-
-/// redefined in mormot.core.os to avoid dependency to the Windows unit
-function FreeEnvironmentStringsW(EnvBlock: PWideChar): BOOL; stdcall;
-
-/// expand any embedded environment variables, i.e %windir%
-function ExpandEnvVars(const aStr: string): string;
-
-/// try to enter a Critical Section (Lock)
-// - returns 1 if the lock was acquired, or 0 if the mutex is already locked
-// - redefined in mormot.core.os to avoid dependency to the Windows unit
-// - under Delphi/Windows, directly call the homonymous Win32 API
-function TryEnterCriticalSection(var cs: TRTLCriticalSection): integer; stdcall;
-
-/// enter a Critical Section (Lock)
-// - redefined in mormot.core.os to avoid dependency to the Windows unit
-// - under Delphi/Windows, directly call the homonymous Win32 API
-procedure EnterCriticalSection(var cs: TRTLCriticalSection); stdcall;
-
-/// leave a Critical Section (UnLock)
-// - redefined in mormot.core.os to avoid dependency to the Windows unit
-// - under Delphi/Windows, directly call the homonymous Win32 API
-procedure LeaveCriticalSection(var cs: TRTLCriticalSection); stdcall;
-
-/// initialize Windows IOCP instance
-// - renamed in mormot.core.os to avoid dependency to the Windows unit
-function IocpCreate(FileHandle, ExistingCompletionPort: THandle;
-  CompletionKey: pointer; NumberOfConcurrentThreads: DWORD): THandle; stdcall;
-
-/// retrieve Windows IOCP instance status
-// - renamed in mormot.core.os to avoid dependency to the Windows unit
-function IocpGetQueuedStatus(CompletionPort: THandle;
-  var lpNumberOfBytesTransferred: DWORD; var lpCompletionKey: pointer;
-  var lpOverlapped: pointer; dwMilliseconds: DWORD): BOOL; stdcall;
-
-/// trigger a Windows IOCP instance
-// - renamed in mormot.core.os to avoid dependency to the Windows unit
-function IocpPostQueuedStatus(CompletionPort: THandle;
-  NumberOfBytesTransferred: DWORD; dwCompletionKey: pointer;
-  lpOverlapped: POverlapped): BOOL; stdcall;
-
-/// finalize a Windows resource (e.g. IOCP instance)
-// - redefined in mormot.core.os to avoid dependency to the Windows unit
-function CloseHandle(hObject: THandle): BOOL; stdcall;
-
-/// redefined here to avoid warning to include "Windows" in uses clause
-// - why did Delphi define this slow RTL function as inlined in SysUtils.pas?
-// - also supports aFileName longer than MAX_PATH
-// - on Windows, aRights parameter is just ignored, and on POSIX aRights = 0
-// will set the default octal 644 file access attributes (-rw-r-r--)
-// - warning: this function replaces ALL SysUtils.FileCreate() overloads,
-// putting aMode as the SECOND parameter, just like with FileOpen()
-function FileCreate(const aFileName: TFileName; aMode: integer = 0;
-  aRights: integer = 0): THandle;
-
-/// redefined here to call CreateFileW() on non-Unicode RTL and support
-// aFileName longer than MAX_PATH
-function FileOpen(const aFileName: TFileName; aMode: integer): THandle;
-
-/// redefined here to avoid warning to include "Windows" in uses clause
-// - why did Delphi define this slow RTL function as inlined in SysUtils.pas?
-procedure FileClose(F: THandle); stdcall;
-
-/// redefined here to support FileName longer than MAX_PATH
-// - as our FileOpen/FileCreate redefinitions
-// - CheckAsDir = true is used by DirectoryExists()
-function FileExists(const FileName: TFileName; FollowLink: boolean = true;
-  CheckAsDir: boolean = false): boolean;
-
-/// redefined here to support FileName longer than MAX_PATH
-function DirectoryExists(const FileName: TFileName;
-  FollowLink: boolean = true): boolean; {$ifdef HASINLINE} inline; {$endif}
-
-/// redefined here to avoid warning to include "Windows" in uses clause
-// and support FileName longer than MAX_PATH
-// - why did Delphi define this slow RTL function as inlined in SysUtils.pas?
-function DeleteFile(const aFileName: TFileName): boolean;
-
-/// redefined here to avoid warning to include "Windows" in uses clause
-// and support FileName longer than MAX_PATH
-// - why did Delphi define this slow RTL function as inlined in SysUtils.pas?
-function RenameFile(const OldName, NewName: TFileName): boolean;
-
-/// redirection to Windows SetFileTime() of a file name from Int64(TFileTime)
-// - if any Int64 is 0, the proper value will be guess from the non-0 values
-function FileSetTime(const FileName: TFileName;
-  const Created, Accessed, Written: Int64): boolean;
-
-/// defined here to call the GetFullPathNameW() Windows API
-// - this function may convert to extended-length path if needed
-// - instead of the "manual" file name expansion of the FPC RTL
-// - also for consistency with Delphi on Windows
-function ExpandFileName(const FileName: TFileName): TFileName;
-
-{$else}
-
-/// faster cross-platform alternative to sysutils homonymous function
-// - will directly use fpstat() so is slightly faster than default FPC RTL
-function FileExists(const FileName: TFileName): boolean;
-
-/// redefined from FPC RTL sysutils for consistency
-// - warning: this function replaces ALL SysUtils.FileCreate() overloads,
-// putting aMode as the SECOND parameter, just like with FileOpen()
-// - on POSIX, aRights = 0 will set default octal 644 attributes (-rw-r-r--)
-function FileCreate(const aFileName: TFileName; aMode: integer = 0;
-  aRights: integer = 0): THandle;
-
-/// returns how many files could be opened at once on this POSIX system
-// - hard=true is for the maximum allowed limit, false for the current process
-// - returns -1 if the getrlimit() API call failed
-function GetFileOpenLimit(hard: boolean = false): integer;
-
-/// changes how many files could be opened at once on this POSIX system
-// - hard=true is for the maximum allowed limit (requires root priviledges),
-// false for the current process
-// - returns the new value set (may not match the expected max value on error)
-// - returns -1 if the getrlimit().setrlimit() API calls failed
-// - for instance, to set the limit of the current process to its highest value:
-// ! SetFileOpenLimit(GetFileOpenLimit(true));
-function SetFileOpenLimit(max: integer; hard: boolean = false): integer;
-
-/// read /proc/pid/status to ensure pid is of a real process, not a thread
-function IsValidPid(pid: cardinal): boolean;
-
-type
-  /// Low-level access to the ICU library installed on this system
-  // - "International Components for Unicode" (ICU) is an open-source set of
-  // libraries for Unicode support, internationalization and globalization
-  // - used by Unicode_CompareString, Unicode_AnsiToWide, Unicode_WideToAnsi,
-  // Unicode_InPlaceUpper and Unicode_InPlaceLower function from this unit
-  // - can maintain a thread-safe cache of up to 16 code page converters,
-  // via SharedUcnv() and SharedUcnvUnLock()
-  TIcuLibrary = record
-  private
-    icu, icudata, icui18n: pointer;
-    fLoaded: boolean;
-    procedure DoLoad(const LibName: TFileName = ''; Version: string = '');
-    procedure Done;
-  public
-    /// Initialize an ICU text converter for a given encoding
-    ucnv_open: function (converterName: PAnsiChar; var err: SizeInt): pointer; cdecl;
-    /// finalize the ICU text converter for a given encoding
-    ucnv_close: procedure (converter: pointer); cdecl;
-    /// reset the ICU text converter for a given encoding
-    ucnv_reset: procedure (converter: pointer); cdecl;
-    /// customize the ICU text converter substitute char
-    ucnv_setSubstChars: procedure (converter: pointer;
-      subChars: PAnsiChar; len: byte; var err: SizeInt); cdecl;
-    /// enable the ICU text converter fallback
-    ucnv_setFallback: procedure (cnv: pointer; usesFallback: LongBool); cdecl;
-    /// ICU text conversion from UTF-16 to a given encoding
-    ucnv_fromUChars: function (cnv: pointer; dest: PAnsiChar; destCapacity: cardinal;
-      src: PWideChar; srcLength: cardinal; var err: SizeInt): cardinal; cdecl;
-    /// ICU text conversion from a given encoding to UTF-16
-    ucnv_toUChars: function (cnv: pointer; dest: PWideChar; destCapacity: cardinal;
-      src: PAnsiChar; srcLength: cardinal; var err: SizeInt): cardinal; cdecl;
-    /// ICU UTF-16 text conversion to uppercase
-    u_strToUpper: function (dest: PWideChar; destCapacity: cardinal;
-      src: PWideChar; srcLength: cardinal; locale: PAnsiChar;
-      var err: SizeInt): cardinal; cdecl;
-    /// ICU UTF-16 text conversion to lowercase
-    u_strToLower: function (dest: PWideChar; destCapacity: cardinal;
-      src: PWideChar; srcLength: cardinal; locale: PAnsiChar;
-      var err: SizeInt): cardinal; cdecl;
-    /// ICU UTF-16 text comparison
-    u_strCompare: function (s1: PWideChar; length1: cardinal;
-      s2: PWideChar; length2: cardinal; codePointOrder: LongBool): cardinal; cdecl;
-    /// ICU UTF-16 text comparison with options, e.g. for case-insensitivity
-    u_strCaseCompare: function (s1: PWideChar; length1: cardinal;
-      s2: PWideChar; length2: cardinal; options: cardinal;
-      var err: SizeInt): cardinal; cdecl;
-    /// get the ICU data folder
-    u_getDataDirectory: function: PAnsiChar; cdecl;
-    /// set the ICU data folder
-    u_setDataDirectory: procedure(directory: PAnsiChar); cdecl;
-    /// initialize the ICU library
-    u_init: procedure(var status: SizeInt); cdecl;
-    /// try to initialize a specific version of the ICU library
-    // - first finalize any existing loaded instance
-    // - returns true if was successfully loaded and setup
-    function ForceLoad(const LibName: TFileName; const Version: string): boolean;
-    /// returns TRUE if a ICU library is available on this system
-    // - will thread-safely load and initialize it if necessary
-    function IsAvailable: boolean; inline;
-    /// Initialize an ICU text converter for a given codepage
-    // - returns nil if ICU is not available on this system
-    // - wrapper around ucnv_open/ucnv_setSubstChars/ucnv_setFallback calls
-    // - caller should make ucnv_close() once done with the returned instance
-    function ucnv(codepage: cardinal): pointer;
-    /// return a shared ICU text converter instance
-    // - the first call will initialize a shared instance for the whole process
-    // - if nil is returned, regular ucnv() should be called with a local instance
-    // - if <> nil is returned, SharedUcnvUnLock should eventually be called
-    function SharedUcnv(codepage: cardinal; out ndx: PtrInt): pointer;
-    /// release the SharedUcnv() instance
-    procedure SharedUcnvUnLock(ndx: PtrInt);
-  private
-    // implement a thread-safe cache of up to 16 converters
-    fSharedLock: PtrUInt; // = TLightLock
-    fSharedCP: array[0 .. 15] of word; // CPU cache friendly lookup
-    fShared: array[0 .. 15] of record
-      Lock: PtrUInt; // = TLightLock
-      Cnv: pointer;
-    end;
-    fSharedCount, fSharedLast: integer;
-  end;
-
-var
-  /// low-level late-binding access to any installed ICU library
-  // - typical use is to check icu.IsAvailable then the proper icu.*() functions
-  // - this unit will make icu.Done in its finalization section
-  icu: TIcuLibrary;
-
-  /// contains the current POSIX kernel revision, as one 24-bit integer
-  // - allow quick comparison mainly for kernel feature checking
-  // - e.g. on Linux, may equal $030d02 for 3.13.2, or $020620 for 2.6.32
-  KernelRevision: cardinal;
-
-
-{$ifdef OSLINUX} { some Linux-specific APIs (e.g. systemd or eventfd) }
-
-const
-  /// The first passed file descriptor is fd 3
-  SD_LISTEN_FDS_START = 3;
-
-  /// low-level libcurl library file name, depending on the running OS
-  LIBSYSTEMD_PATH = 'libsystemd.so.0';
-
-  ENV_INVOCATION_ID: PAnsiChar = 'INVOCATION_ID';
-
-type
-  /// low-level systemd parameter to sd.journal_sendv() function
-  TIoVec = record
-    iov_base: PAnsiChar;
-    iov_len: PtrUInt;
-  end;
-
-  /// implements late-binding of the systemd library
-  // - about systemd: see https://www.freedesktop.org/wiki/Software/systemd
-  // and http://0pointer.de/blog/projects/socket-activation.html - to get headers
-  // on debian: `sudo apt install libsystemd-dev && cd /usr/include/systemd`
-  TSystemD = record
-  private
-    systemd: pointer;
-    tested: boolean;
-    procedure DoLoad;
-  public
-    /// returns how many file descriptors have been passed to process
-    // - if result=1 then socket for accepting connection is LISTEN_FDS_START
-    listen_fds: function(unset_environment: integer): integer; cdecl;
-    /// returns 1 if the file descriptor is an AF_UNIX socket of the specified type and path
-    is_socket_unix: function(fd, typr, listening: integer;
-      var path: TFileName; pathLength: PtrUInt): integer; cdecl;
-    /// systemd: submit simple, plain text log entries to the system journal
-    // - priority value can be obtained using integer(LOG_TO_SYSLOG[logLevel])
-    journal_print: function(priority: integer; args: array of const): integer; cdecl;
-    /// systemd: submit array of iov structures instead of the format string to the system journal.
-    // - each structure should reference one field of the entry to submit
-    // - the second argument specifies the number of structures in the array
-    journal_sendv: function(var iov: TIoVec; n: integer): integer; cdecl;
-    /// sends notification to systemd
-    // - see https://www.freedesktop.org/software/systemd/man/notify.html
-    // status notification sample: sd.notify(0, 'READY=1');
-    // watchdog notification: sd.notify(0, 'WATCHDOG=1');
-    notify: function(unset_environment: integer; state: PUtf8Char): integer; cdecl;
-    /// check whether the service manager expects watchdog keep-alive
-    // notifications from a service
-    // - if result > 0 then usec contains the notification interval (app should
-    // notify every usec/2)
-    watchdog_enabled: function(unset_environment: integer; usec: Puint64): integer; cdecl;
-    /// returns true in case the current process was started by systemd
-    // - For systemd v232+
-    function ProcessIsStartedBySystemd: boolean;
-    /// returns TRUE if a systemd library is available
-    // - will thread-safely load and initialize it if necessary
-    function IsAvailable: boolean; inline;
-    /// release the systemd library
-    procedure Done;
-  end;
-
-var
-  /// low-level late-binding of the systemd library
-  // - typical use is to check sd.IsAvailable then the proper sd.*() functions
-  // - this unit will make sd.Done in its finalization section
-  sd: TSystemD;
-
-/// a wrapper to the eventfd() syscall
-// - returns 0 if the kernel does not support eventfd2 (before 2.6.27) or
-// if the platform is not supported (only validated on Linux x86_64 by now)
-// - returns a file descriptor handle on success, which should be fpclose()
-function LinuxEventFD(nonblocking, semaphore: boolean): integer;
-
-/// wrapper to read from a eventfd() file
-// - return 1 and decrement the counter by 1 in semaphore mode
-// - return the current counter value and set it to 0 in non-semaphor mode
-// - may be blocking or not blocking, depending on how LinuxEventFD() was called
-// - return -1 on error
-function LinuxEventFDRead(fd: integer): Int64;
-
-/// wrapper to write to a eventfd() file
-procedure LinuxEventFDWrite(fd: integer; count: QWord);
-
-/// wrapper to wait for a eventfd() file read
-// - return true if was notified for reading, or false on timeout
-function LinuxEventFDWait(fd: integer; ms: integer): boolean; inline;
-
-{$endif OSLINUX}
-
-var
-  /// allow runtime-binding of complex OS API calls
-  // - used e.g. by mormot.core.os.mac.pas to inject its own methods
-  PosixInject: record
-    GetSmbios: function(info: TSmbiosBasicInfo): RawUtf8;
-    GetSmbiosData: function: RawByteString;
-  end;
-
-{$endif OSWINDOWS}
-
-
-{ ****************** Unicode, Time, File, Console, Library process }
-
-{$ifdef OSWINDOWS}
-
-type
-  /// redefined as our own mormot.core.os type to avoid dependency to Windows
-  // - warning: do not use this type directly, but rather TSynSystemTime as
-  // defined in mormot.core.datetime which is really cross-platform, and has
-  // consistent field order (FPC POSIX/Windows fields do not match!)
-  TSystemTime = Windows.TSystemTime;
-  PSystemTime = Windows.PSystemTime;
-
-  /// system-specific type returned by FileAge(): local 32-bit bitmask on Windows
-  TFileAge = integer;
-
-{$ifdef ISDELPHI}
-
-  /// redefined as our own mormot.core.os type to avoid dependency to Windows
-  TRTLCriticalSection = Windows.TRTLCriticalSection;
-
-  /// defined as in FPC RTL, to avoid dependency to Windows.pas unit
-  // - note that on POSIX, a THandle is a 32-bit integer, but library or
-  // resource handles are likely to map pointers, i.e. up to a 64-bit integer
-  TLibHandle = THandle;
-
-{$endif ISDELPHI}
-
-  /// handle for Slim Reader/Writer (SRW) locks in exclusive mode
-  TOSLightMutex = pointer;
-
-/// a wrapper calling SystemTimeToTzSpecificLocalTime Windows API
-// - note: FileTimeToLocalFileTime is not to be involved here
-// - only used by mormot.lib.static for proper SQlite3 linking on Windows
-procedure UnixTimeToLocalTime(I64: TUnixTime; out Local: TSystemTime);
-
-/// convert an Unix seconds time to a Win32 64-bit FILETIME value
-procedure UnixTimeToFileTime(I64: TUnixTime; out FT: TFileTime);
-
-/// convert an Unix milliseconds time to a Win32 64-bit FILETIME value
-procedure UnixMSTimeToFileTime(I64: TUnixMSTime; out FT: TFileTime);
-
-/// convert a TDateTime to a Win32 64-bit FILETIME value
-procedure DateTimeToFileTime(dt: TDateTime; out FT: TFileTime);
-
-/// convert a Win32 64-bit FILETIME value into an Unix seconds time
-function FileTimeToUnixTime(const FT: TFileTime): TUnixTime;
-  {$ifdef FPC} inline; {$endif}
-
-/// convert a Win32 64-bit FILETIME value into a TDateTime
-function FileTimeToDateTime(const FT: TFileTime): TDateTime;
-
-/// convert a Win32 64-bit FILETIME value into an Unix milliseconds time
-function FileTimeToUnixMSTime(const FT: TFileTime): TUnixMSTime;
-  {$ifdef FPC} inline; {$endif}
-
-var
-  // Slim Reader/Writer (SRW) API exclusive mode - fallback to TLightLock on XP
-  InitializeSRWLock,
-  AcquireSRWLockExclusive,
-  ReleaseSRWLockExclusive: procedure(var P: TOSLightMutex); stdcall;
-  TryAcquireSRWLockExclusive: function (var P: TOSLightMutex): BOOL; stdcall;
-
-{$else}
-
-const
-  /// a cross-platform incorrect THandle value, as defined in Windows unit
-  INVALID_HANDLE_VALUE = THandle(-1);
-
-  /// allow to assign proper signed symbol table name for a libc.so.6 method
-  {$ifdef OSLINUXX64}
-  LIBC_SUFFIX = '@GLIBC_2.2.5';
-  {$else}
-  {$ifdef OSLINUXX86}
-  LIBC_SUFFIX = '@GLIBC_2.0';
-  {$else}
-  LIBC_SUFFIX = ''; // no suffix seems needed outside of Intel/AMD systems
-  {$endif OSLINUXX86}
-  {$endif OSLINUXX64}
-
-type
-  /// system-specific type returned by FileAge(): UTC 64-bit Epoch on POSIX
-  TFileAge = TUnixTime;
-
-  /// system-specific structure holding a non-recursive mutex
-  TOSLightMutex = TRTLCriticalSection;
-
-{$ifdef OSLINUX}
-  {$define OSPTHREADSLIB}    // direct pthread calls were tested on Linux only
-{$endif OSLINUX}
-{$ifdef OSDARWIN}
-  {$define OSPTHREADSSTATIC} // direct pthread calls from the 'c' library
-{$endif OSDARWIN}
-{$ifdef OSBSD}
-  {$define OSPTHREADSSTATIC} // direct pthread calls from the c library
-{$endif OSBSD}
-
-// some pthread_mutex_*() API defined here for proper inlining
-{$ifdef OSPTHREADSLIB}
-var
-  {%H-}pthread: pointer; // access to pthread.so e.g. for mormot.lib.static
-  pthread_mutex_lock:    function(mutex: pointer): integer; cdecl;
-  pthread_mutex_trylock: function(mutex: pointer): integer; cdecl;
-  pthread_mutex_unlock:  function(mutex: pointer): integer; cdecl;
-{$endif OSPTHREADSLIB}
-{$ifdef OSPTHREADSSTATIC}
-function pthread_mutex_lock(mutex: pointer): integer; cdecl;
-function pthread_mutex_trylock(mutex: pointer): integer; cdecl;
-function pthread_mutex_unlock(mutex: pointer): integer; cdecl;
-{$endif OSPTHREADSSTATIC}
-
-{$endif OSWINDOWS}
-
-/// raw cross-platform library loading function
-// - alternative to LoadLibrary() and SafeLoadLibrary() Windows API and RTL
-// - on Windows, set the SEM_NOOPENFILEERRORBOX and SEM_FAILCRITICALERRORS flags
-// to avoid unexpected message boxes (which should not happen e.g. on a service)
-// - on Win32, reset the FPU flags after load as required with some libraries
-// - consider inheriting TSynLibrary if you want to map a set of API functions
-function LibraryOpen(const LibraryName: TFileName): TLibHandle;
-
-/// raw cross-platform library unloading function
-// - alternative to FreeLibrary() Windows API and FPC RTL
-procedure LibraryClose(Lib: TLibHandle);
-
-/// raw cross-platform library resolution function, as defined in FPC RTL
-// - alternative to GetProcAddr() Windows API and FPC RTL
-function LibraryResolve(Lib: TLibHandle; ProcName: PAnsiChar): pointer;
-  {$ifdef OSWINDOWS} stdcall; {$endif}
-
-/// raw cross-platform library resolution error, e.g. after LibraryOpen
-function LibraryError: string;
-
-
-const
-  /// redefined here to avoid dependency to the Windows or SyncObjs units
-  INFINITE = cardinal(-1);
-
-/// initialize a Critical Section (for Lock/UnLock)
-// - redefined in mormot.core.os to avoid dependency to the Windows unit
-// - under Delphi/Windows, directly call the homonymous Win32 API
-procedure InitializeCriticalSection(var cs : TRTLCriticalSection);
-  {$ifdef OSWINDOWS} stdcall; {$else} inline; {$endif}
-
-/// finalize a Critical Section (for Lock/UnLock)
-// - redefined in mormot.core.os to avoid dependency to the Windows unit
-// - under Delphi/Windows, directly call the homonymous Win32 API
-procedure DeleteCriticalSection(var cs : TRTLCriticalSection);
-  {$ifdef OSWINDOWS} stdcall; {$else} inline; {$endif}
-
-{$ifdef OSPOSIX}
-
-type
-  /// a TThreadID-sized unsigned integer, to ease TThreadID alignment
-  TThreadIDInt = PtrUInt;
-
-{$ifndef OSLINUX} // try to stabilize MacOS/BSD pthreads API calls
-  {$define NODIRECTTHREADMANAGER}
-{$endif OSLINUX}
-
-{$ifdef NODIRECTTHREADMANAGER} // try to stabilize MacOS pthreads API calls
-function GetCurrentThreadId: TThreadID; inline;
-function TryEnterCriticalSection(var cs: TRTLCriticalSection): integer; inline;
-procedure EnterCriticalSection(var cs: TRTLCriticalSection); inline;
-procedure LeaveCriticalSection(var cs: TRTLCriticalSection); inline;
-{$else}
-
-/// returns the unique ID of the current running thread
-// - defined in mormot.core.os for inlined FpcCurrentThreadManager call
-var GetCurrentThreadId: function: TThreadID;
-
-/// enter a Critical Section (Lock)
-// - defined in mormot.core.os for inlined FpcCurrentThreadManager call
-var EnterCriticalSection: procedure(var cs: TRTLCriticalSection);
-
-/// leave a Critical Section (UnLock)
-// - defined in mormot.core.os for inlined FpcCurrentThreadManager call
-var LeaveCriticalSection: procedure(var cs: TRTLCriticalSection);
-
-/// try to acquire and lock a Critical Section (Lock)
-// - returns 1 if the lock was acquired, or 0 if the mutex is already locked
-// - defined in mormot.core.os for inlined FpcCurrentThreadManager call
-var TryEnterCriticalSection: function(var cs: TRTLCriticalSection): integer;
-
-{$endif NODIRECTTHREADMANAGER}
-
-{$endif OSPOSIX}
-
-/// returns TRUE if the supplied mutex has been initialized
-// - will check if the supplied mutex is void (i.e. all filled with 0 bytes)
-function IsInitializedCriticalSection(var cs: TRTLCriticalSection): boolean;
-  {$ifdef HASINLINE}inline;{$endif}
-
-/// on need initialization of a mutex, then enter the lock
-// - if the supplied mutex has been initialized, do nothing
-// - if the supplied mutex is void (i.e. all filled with 0), initialize it
-procedure InitializeCriticalSectionIfNeededAndEnter(var cs: TRTLCriticalSection);
-  {$ifdef HASINLINEWINAPI}inline;{$endif}
-
-/// on need finalization of a mutex
-// - if the supplied mutex has been initialized, delete it
-// - if the supplied mutex is void (i.e. all filled with 0), do nothing
-procedure DeleteCriticalSectionIfNeeded(var cs: TRTLCriticalSection);
-
-/// returns the current UTC time as TSystemTime from the OS
-// - under Delphi/Windows, directly call the homonymous Win32 API
-// - redefined in mormot.core.os to avoid dependency to the Windows unit
-// - under Linux/POSIX, calls clock_gettime(CLOCK_REALTIME_COARSE) if available
-// or fpgettimeofday() on Darwin/MacOS
-// - warning: do not call this function directly, but rather mormot.core.datetime
-// TSynSystemTime.FromNowUtc cross-platform method instead
-procedure GetSystemTime(out result: TSystemTime);
-  {$ifdef OSWINDOWS} stdcall; {$endif}
-
-/// set the current system time as UTC timestamp
-// - we define two functions with diverse signature to circumvent the FPC RTL
-// TSystemTime field order inconsistency
-// - warning: do not call this function directly, but rather mormot.core.datetime
-// TSynSystemTime.ChangeOperatingSystemTime cross-platform method instead
-{$ifdef OSWINDOWS}
-function SetSystemTime(const utctime: TSystemTime): boolean;
-{$else}
-function SetSystemTime(utctime: TUnixTime): boolean;
-{$endif OSWINDOWS}
-
-/// returns the current Local time as TSystemTime from the OS
-// - under Delphi/Windows, directly call the homonymous Win32 API
-// - redefined in mormot.core.os to avoid dependency to the Windows unit
-// - under Linux/POSIX, calls clock_gettime(CLOCK_REALTIME_COARSE) if available
-// or fpgettimeofday() on Darwin/MacOS, with FPC RTL TZSeconds adjustment (so
-// will be fixed for the whole process lifetime and won't change at daylight)
-// - warning: do not call this function directly, but rather mormot.core.datetime
-// TSynSystemTime.FromNowLocal cross-platform method instead
-procedure GetLocalTime(out result: TSystemTime);
-  {$ifdef OSWINDOWS} stdcall; {$endif}
-
-/// compatibility function, wrapping Win32 API file truncate at current position
-procedure SetEndOfFile(F: THandle);
-  {$ifdef OSWINDOWS} stdcall; {$else} inline; {$endif}
-
-/// compatibility function, wrapping Win32 API file flush to disk
-procedure FlushFileBuffers(F: THandle);
-  {$ifdef OSWINDOWS} stdcall; {$else} inline; {$endif}
-
-/// compatibility function, wrapping Win32 API last error code
-function GetLastError: integer;
-  {$ifdef OSWINDOWS} stdcall; {$else} inline; {$endif}
-
-/// check if the last error reporting by the system is a file access violation
-// - call GetLastError is no ErrorCode is supplied
-function IsSharedViolation(ErrorCode: integer = 0): boolean;
-
-/// compatibility function, wrapping Win32 API last error code
-procedure SetLastError(error: integer);
-  {$ifdef OSWINDOWS} stdcall; {$else} inline; {$endif}
-
-/// returns a given error code as plain text
-// - redirects to WinErrorText(error, nil) on Windows, or StrError() on POSIX
-function GetErrorText(error: integer): RawUtf8;
-  {$ifdef HASINLINE} inline; {$endif}
-
-{$ifdef OSWINDOWS}
-
-/// return the error message of a given Module
-// - first try WinErrorConstant() for system error constants (if ModuleName=nil),
-// then call FormatMessage() and override the RTL function to force the
-// ENGLISH_LANGID flag first
-// - if ModuleName does support this Code, will try it as system error
-// - replace SysErrorMessagePerModule() and SysErrorMessage() from mORMot 1
-function WinErrorText(Code: cardinal; ModuleName: PChar): RawUtf8;
-
-/// return the best known ERROR_* system error message constant texts
-// - without the 'ERROR_' prefix
-// - as used by WinErrorText() and some low-level Windows API wrappers
-function WinErrorConstant(Code: cardinal): PShortString;
-
-/// minimal GetEnumName() for Delphi + FPC on base enum type with no Min/Max
-function WinGetEnumName(Info: PAnsiChar; Value: integer): PShortString;
-
-/// raise an EOSException from the last system error using WinErrorText()
-// - if Code is kept to its default 0, GetLastError is called
-procedure RaiseLastError(const Context: shortstring;
-  RaisedException: ExceptClass = nil; Code: integer = 0);
-
-/// return a RaiseLastError-like error message using WinErrorText()
-// - if Code is kept to its default 0, GetLastError is called
-function WinLastError(const Context: shortstring; Code: integer = 0): string;
-
-/// call RaiseLastError(Code) if Code <> NO_ERROR = ERROR_SUCCESS
-procedure WinCheck(const Context: shortstring; Code: integer;
-  RaisedException: ExceptClass = nil);
-  {$ifdef HASINLINE} inline; {$endif}
-
-/// raise an Exception from the last module error using WinErrorText()
-procedure RaiseLastModuleError(ModuleName: PChar; ModuleException: ExceptClass);
-
-{$endif OSWINDOWS}
-
-/// compatibility function, wrapping Win32 API function
-// - returns the current main Window handle on Windows, or 0 on POSIX/Linux
-function GetDesktopWindow: PtrInt;
-  {$ifdef OSWINDOWS} stdcall; {$else} inline; {$endif}
-
-/// returns the curent system code page for AnsiString types
-// - as used to initialize CurrentAnsiConvert in mormot.core.unicode unit
-// - calls GetACP() Win32 API value on Delphi, or DefaultSystemCodePage on FPC -
-// i.e. GetSystemCodePage() on POSIX (likely to be UTF-8) or the value used
-// by the LCL for its "string" types (also typically UTF-8 even on Windows)
-function Unicode_CodePage: integer;
-  {$ifdef FPC} inline; {$endif}
-
-/// compatibility function, wrapping CompareStringW() Win32 API text comparison
-// - returns 1 if PW1>PW2, 2 if PW1=PW2, 3 if PW1<PW2 - so substract 2 to have
-// -1,0,1 as regular StrCompW/StrICompW comparison function result
-// - will compute StrLen(PW1/PW2) if L1 or L2 < 0
-// - on POSIX, use the ICU library, or fallback to FPC RTL widestringmanager
-// with a temporary variable - you would need to include cwstring unit
-// - in practice, is seldom called, unless our proprietary WIN32CASE collation
-// is used in mormot.db.raw.sqlite3, or via Utf8CompareOS() or Utf8CompareIOS()
-// functions from mormot.core.unicode
-// - consider Utf8ILCompReference() from mormot.core.unicode.pas for an
-// operating-system-independent Unicode 10.0 comparison function
-function Unicode_CompareString(
-  PW1, PW2: PWideChar; L1, L2: PtrInt; IgnoreCase: boolean): integer;
-
-/// compatibility function, wrapping MultiByteToWideChar() Win32 API call
-// - returns the number of WideChar written into W^ destination buffer
-// - on POSIX, use the ICU library, or fallback to FPC RTL widestringmanager
-// with a temporary variable - you would need to include cwstring unit
-// - raw function called by TSynAnsiConvert.AnsiBufferToUnicode from
-// mormot.core.unicode unit
-function Unicode_AnsiToWide(
-  A: PAnsiChar; W: PWideChar; LA, LW, CodePage: PtrInt): integer;
-
-/// compatibility function, wrapping WideCharToMultiByte() Win32 API call
-// - returns the number of AnsiChar written into A^ destination buffer
-// - on POSIX, use the ICU library, or fallback to FPC RTL widestringmanager
-// with a temporary variable - you would need to include cwstring unit
-// - raw function called by TSynAnsiConvert.UnicodeBufferToAnsi from
-// mormot.core.unicode unit
-function Unicode_WideToAnsi(
-  W: PWideChar; A: PAnsiChar; LW, LA, CodePage: PtrInt): integer;
-
-/// conversion of some UTF-16 buffer into a temporary Ansi ShortString
-// - used when mormot.core.unicode is an overkill, e.g. TCrtSocket.SockSend()
-// - calls IsAnsiCompatibleW() first to quickly handle any ASCII-7 output
-procedure Unicode_WideToShort(W: PWideChar; LW, CodePage: PtrInt;
-  var res: ShortString);
-
-/// compatibility function, wrapping Win32 API CharUpperBuffW()
-// - on POSIX, use the ICU library, or fallback to 'a'..'z' conversion only
-// - raw function called by UpperCaseUnicode() from mormot.core.unicode unit
-function Unicode_InPlaceUpper(W: PWideChar; WLen: integer): integer;
-  {$ifdef OSWINDOWS} stdcall; {$endif}
-
-/// compatibility function, wrapping Win32 API CharLowerBuffW()
-// - on POSIX, use the ICU library, or fallback to 'A'..'Z' conversion only
-// - raw function called by LowerCaseUnicode() from mormot.core.unicode unit
-function Unicode_InPlaceLower(W: PWideChar; WLen: integer): integer;
-  {$ifdef OSWINDOWS} stdcall; {$endif}
-
-/// local RTL wrapper function to avoid linking mormot.core.unicode.pas
-// - returns dest.buf as result, and dest.len as length in WideChar (not bytes)
-// - caller should always call Dest.Done to release any (unlikely) allocated memory
-function Unicode_FromUtf8(Text: PUtf8Char; TextLen: PtrInt;
-  var Dest: TSynTempBuffer): PWideChar;
-
-/// return a code page number into human-friendly (or ICU) text
-procedure Unicode_CodePageName(CodePage: cardinal; var Name: shortstring);
-
-/// returns a system-wide current monotonic timestamp as milliseconds
-// - will use the corresponding native API function under Vista+, or will be
-// redirected to a custom wrapper function for older Windows versions (XP)
-// to avoid the 32-bit overflow/wrapping issue of GetTickCount
-// - warning: FPC's SysUtils.GetTickCount64 or TThread.GetTickCount64 don't
-// handle properly 49.7 days wrapping under XP -> always use this safe version
-// - warning: FPC's SysUtils.GetTickCount64 may call fpgettimeofday() e.g.
-// on Darwin, which is not monotonic -> always use this more coherent version
-// - on POSIX, will call (via vDSO) the very fast CLOCK_MONOTONIC_COARSE if
-// available, or the low-level mach_absolute_time() monotonic Darwin API
-// - do not expect exact millisecond resolution - steps may rather be e.g.
-// within the 15-16 ms range on Windows, and 4-5 ms range on Linux
-{$ifdef OSWINDOWS}
-var
-  GetTickCount64: function: Int64; stdcall;
-{$else}
-function GetTickCount64: Int64;
-{$endif OSWINDOWS}
-
-/// returns how many seconds the system was up, accouting for time when
-// the computer is asleep
-// - on Windows, computes GetTickCount64 div 1000
-// - on Linux/BSD, will use CLOCK_BOOTTIME/CLOCK_UPTIME clock
-// - on MacOS, will use mach_continuous_time() API
-function GetUptimeSec: cardinal;
-
-/// returns the current UTC time
-// - wrap UnixMSTimeUtcFast, so use e.g. clock_gettime(CLOCK_REALTIME_COARSE)
-// under Linux, or GetSystemTimeAsFileTime under Windows
-function NowUtc: TDateTime;
-
-/// returns the current UTC date/time as a second-based c-encoded time
-// - i.e. current number of seconds elapsed since Unix epoch 1/1/1970
-// - use e.g. fast clock_gettime(CLOCK_REALTIME_COARSE) under Linux,
-// or GetSystemTimeAsFileTime under Windows
-// - returns a 64-bit unsigned value, so is "Year2038bug" free
-function UnixTimeUtc: TUnixTime;
-
-/// returns the current UTC date/time as a millisecond-based c-encoded time
-// - i.e. current number of milliseconds elapsed since Unix epoch 1/1/1970
-// - will use e.g. fast clock_gettime(CLOCK_REALTIME_COARSE) under Linux,
-// or GetSystemTimePreciseAsFileTime under Windows 8 and later
-// - on Windows, is slightly more accurate, but slower than UnixMSTimeUtcFast
-function UnixMSTimeUtc: TUnixMSTime;
-
-/// returns the current UTC date/time as a millisecond-based c-encoded time
-// - under Linux/POSIX, is the very same than UnixMSTimeUtc (inlined call)
-// - under Windows 8+, will call GetSystemTimeAsFileTime instead of
-// GetSystemTimePreciseAsFileTime, which has higher precision, but is slower
-// - prefer it under Windows, if a dozen of ms resolution is enough for your task
-function UnixMSTimeUtcFast: TUnixMSTime;
-  {$ifdef OSPOSIX} inline; {$endif}
-
-const
-  /// number of days offset between the Unix Epoch (1970) and TDateTime origin
-  UnixDelta = 25569;
-  /// number of Windows TFileTime ticks (100ns) from year 1601 to 1970
-  UnixFileTimeDelta = 116444736000000000;
-
-/// the number of minutes bias in respect to UTC/GMT date/time
-// - as retrieved via -GetLocalTimeOffset() at startup, so may not be accurate
-// after a time shift during the process execution - but any long-running
-// process (like a service) should use UTC timestamps only
-var
-  TimeZoneLocalBias: integer;
-
-{$ifndef NOEXCEPTIONINTERCEPT}
-
-type
-  /// calling context when intercepting exceptions
-  // - used e.g. for TSynLogExceptionToStr or RawExceptionIntercept() handlers
-  {$ifdef USERECORDWITHMETHODS}
-  TSynLogExceptionContext = record
-  {$else}
-  TSynLogExceptionContext = object
-  {$endif USERECORDWITHMETHODS}
-  public
-    /// the raised exception class
-    EClass: ExceptClass;
-    /// the Delphi Exception instance
-    // - may be nil for external/OS exceptions
-    EInstance: Exception;
-    /// the OS-level exception code
-    // - could be $0EEDFAE0 of $0EEDFADE for Delphi-generated exceptions
-    ECode: DWord;
-    /// = FPC's RaiseProc() FrameCount if EStack is Frame: PCodePointer
-    EStackCount: integer;
-    /// the address where the exception occurred
-    EAddr: PtrUInt;
-    /// the optional stack trace
-    EStack: PPtrUIntArray;
-    /// timestamp of this exception, as number of seconds since UNIX Epoch
-    // - UnixTimeUtc is faster than NowUtc or GetSystemTime
-    // - use UnixTimeToDateTime() to convert it into a regular TDateTime
-    ETimestamp: TUnixTime;
-    /// the logging level corresponding to this exception
-    // - may be either sllException or sllExceptionOS
-    ELevel: TSynLogLevel;
-    /// retrieve some extended information about a given Exception
-    // - on Windows, recognize most DotNet CLR Exception Names
-    function AdditionalInfo(out ExceptionNames: TPShortStringDynArray): cardinal;
-  end;
-
-  /// the global function signature expected by RawExceptionIntercept()
-  // - assigned e.g. to SynLogException() in mormot.core.log.pas
-  TOnRawLogException = procedure(const Ctxt: TSynLogExceptionContext);
-
-/// setup Exception interception for the whole process
-// - call RawExceptionIntercept(nil) to disable custom exception handling
-procedure RawExceptionIntercept(const Handler: TOnRawLogException);
-
-{$endif NOEXCEPTIONINTERCEPT}
-
-/// returns a high-resolution system-wide monotonic timestamp as microseconds
-// - under Linux/POSIX, has true microseconds resolution, calling e.g.
-// CLOCK_MONOTONIC on Linux/BSD
-// - under Windows, calls QueryPerformanceCounter / QueryPerformanceFrequency
-procedure QueryPerformanceMicroSeconds(out Value: Int64);
-
-/// cross-platform check if the supplied THandle is not invalid
-function ValidHandle(Handle: THandle): boolean;
-  {$ifdef HASINLINE}inline;{$endif}
-
-/// check for unsafe '..' '/xxx' 'c:xxx' '~/xxx' or '\\' patterns in a path
-function SafePathName(const Path: TFileName): boolean;
-
-/// check for unsafe '..' '/xxx' 'c:xxx' '~/xxx' or '\\' patterns in a RawUtf8 path
-function SafePathNameU(const Path: RawUtf8): boolean;
-
-/// check for unsafe '..' '/xxx' 'c:xxx' '~/xxx' or '\\' patterns in a filename
-function SafeFileName(const FileName: TFileName): boolean;
-
-/// check for unsafe '..' '/xxx' 'c:xxx' '~/xxx' or '\\' patterns in a RawUtf8 filename
-function SafeFileNameU(const FileName: RawUtf8): boolean;
-
-/// ensure all \ / path delimiters are normalized into the current OS expectation
-// - i.e. normalize file name to use '\' on Windows, or '/' on POSIX
-// - see MakePath() from mormot.core.text.pas to concatenate path items
-function NormalizeFileName(const FileName: TFileName): TFileName;
-
-/// ensure all \ / path delimiters are normalized into the current OS expectation
-// - this function works in-place on an UTF-8 string instance
-procedure NormalizeFileNameU(var FileName: RawUtf8);
-
-/// add some " before and after if FileName has some space within
-// - could be used when generating command line parameters
-function QuoteFileName(const FileName: TFileName): TFileName;
-
-/// faster cross-platform alternative to sysutils homonymous function
-// - on Windows, just redirect to WindowsFileTimeToDateTime() since FileDate
-// is already expected to be in local time from FileAge()
-// - on POSIX, FileDate is a 64-bit UTC value as returned from OS stat API, and
-// will be converted into a local TDateTime
-// - note: FPC FileAge(TDateTime) is wrong and truncates 1-2 seconds on Windows
-function FileDateToDateTime(const FileDate: TFileAge): TDateTime;
-  {$ifdef HASINLINE}{$ifdef OSWINDOWS}inline;{$endif}{$endif}
-
-/// get a file date and time, from its name
-// - returns 0 if file doesn't exist
-// - returns the local file age, encoded as TDateTime
-// - under Windows, will use GetFileAttributesEx fast API
-function FileAgeToDateTime(const FileName: TFileName): TDateTime;
-
-/// get a file date and time, from its name, as seconds since Unix Epoch
-// - returns 0 if file (or folder if AllowDir is true) doesn't exist
-// - returns the system API file age (not converted local), encoded as TUnixTime
-// - under Windows, will use GetFileAttributesEx and FileTimeToUnixTime
-// - under POSIX, will call directly the stat syscall
-// - faster than FileAgeToDateTime() since don't convert to local time
-function FileAgeToUnixTimeUtc(const FileName: TFileName;
-  AllowDir: boolean = false): TUnixTime;
-
-/// get the date and time of one file into a Windows File 32-bit TimeStamp
-// - this cross-system function is used e.g. by mormot.core.zip which expects
-// Windows TimeStamps in its headers
-function FileAgeToWindowsTime(F: THandle): integer;
-
-/// copy the date of one file to another
-// - FileSetDate(THandle, Age) is not implemented on POSIX: filename is needed
-function FileSetDateFrom(const Dest: TFileName; SourceHandle: THandle): boolean; overload;
-
-/// copy the date of one file to another
-// - FileSetDate(THandle, Age) is not implemented on POSIX: filename is needed
-function FileSetDateFrom(const Dest, Source: TFileName): boolean; overload;
-
-/// copy the date of one file from a Windows File 32-bit TimeStamp
-// - this cross-system function is used e.g. by mormot.core.zip which expects
-// Windows TimeStamps in its headers
-// - FileSetDate(THandle, Age) is not implemented on POSIX: filename is needed
-function FileSetDateFromWindowsTime(const Dest: TFileName; WinTime: integer): boolean;
-
-/// set the file date/time from a supplied UTC TUnixTime value
-// - avoid any temporary conversion to local time
-// - Time may come from FileAgeToUnixTimeUtc()
-function FileSetDateFromUnixUtc(const Dest: TFileName; Time: TUnixTime): boolean;
-
-/// convert a Windows API File 32-bit TimeStamp into a regular TDateTime
-// - returns 0 if the conversion failed
-// - used e.g. by FileSetDateFromWindowsTime() on POSIX
-function WindowsFileTimeToDateTime(WinTime: integer): TDateTime;
-
-/// convert a Windows API File 64-bit TimeStamp into a regular TUnixMSTime
-// - i.e. a FILETIME value as returned by GetFileTime() Win32 API
-// - some binary formats (e.g. ISO 9660 or LDAP) have such FILETIME fields
-function WindowsFileTime64ToUnixMSTime(WinTime: QWord): TUnixMSTime;
-
-/// low-level conversion of a TDateTime into a Windows File 32-bit TimeStamp
-// - returns 0 if the conversion failed
-function DateTimeToWindowsFileTime(DateTime: TDateTime): integer;
-
-/// check if a file exists and can be written
-// - on POSIX, call fpaccess() and check for the W_OK attribute
-// - on Windows, check faReadOnly and supports aFileName longer than MAX_PATH
-function FileIsWritable(const FileName: TFileName): boolean;
-
-/// reduce the visibility of a given file, and set its read/write attributes
-// - on POSIX, change attributes for the the owner, and reset group/world flags
-// so that it is accessible by the current user only; under POSIX, there is
-// no "hidden" file attribute, but you should define a FileName starting by '.'
-// - on Windows, will set the "hidden" file attribue
-procedure FileSetHidden(const FileName: TFileName; ReadOnly: boolean);
-
-/// set the "sticky bit" on a file or directory
-// - on POSIX, a "sticky" folder will ensure that its nested files will be
-// deleted by their owner; and a "sticky" file will ensure e.g. that no
-// /var/tmp file is deleted by systemd during its clean up phases
-// - on Windows, will set the Hidden and System file attributes
-procedure FileSetSticky(const FileName: TFileName);
-
-/// get a file size, from its name
-// - returns 0 if file doesn't exist, or is a directory
-// - under Windows, will use GetFileAttributesEx fast API
-// - on POSIX, will use efficient fpStat() single call but not FileOpen/FileClose
-function FileSize(const FileName: TFileName): Int64; overload;
-
-/// get a file size, from its handle
-// - returns 0 if file doesn't exist
-// - under Windows, will use the GetFileSizeEx fast API
-// - on POSIX, will use efficient FpFStat() single call and no file seek
-function FileSize(F: THandle): Int64; overload;
-
-/// FileSeek() overloaded function, working with huge files
-// - Delphi FileSeek() is buggy -> use this function to safely access files
-// bigger than 2 GB (thanks to sanyin for the report)
-function FileSeek64(Handle: THandle; const Offset: Int64;
-  Origin: cardinal = soFromBeginning): Int64;
-
-/// get a file size and its UTC Unix timestamp in milliseconds resolution
-// - return false if FileName was not found
-// - return true and set FileSize and FileTimestampUtc if found - note that
-// no local time conversion is done, so timestamp won't match FileAge()
-// - if FileName is a folder/directory, then returned FileSize equals -1
-// - use a single Operating System call, so is faster than FileSize + FileAge
-function FileInfoByName(const FileName: TFileName; out FileSize: Int64;
-  out FileTimestampUtc: TUnixMSTime): boolean; overload;
-
-/// get low-level file information, in a cross-platform way
-// - returns true on success
-// - you can specify nil for any returned value if you don't need
-// - here file write/creation time are given as TUnixMSTime values, for better
-// cross-platform process - note that FileCreateDateTime may not be supported
-// by most Linux file systems, so the oldest timestamp available is returned
-// as failover on such systems (probably the latest file metadata writing)
-function FileInfoByHandle(aFileHandle: THandle; FileId, FileSize: PInt64;
-  LastWriteAccess, FileCreateDateTime: PUnixMSTime): boolean;
-
-/// get low-level file information, in a cross-platform way
-// - is a wrapper around FileInfoByHandle() function
-// - returns true on success
-function FileInfoByName(const FileName: TFileName; FileId, FileSize: PInt64;
-  LastWriteAccess, FileCreateDateTime: PUnixMSTime): boolean; overload;
-
-/// check if a given file is likely to be an executable
-// - will check the DOS/WinPE executable header in its first bytes on Windows
-// - will call fpStat() on POSIX to check the File and Executable bits
-function FileIsExecutable(const FileName: TFileName): boolean;
-
-/// check if a given file is a symbolic link
-function FileIsSymLink(const FileName: TFileName): boolean;
-
-/// compute the size of a directory's files, optionally with nested folders
-// - basic implementation using FindFirst/FindNext so won't be the fastest
-// available, nor fully accurate when files are actually (hard) links
-function DirectorySize(const FileName: TFileName; Recursive: boolean = false;
-  const Mask: TFileName = FILES_ALL): Int64;
-
-/// copy one file to another, similar to the Windows API
-function CopyFile(const Source, Target: TFileName;
-  FailIfExists: boolean): boolean;
-
-/// create a symbolic link named SymLink pointing to the Target file
-// - won't work with directories, a non existing target file, or on Windows XP
-// - need specific (admin) priviledges on Windows, or developper mode enabled
-function FileSymLink(const SymLink, Target: TFileName): boolean;
-
-/// prompt the user for an error message to notify an unexpected issue
-// - in practice, text encoding is better to be plain 7-bit ASCII
-// - on Windows, will allocate a console if needed and write to STD_ERROR_HANDLE
-// - on POSIX, will send the output to StdErrorHandle (=2)
-procedure DisplayFatalError(const title, msg: RawUtf8);
-
-/// prompt the user for an error message to notify an unexpected issue
-// - redirect to DisplayFatalError() without any title
-// - expects the regular Format() layout with %s %d - not the FormatUtf8() %
-procedure DisplayError(const fmt: string; const args: array of const);
-
-/// get a file date and time, from a FindFirst/FindNext search
-// - the returned timestamp is in local time, not UTC
-// - this method would use the F.Timestamp field available since Delphi XE2
-function SearchRecToDateTime(const F: TSearchRec): TDateTime;
-
-/// get a file UTC date and time, from a FindFirst/FindNext search
-// - SearchRecToDateTime(), SearchRecToWindowsTime() and F.TimeStamp, which have
-// local time and require a conversion, may appear less useful on server side
-// - is implemented as a wrapper around SearchRecToUnixTimeUtc()
-function SearchRecToDateTimeUtc(const F: TSearchRec): TDateTime;
-
-/// get a file UTC date and time, from a FindFirst/FindNext search, as Unix time
-// - SearchRecToDateTime(), SearchRecToWindowsTime() and F.TimeStamp, which have
-// local time and require a conversion, may appear less useful on server side
-function SearchRecToUnixTimeUtc(const F: TSearchRec): TUnixTime;
-  {$ifdef OSPOSIX}inline;{$endif}
-
-/// get a file date and time, from a FindFirst/FindNext search, as Windows time
-// - this cross-system function is used e.g. by mormot.core.zip which expects
-// Windows TimeStamps in its headers
-function SearchRecToWindowsTime(const F: TSearchRec): integer;
-
-/// check if a FindFirst/FindNext found instance is actually a file
-// - on Windows, hidden files are ignored by default unless IncludeHidden is true
-function SearchRecValidFile(const F: TSearchRec; IncludeHidden: boolean = false): boolean;
-
-/// check if a FindFirst/FindNext found instance is actually a folder
-function SearchRecValidFolder(const F: TSearchRec; IncludeHidden: boolean = false): boolean;
-
-/// just a wrapper around FindFirst() with proper faHidden support
-function FindFirstDirectory(const Path: TFileName; IncludeHidden: boolean;
-    out F: TSearchRec): integer;
-
-type
-  /// FPC TFileStream miss a Create(aHandle) constructor like Delphi
-  TFileStreamFromHandle = class(THandleStream)
-  protected
-    fDontReleaseHandle: boolean;
-  public
-    /// explictely close the handle if needed
-    destructor Destroy; override;
-    /// Destroy calls FileClose(Handle) unless this property is true
-    property DontReleaseHandle: boolean
-      read fDontReleaseHandle write fDontReleaseHandle;
-  end;
-
-  /// a TFileStream replacement which supports FileName longer than MAX_PATH,
-  // and a proper Create(aHandle) constructor in FPC
-  TFileStreamEx = class(TFileStreamFromHandle)
-  protected
-    fFileName : TFileName;
-    function GetSize: Int64; override; // faster (1 API call instead of 3)
-  public
-    /// open or create the file from its name, depending on the supplied Mode
-    // - Mode is typically fmCreate / fmOpenReadShared
-    constructor Create(const aFileName: TFileName; Mode: cardinal);
-    /// can use this class from a low-level file OS handle
-    constructor CreateFromHandle(aHandle: THandle; const aFileName: TFileName);
-    /// open for writing or create a non-existing file from its name
-    // - use fmCreate if aFileName does not exists, or fmOpenWrite otherwise
-    constructor CreateWrite(const aFileName: TFileName);
-    /// the file name assigned to this class constructor
-    property FileName : TFileName
-      read fFilename;
-  end;
-
-  /// file stream which ignores I/O write errors
-  // - in case disk space is exhausted, TFileStreamNoWriteError.WriteBuffer
-  // won't throw any exception, so application will continue to work
-  // - used e.g. by TSynLog to let the application continue with no exception,
-  // even in case of a disk/partition full of logs
-  TFileStreamNoWriteError = class(TFileStreamEx)
-  public
-    /// open for writing, potentially with alternate unlocked file names
-    // - use fmCreate if aFileName does not exists, or fmOpenWrite otherwise
-    // - on error, will try up to aAliases alternate '<filename>-locked<#>.<ext>'
-    constructor CreateAndRenameIfLocked(
-      var aFileName: TFileName; aAliases: integer = 3);
-    /// this overriden function returns Count, as if it was always successful
-    function Write(const Buffer; Count: Longint): Longint; override;
-  end;
-
-/// a wrapper around FileRead() to ensure a whole memory buffer is retrieved
-// - expects Size to be up to 2GB (seems like a big enough memory buffer)
-// - on Windows, will read by 16MB chunks to avoid ERROR_NO_SYSTEM_RESOURCES
-// - will call FileRead() and retry up to Size bytes are filled in the buffer
-// - return true if all memory buffer has been read, or false on error
-function FileReadAll(F: THandle; Buffer: pointer; Size: PtrInt): boolean;
-
-/// a wrapper around FileWrite() to ensure a whole memory buffer is retrieved
-// - will call FileWrite() and retry up to Size bytes are written from the buffer
-// - return true if all memory buffer has been written, or false on error
-function FileWriteAll(F: THandle; Buffer: pointer; Size: PtrInt): boolean;
-
-/// overloaded function optimized for one pass reading of a (huge) file
-// - will use e.g. the FILE_FLAG_SEQUENTIAL_SCAN flag under Windows, as stated
-// by http://blogs.msdn.com/b/oldnewthing/archive/2012/01/20/10258690.aspx
-// - on POSIX, calls fpOpen(pointer(FileName),O_RDONLY) with no fpFlock() call
-// - is used e.g. by StringFromFile() or HashFile() functions
-// - note: you could better use FileReadAll() to retrieve a whole data buffer
-function FileOpenSequentialRead(const FileName: TFileName): integer;
-
-/// returns a TFileStreamFromHandle optimized for one pass file reading
-// - will use FileOpenSequentialRead(), i.e. FILE_FLAG_SEQUENTIAL_SCAN on Windows
-// - on POSIX, calls fpOpen(pointer(FileName),O_RDONLY) with no fpFlock() call
-// - is used e.g. by TRestOrmServerFullMemory and TAlgoCompress
-function FileStreamSequentialRead(const FileName: TFileName): THandleStream;
-
-/// try to open the file from its name, as fmOpenReadShared
-// - on Windows, calls CreateFileW(aFileName,GENERIC_READ) then CloseHandle
-// - on POSIX, calls fpOpen(pointer(aFileName),O_RDONLY) with no fpFlock() call
-function FileIsReadable(const aFileName: TFileName): boolean;
-
-/// copy all Source content into Dest from current position
-// - on Delphi, Dest.CopyFrom(Source, 0) uses GetSize and ReadBuffer which is
-// not compatible e.g. with TAesPkcs7Reader padding - and has a small buffer
-// - returns the number of bytes copied from Source to Dest
-function StreamCopyUntilEnd(Source, Dest: TStream): Int64;
-
-/// read a File content into a string
-// - content can be binary or text
-// - returns '' if file was not found or any read error occurred
-// - will use FileSize() API by default, unless HasNoSize is defined,
-// and read will be done using a buffer (required e.g. for POSIX char files)
-// - uses RawByteString for byte storage, whatever the codepage is
-function StringFromFile(const FileName: TFileName;
-  HasNoSize: boolean = false): RawByteString;
-
-/// read a File content from a list of potential files
-// - returns '' if no file was found, or the first matching FileName[] content
-function StringFromFirstFile(const FileName: array of TFileName): RawByteString;
-
-/// read all Files content from a list of file names
-// - returns '' if no FileName[] file was found, or the read content
-function StringFromFiles(const FileName: array of TFileName): TRawByteStringDynArray;
-
-/// read all Files content from a list of folders names
-// - returns the content of every file contained in the supplied Folders[]
-// - with optionally the FileNames[] corresponding to each result[] content
-function StringFromFolders(const Folders: array of TFileName;
-  const Mask: TFileName = FILES_ALL;
-  FileNames: PFileNameDynArray = nil): TRawByteStringDynArray;
-
-/// create a File from a string content
-// - uses RawByteString for byte storage, whatever the codepage is
-// - can optionaly force flush all write buffers to disk
-function FileFromString(const Content: RawByteString; const FileName: TFileName;
-  FlushOnDisk: boolean = false): boolean;
-
-/// create a File from a memory buffer content
-function FileFromBuffer(Buf: pointer; Len: PtrInt; const FileName: TFileName;
-  FlushOnDisk: boolean = false): boolean;
-
-/// fill a memory buffer from a file content
-function BufferFromFile(const FileName: TFileName; Buf: pointer; Len: PtrInt): boolean;
-
-/// create or append a string content to a File
-// - can optionally rotate the file to a FileName+'.bak'  over a specific size
-function AppendToFile(const Content: RawUtf8; const FileName: TFileName;
-  BackupOverMaxSize: Int64 = 0): boolean;
-
-/// compute an unique temporary file name
-// - following 'exename_123.tmp' pattern, in the system temporary folder
-function TemporaryFileName: TFileName;
-
-/// extract a path from a file name like ExtractFilePath function
-// - but cross-platform, i.e. detect both '\' and '/' on all platforms
-function ExtractPath(const FileName: TFileName): TFileName;
-
-/// extract a path from a RawUtf8 file name like ExtractFilePath function
-// - but cross-platform, i.e. detect both '\' and '/' on all platforms
-function ExtractPathU(const FileName: RawUtf8): RawUtf8;
-
-/// extract a name from a file name like ExtractFileName function
-// - but cross-platform, i.e. detect both '\' and '/' on all platforms
-function ExtractName(const FileName: TFileName): TFileName;
-
-/// extract a name from a file name like ExtractFileName function
-// - but cross-platform, i.e. detect both '\' and '/' on all platforms
-function ExtractNameU(const FileName: RawUtf8): RawUtf8;
-
-/// extract an extension from a file name like ExtractFileExt function
-// - but cross-platform, i.e. detect both '\' and '/' on all platforms
-function ExtractExt(const FileName: TFileName; WithoutDot: boolean = false): TFileName;
-
-// defined here for proper ExtractExtP() inlining
-function GetLastDelimU(const FileName: RawUtf8; OtherDelim: AnsiChar): PtrInt;
-
-/// extract an extension from a file name like ExtractFileExt function
-// - but cross-platform, i.e. detect both '\' and '/' on all platforms
-function ExtractExtU(const FileName: RawUtf8; WithoutDot: boolean = false): RawUtf8;
-
-/// extract an extension from a file name like ExtractFileExt function
-// - but cross-platform, i.e. detect both '\' and '/' on all platforms
-// - don't allocate anything, but return a pointer to the extension within FileName
-function ExtractExtP(const FileName: RawUtf8; WithoutDot: boolean = false): PUtf8Char;
-  {$ifdef HASINLINE} inline; {$endif}
-
-/// compute the file name, including its path if supplied, but without its extension
-// - e.g. GetFileNameWithoutExt('/var/toto.ext') = '/var/toto'
-// - may optionally return the extracted extension, as '.ext'
-// - will be cross-platform, i.e. detect both '\' and '/' on all platforms
-function GetFileNameWithoutExt(const FileName: TFileName;
-  Extension: PFileName = nil): TFileName;
-
-/// extract the file name without any path nor extension, as UTF-8
-// - e.g. GetFileNameWithoutExt('/var/toto.ext') = 'toto'
-// - used e.g. to compute Executable.ProgramName
-function GetFileNameWithoutExtOrPath(const FileName: TFileName): RawUtf8;
-
-/// compare two "array of TFileName" elements, grouped by file extension
-// - i.e. with no case sensitivity on Windows
-// - the expected string type is the RTL string, i.e. TFileName
-// - calls internally GetFileNameWithoutExt() and AnsiCompareFileName()
-function SortDynArrayFileName(const A, B): integer;
-
-{$ifdef ISDELPHI20062007}
-/// compatibility function defined to avoid hints on buggy Delphi 2006/2007
-function AnsiCompareFileName(const S1, S2 : TFileName): integer;
-{$endif ISDELPHI20062007}
-
-/// creates a directory if not already existing
-// - returns the full expanded directory name, including trailing path delimiter
-// - returns '' on error, unless RaiseExceptionOnCreationFailure is set
-function EnsureDirectoryExists(const Directory: TFileName;
-  RaiseExceptionOnCreationFailure: ExceptionClass = nil): TFileName; overload;
-
-/// just a wrapper around EnsureDirectoryExists(NormalizeFileName(Directory))
-function NormalizeDirectoryExists(const Directory: TFileName;
-  RaiseExceptionOnCreationFailure: ExceptionClass = nil): TFileName; overload;
-
-/// delete the content of a specified directory
-// - only one level of file is deleted within the folder: no recursive deletion
-// is processed by this function (for safety)
-// - if DeleteOnlyFilesNotDirectory is TRUE, it won't remove the folder itself,
-// but just the files found in it
-// - warning: DeletedCount^ should be a 32-bit "integer" variable, not a PtrInt
-function DirectoryDelete(const Directory: TFileName;
-  const Mask: TFileName = FILES_ALL; DeleteOnlyFilesNotDirectory: boolean = false;
-  DeletedCount: PInteger = nil): boolean;
-
-/// delete the files older than a given age in a specified directory
-// - for instance, to delete all files older than one day:
-// ! DirectoryDeleteOlderFiles(FolderName, 1);
-// - only one level of file is deleted within the folder: no recursive deletion
-// is processed by this function, unless Recursive is TRUE
-// - if Recursive=true, caller should set TotalSize^=0 to have an accurate value
-// - return false if any deprecated DeleteFile() did fail during the process
-function DirectoryDeleteOlderFiles(const Directory: TFileName;
-  TimePeriod: TDateTime; const Mask: TFileName = FILES_ALL;
-  Recursive: boolean = false; TotalSize: PInt64 = nil): boolean;
-
-type
-  /// defines how IsDirectoryWritable() verifies a folder
-  // - on Win32 Vista+, idwExcludeWinUac will check IsUacVirtualFolder()
-  // - on Windows, idwExcludeWinSys will check IsSystemFolder()
-  // - on Windows, idwTryWinExeFile will try to generate a 'xxxxx.exe' file
-  // - idwWriteSomeContent will also try to write some bytes into the file
-  TIsDirectoryWritable = set of (
-    idwExcludeWinUac,
-    idwExcludeWinSys,
-    idwTryWinExeFile,
-    idwWriteSomeContent);
-
-/// check if the directory is writable for the current user
-// - try to write and delete a void file with a random name in this folder
-function IsDirectoryWritable(const Directory: TFileName;
-  Flags: TIsDirectoryWritable = []): boolean;
-
-type
-  /// cross-platform memory mapping of a file content
-  {$ifdef USERECORDWITHMETHODS}
-  TMemoryMap = record
-  {$else}
-  TMemoryMap = object
-  {$endif USERECORDWITHMETHODS}
-  private
-    fBuf: PAnsiChar;
-    fBufSize: PtrUInt;
-    fFile: THandle;
-    {$ifdef OSWINDOWS}
-    fMap: THandle;
-    {$endif OSWINDOWS}
-    fFileSize: Int64;
-    fFileLocal, fLoadedNotMapped: boolean;
-    function DoMap(aCustomOffset: Int64): boolean;
-    procedure DoUnMap;
-  public
-    /// map the corresponding file handle
-    // - if aCustomSize and aCustomOffset are specified, the corresponding
-    // map view if created (by default, will map whole file)
-    function Map(aFile: THandle; aCustomSize: PtrUInt = 0;
-      aCustomOffset: Int64 = 0; aFileOwned: boolean = false;
-      aFileSize: Int64 = -1): boolean; overload;
-    /// map the file specified by its name
-    // - file will be closed when UnMap will be called
-    function Map(const aFileName: TFileName): boolean; overload;
-    /// set a fixed buffer for the content
-    // - emulates memory-mapping over an existing buffer
-    procedure Map(aBuffer: pointer; aBufferSize: PtrUInt); overload;
-    /// unmap the file
-    procedure UnMap;
-    /// retrieve the memory buffer mapped to the file content
-    property Buffer: PAnsiChar
-      read fBuf;
-    /// retrieve the buffer size
-    property Size: PtrUInt
-      read fBufSize;
-    /// retrieve the mapped file size
-    property FileSize: Int64
-      read fFileSize;
-    /// access to the low-level associated File handle (if any)
-    property FileHandle: THandle
-      read fFile;
-  end;
-
-  /// a TStream created from a file content, using fast memory mapping
-  TSynMemoryStreamMapped = class(TSynMemoryStream)
-  protected
-    fMap: TMemoryMap;
-    fFileStream: THandleStream;
-    fFileName: TFileName;
-  public
-    /// create a TStream from a file content using fast memory mapping
-    // - if aCustomSize and aCustomOffset are specified, the corresponding
-    // map view if created (by default, will map whole file)
-    constructor Create(const aFileName: TFileName;
-      aCustomSize: PtrUInt = 0; aCustomOffset: Int64 = 0); overload;
-    /// create a TStream from a file content using fast memory mapping
-    // - if aCustomSize and aCustomOffset are specified, the corresponding
-    // map view if created (by default, will map whole file)
-    constructor Create(aFile: THandle;
-      aCustomSize: PtrUInt = 0; aCustomOffset: Int64 = 0); overload;
-    /// release any internal mapped file instance
-    destructor Destroy; override;
-    /// the file name, if created from such Create(aFileName) constructor
-    property FileName: TFileName
-      read fFileName;
-  end;
-
-  /// low-level access to a resource bound to the executable
-  // - so that Windows is not required in your unit uses clause
-  {$ifdef USERECORDWITHMETHODS}
-  TExecutableResource = record
-  {$else}
-  TExecutableResource = object
-  {$endif USERECORDWITHMETHODS}
-  private
-    // note: we can't use THandle which is 32-bit on 64-bit POSIX
-    HResInfo: TLibHandle;
-    HGlobal: TLibHandle;
-  public
-    /// the resource memory pointer, after successful Open()
-    Buffer: pointer;
-    /// the resource memory size in bytes, after successful Open()
-    Size: PtrInt;
-    /// locate and lock a resource
-    // - use the current executable if Instance is left to its 0 default value
-    // - returns TRUE if the resource has been found, and Buffer/Size are set
-    function Open(const ResourceName: string; ResType: PChar;
-      Instance: TLibHandle = 0): boolean;
-    /// unlock and finalize a resource
-    procedure Close;
-  end;
-
-
-type
-  /// store CPU and RAM usage for a given process
-  // - as used by TSystemUse class
-  TSystemUseData = packed record
-    /// when the data has been sampled
-    Timestamp: TDateTime;
-    /// percent of current Kernel-space CPU usage for this process
-    Kernel: single;
-    /// percent of current User-space CPU usage for this process
-    User: single;
-    /// how many KB of working memory are used by this process
-    WorkKB: cardinal;
-    /// how many KB of virtual memory are used by this process
-    VirtualKB: cardinal;
-  end;
-
-  /// store CPU and RAM usage history for a given process
-  // - as returned by TSystemUse.History
-  TSystemUseDataDynArray = array of TSystemUseData;
-
-  /// low-level structure used to compute process memory and CPU usage
-  {$ifdef USERECORDWITHMETHODS}
-  TProcessInfo = record
-  {$else}
-  TProcessInfo = object
-  {$endif USERECORDWITHMETHODS}
-  private
-    {$ifdef OSWINDOWS}
-    fSysPrevIdle, fSysPrevKernel, fSysPrevUser,
-    fDiffIdle, fDiffKernel, fDiffUser, fDiffTotal: Int64;
-    {$endif OSWINDOWS}
-  public
-    /// initialize the system/process resource tracking
-    function Init: boolean;
-    /// to be called before PerSystem() or PerProcess() iteration
-    function Start: boolean;
-    /// percent of current Idle/Kernel/User CPU usage for all processes
-    function PerSystem(out Idle, Kernel, User: single): boolean;
-    /// retrieve CPU and RAM usage for a given process
-    function PerProcess(PID: cardinal; Now: PDateTime;
-      out Data: TSystemUseData; var PrevKernel, PrevUser: Int64): boolean;
-  end;
-
-  /// hold low-level information about current memory usage
-  // - as filled by GetMemoryInfo()
-  TMemoryInfo = record
-    memtotal, memfree, filetotal, filefree,
-    vmtotal, vmfree, allocreserved, allocused: QWord;
-    percent: integer;
-  end;
-
-  /// stores information about a disk partition
-  TDiskPartition = packed record
-    /// the name of this partition
-    // - is the Volume name under Windows, or the Device name under POSIX
-    name: RawUtf8;
-    /// where this partition has been mounted
-    // - e.g. 'C:' or '/home'
-    // - you can use GetDiskInfo(mounted) to retrieve current space information
-    mounted: TFileName;
-    /// total size (in bytes) of this partition
-    size: QWord;
-  end;
-
-  /// stores information about several disk partitions
-  TDiskPartitions = array of TDiskPartition;
-
-
-const
-  // 16*4KB (4KB = memory granularity) for ReserveExecutableMemory()
-  STUB_SIZE = 65536;
-
-/// cross-platform reserve some executable memory
-// - using PAGE_EXECUTE_READWRITE flags on Windows, and PROT_READ or PROT_WRITE
-// or PROT_EXEC on POSIX
-// - this function maintain an internal list of 64KB memory pages for efficiency
-// - memory blocks can not be released (don't try to use fremeem on them) and
-// will be returned to the system at process finalization
-// - caller needs to eventually call ReserveExecutableMemoryPageAccess()
-// - raise EOSException if the memory allocation failed at OS level
-function ReserveExecutableMemory(size: cardinal
-  {$ifdef CPUARM} ; ArmFakeStubAddr: pointer {$endif}): pointer;
-
-/// to be called after ReserveExecutableMemory() when you want to actually write
-// the memory blocks
-// - affect the mapping flags of the first memory page (4KB) of the Reserved
-// buffer, so its size should be < 4KB
-// - do nothing on Windows and Linux, but may be needed on OpenBSD / OSX
-procedure ReserveExecutableMemoryPageAccess(Reserved: pointer; Exec: boolean);
-
-/// check if the supplied pointer is actually pointing to some memory page
-// - will call slow but safe VirtualQuery API on Windows, or try a fpaccess()
-// syscall on POSIX systems (validated on Linux only)
-function SeemsRealPointer(p: pointer): boolean;
-
-/// fill a buffer with a copy of some low-level system memory
-// - used e.g. by GetRawSmbios on XP or Linux/POSIX
-// - will allow to read up to 4MB of memory
-// - use low-level ntdll.dll API on Windows, or reading /dev/mem on POSIX - so
-// expect sudo/root rights on most systems
-function ReadSystemMemory(address, size: PtrUInt): RawByteString;
-
-/// return the PIDs of all running processes
-// - under Windows, is a wrapper around EnumProcesses() PsAPI call
-// - on Linux, will enumerate /proc/* pseudo-files
-function EnumAllProcesses: TCardinalDynArray;
-
-/// return the process name of a given process  ID
-// - under Windows, is a wrapper around
-// QueryFullProcessImageNameW/GetModuleFileNameEx PsAPI call
-// - on Linux, will query /proc/[pid]/exe or /proc/[pid]/cmdline pseudo-file
-function EnumProcessName(PID: cardinal): RawUtf8;
-
-/// return the process ID of the parent of a given PID
-// - by default (PID = 0), will search for the parent of the current process
-// - returns 0 if the PID was not found
-function GetParentProcess(PID: cardinal = 0): cardinal;
-
-/// check if this process is currently running into the debugger
-// - redirect to the homonymous WinAPI function on Windows, or check if the
-// /proc/self/status "TracerPid:" value is non zero on Linux, or search if
-// "lazarus" is part of the parent process name for BSD
-{$ifdef OSWINDOWS}
-function IsDebuggerPresent: BOOL; stdcall;
-{$else}
-function IsDebuggerPresent: boolean;
-{$endif ODWINDOWS}
-
-/// return the time and memory usage information about a given process
-// - under Windows, is a wrapper around GetProcessTimes/GetProcessMemoryInfo
-function RetrieveProcessInfo(PID: cardinal; out KernelTime, UserTime: Int64;
-  out WorkKB, VirtualKB: cardinal): boolean;
-
-/// return the system-wide time usage information
-// - under Windows, is a wrapper around GetSystemTimes() kernel API call
-// - return false on POSIX system - call RetrieveLoadAvg() instead
-function RetrieveSystemTimes(out IdleTime, KernelTime, UserTime: Int64): boolean;
-
-/// return the system-wide time usage information
-// - on LINUX, retrieve /proc/loadavg or on OSX/BSD call libc getloadavg()
-// - return '' on Windows - call RetrieveSystemTimes() instead
-function RetrieveLoadAvg: RawUtf8;
-
-/// retrieve low-level information about current memory usage
-// - as used by TSynMonitorMemory
-// - under BSD, only memtotal/memfree/percent are properly returned
-// - allocreserved and allocused are set only if withalloc is TRUE
-function GetMemoryInfo(out info: TMemoryInfo; withalloc: boolean): boolean;
-
-/// retrieve some human-readable text from GetMemoryInfo
-// - numbers are rounded up to a single GB number with no decimals
-// - returns e.g. 'used 6GB/16GB (35% free)' text
-function GetMemoryInfoText: RawUtf8;
-
-/// retrieve some human-readable text about the current system in several lines
-// - includes UTC timestamp, memory and disk availability, and exe/OS/CPU info
-function GetSystemInfoText: RawUtf8;
-
-/// retrieve low-level information about a given disk partition
-// - as used by TSynMonitorDisk and GetDiskPartitionsText()
-// - aDriveFolderOrFile is a directory on disk (no need to specify a raw drive
-// name like 'c:\' on Windows)
-// - warning: aDriveFolderOrFile may be modified at input
-// - only under Windows the Quotas are applied separately to aAvailableBytes
-// in respect to global aFreeBytes
-function GetDiskInfo(var aDriveFolderOrFile: TFileName;
-  out aAvailableBytes, aFreeBytes, aTotalBytes: QWord
-  {$ifdef OSWINDOWS}; aVolumeName: PSynUnicode = nil{$endif}): boolean;
-
-/// retrieve how many bytes are currently available on a given folder
-// - returns 0 if the function fails
-function GetDiskAvailable(aDriveFolderOrFile: TFileName): QWord;
-
-/// retrieve low-level information about all mounted disk partitions of the system
-// - returned partitions array is sorted by "mounted" ascending order
-function GetDiskPartitions: TDiskPartitions;
-
-/// call several Operating System APIs to gather 512-bit of entropy information
-procedure XorOSEntropy(var e: THash512Rec);
-
-/// low-level function returning some random binary from the Operating System
-// - will call /dev/urandom or /dev/random under POSIX, and CryptGenRandom API
-// on Windows then return TRUE, or fallback to mormot.core.base gsl_rng_taus2
-// generator and return FALSE if the system API failed
-// - on POSIX, only up to 32 bytes (256 bits) bits are retrieved from /dev/urandom
-// or /dev/random as stated by "man urandom" Usage - then RandomBytes() padded
-// - so you may consider that the output Buffer is always filled with random
-// - you should not have to call this procedure, but faster and safer TAesPrng
-// from mormot.crypt.core - also consider the TSystemPrng class
-function FillSystemRandom(Buffer: PByteArray; Len: integer;
-  AllowBlocking: boolean): boolean;
-
-type
-  /// available console colors
-  TConsoleColor = (
-    ccBlack,
-    ccBlue,
-    ccGreen,
-    ccCyan,
-    ccRed,
-    ccMagenta,
-    ccBrown,
-    ccLightGray,
-    ccDarkGray,
-    ccLightBlue,
-    ccLightGreen,
-    ccLightCyan,
-    ccLightRed,
-    ccLightMagenta,
-    ccYellow,
-    ccWhite);
-
-var
-  /// low-level handle used for console writing
-  // - may be overriden when console is redirected
-  // - on Windows, is initialized when AllocConsole or TextColor() are called
-  StdOut: THandle;
-
-  {$ifdef OSPOSIX}
-  /// set at initialization if StdOut has the TTY flag and env has a known TERM
-  // - equals false if the console does not support colors, e.g. piped to a file
-  StdOutIsTTY: boolean;
-  {$endif OSPOSIX}
-
-  /// global flag to modify the code behavior at runtime when run from TSynTests
-  // - e.g. TSynDaemon.AfterCreate won't overwrite TSynTests.RunAsConsole logs
-  RunFromSynTests: boolean;
-
-/// similar to Windows AllocConsole API call, to be truly cross-platform
-// - do nothing on Linux/POSIX, but set StdOut propertly from StdOutputHandle
-// - on Windows, will call the corresponding API, and set StdOut global variable
-procedure AllocConsole;
-
-/// always true on POSIX, may be false for a plain Windows GUI application
-function HasConsole: boolean;
-  {$ifdef OSPOSIX} inline; {$endif OSPOSIX}
-
-/// change the console text writing color
-procedure TextColor(Color: TConsoleColor);
-
-/// change the console text background color
-procedure TextBackground(Color: TConsoleColor);
-
-/// write some text to the console using a given color
-// - this method is protected by its own CriticalSection for output consistency
-procedure ConsoleWrite(const Text: RawUtf8; Color: TConsoleColor = ccLightGray;
-  NoLineFeed: boolean = false; NoColor: boolean = false); overload;
-
-/// write some text to the console using the current color
-// - similar to writeln() but redirect to ConsoleWrite(NoColor=true)
-procedure ConsoleWriteRaw(const Text: RawUtf8; NoLineFeed: boolean = false); overload;
-  {$ifdef HASINLINE} inline; {$endif}
-
-/// append a line feed to the console
-// - similar to writeln but redirect to ConsoleWrite() with proper thread safety
-procedure ConsoleWriteLn;
-  {$ifdef HASINLINE} inline; {$endif}
-
-/// will wait for the ENTER key to be pressed, with all needed waiting process
-// - on the main thread, will call Synchronize() for proper work e.g. with
-// interface-based service implemented as optExecInMainThread
-// - on Windows, from a non-main Thread, respond to PostThreadMessage(WM_QUIT)
-// - on Windows, also properly respond to Ctrl-C or closing console events
-// - on POSIX, will call SynDaemonIntercept first, so that Ctrl-C or SIG_QUIT
-// will also be intercepted and let this procedure return
-procedure ConsoleWaitForEnterKey;
-
-/// read all available content from stdin
-// - could be used to retrieve some file piped to the command line
-// - the content is not converted, so will follow the encoding used for storage
-function ConsoleReadBody: RawByteString;
-
-{$ifdef OSWINDOWS}
-
-/// low-level access to the keyboard state of a given key
-function ConsoleKeyPressed(ExpectedKey: Word): boolean;
-
-/// local RTL wrapper function to avoid linking mormot.core.unicode.pas
-procedure Win32PWideCharToUtf8(P: PWideChar; Len: PtrInt;
-  out res: RawUtf8); overload;
-
-/// local RTL wrapper function to avoid linking mormot.core.unicode.pas
-procedure Win32PWideCharToUtf8(P: PWideChar; out res: RawUtf8); overload;
-
-/// local RTL wrapper function to avoid linking mormot.core.unicode.pas
-procedure Win32PWideCharToFileName(P: PWideChar; out fn: TFileName);
-
-/// local RTL wrapper function to avoid linking mormot.core.unicode.pas
-// - just a wrapper around Unicode_FromUtf8() over a temporary buffer
-// - caller should always call d.Done to release any (unlikely) allocated memory
-function Utf8ToWin32PWideChar(const u: RawUtf8; var d: TSynTempBuffer): PWideChar;
-
-/// local RTL wrapper function to avoid linking mormot.core.unicode.pas
-// - returns true and set A on conversion success from UTF-8 to code page CP
-// - as used internally by Utf8ToConsole()
-function Win32Utf8ToAnsi(P: pointer; L, CP: integer; var A: RawByteString): boolean;
-
-/// get DotNet exception class names from HRESULT - published for testing purpose
-procedure Win32DotNetExceptions(code: cardinal; var names: TPShortStringDynArray);
-
-/// ask the Operating System to convert a file URL to a local file path
-// - only Windows has a such a PathCreateFromUrlW() API
-// - POSIX define this in mormot.net.http.pas, where TUri is available
-// - used e.g. by TNetClientProtocolFile to implement the 'file://' protocol
-function GetFileNameFromUrl(const Uri: RawUtf8): TFileName;
-
-{$else}
-
-/// internal function just wrapping fppoll(POLLIN or POLLPRI)
-function WaitReadPending(fd, timeout: integer): boolean;
-
-type
-  /// optional callback used by PosixFileNames()
-  // - same signature as mormot.core.search MatchAnyP()
-  TOnPosixFileName = function(opaque: pointer; name: PUtf8Char; namelen: PtrInt): boolean;
-
-/// POSIX-only function calling directly getdents/getdents64 syscall
-// - could be used when FindFirst/FindNext are an overkill, e.g. to quickly
-// cache all file names of a folder in memory, optionally with its sub-folders
-// - used e.g. by TPosixFileCaseInsensitive from mormot.core.unicode
-// - warning: the file system has to support d_type (e.g. btrfs, ext2-ext4) so
-// that Recursive is handled and only DT_REG files are retrieved; non-compliant
-// file systems (or Linux Kernel older than 2.6.4) won't support the Recursive
-// search, and may return some false positives, like symlinks or nested folders
-// - an optional callback can be supplied, used e.g. by the FileNames() function
-// in mormot.core.search to efficiently implement name mask search with a TMatch
-function PosixFileNames(const Folder: TFileName; Recursive: boolean;
-  OnFile: TOnPosixFileName = nil; OnFileOpaque: pointer = nil;
-  ExcludesDir: boolean = false): TRawUtf8DynArray;
-
-{$endif OSWINDOWS}
-
-/// internal function to avoid linking mormot.core.buffers.pas
-// - will output the value as one number with one decimal and KB/MB/GB/TB suffix
-function _oskb(Size: QWord): shortstring;
-
-type
-  /// function prototype for AppendShortUuid()
-  TAppendShortUuid = procedure(const u: TGuid; var s: ShortString);
-  /// function prototype for ShortToUuid()
-  TShortToUuid = function(const text: ShortString; out uuid: TGuid): boolean;
-
-var
-  /// decode a '3F2504E0-4F89-11D3-9A0C-0305E82C3301' text into a TGuid
-  // - this unit defaults to the RTL, but mormot.core.text.pas will override it
-  ShortToUuid: TShortToUuid;
-
-  /// append a TGuid into lower-cased '3f2504e0-4f89-11d3-9a0c-0305e82c3301' text
-  // - this unit defaults to the RTL, but mormot.core.text.pas will override it
-  AppendShortUuid: TAppendShortUuid;
-
-/// direct conversion of a UTF-8 encoded string into a console OEM-encoded string
-// - under Windows, will use GetConsoleOutputCP() codepage, following CP_OEM
-// - under Linux, will expect the console to be defined with UTF-8 encoding
-// - we don't propose any ConsoleToUtf8() function because Windows depends on
-// the running program itself: most should generates CP_OEM (e.g. 850) as expected,
-// but some could use the system code page or even UTF-16 binary with BOM (!) -
-// so you may consider using AnsiToUtf8() with the proper code page
-function Utf8ToConsole(const S: RawUtf8): RawByteString;
-
-
-type
-  /// encapsulate cross-platform loading of library files
-  // - this generic class can be used for any external library (.dll/.so)
-  TSynLibrary = class
-  protected
-    fHandle: TLibHandle;
-    fLibraryPath: TFileName;
-    fTryFromExecutableFolder: boolean;
-    {$ifdef OSPOSIX}
-    fLibraryPathTested: boolean;
-    {$endif OSPOSIX}
-  public
-    /// cross-platform resolution of a function entry in this library
-    // - if RaiseExceptionOnFailure is set, missing entry will call FreeLib then raise it
-    // - ProcName can be a space-separated list of procedure names, to try
-    // alternate API names (e.g. for OpenSSL 1.1.1/3.x compatibility)
-    // - if ProcName starts with '?' then RaiseExceptionOnFailure = nil is set
-    function Resolve(const Prefix, ProcName: RawUtf8; Entry: PPointer;
-      RaiseExceptionOnFailure: ExceptionClass = nil): boolean;
-    /// cross-platform resolution of all function entries in this library
-    // - will search and fill Entry^ for all ProcName^ until ProcName^=nil
-    // - return true on success, false and call FreeLib if any entry is missing
-    function ResolveAll(ProcName: PPAnsiChar; Entry: PPointer): boolean;
-    /// cross-platform call to FreeLibrary() + set fHandle := 0
-    // - as called by Destroy, but you can use it directly to reload the library
-    procedure FreeLib;
-    /// same as SafeLoadLibrary() but setting fLibraryPath and cwd on Windows
-    function TryLoadLibrary(const aLibrary: array of TFileName;
-      aRaiseExceptionOnFailure: ExceptionClass): boolean; virtual;
-    /// release associated memory and linked library
-    destructor Destroy; override;
-    /// return TRUE if the library and all procedures were found
-    function Exists: boolean;
-      {$ifdef HASINLINE} inline; {$endif}
-    /// the associated library handle
-    property Handle: TLibHandle
-      read fHandle write fHandle;
-    /// the loaded library path
-    // - on POSIX, contains the full path (via dladdr) once Resolve() is called
-    property LibraryPath: TFileName
-      read fLibraryPath;
-    /// if set, and no path is specified, will try from Executable.ProgramFilePath
-    property TryFromExecutableFolder: boolean
-      read fTryFromExecutableFolder write fTryFromExecutableFolder;
-  end;
-
-
-{ *************** Per Class Properties O(1) Lookup via vmtAutoTable Slot }
-
-/// self-modifying code - change some memory buffer in the code segment
-// - if Backup is not nil, it should point to a Size array of bytes, ready
-// to contain the overridden code buffer, for further hook disabling
-// - some systems do forbid such live patching: consider setting NOPATCHVMT
-// and NOPATCHRTL conditionals for such projects
-procedure PatchCode(Old, New: pointer; Size: PtrInt; Backup: pointer = nil;
-  LeaveUnprotected: boolean = false);
-
-/// self-modifying code - change one PtrUInt in the code segment
-procedure PatchCodePtrUInt(Code: PPtrUInt; Value: PtrUInt;
-  LeaveUnprotected: boolean = false);
-
-{$ifdef CPUINTEL}
-/// low-level i386/x86_64 asm routine patch and redirection
-procedure RedirectCode(Func, RedirectFunc: pointer);
-{$endif CPUINTEL}
-
-
-{ **************** TSynLocker/TSynLocked and Low-Level Threading Features }
-
-type
-  /// a lightweight exclusive non-reentrant lock, stored in a PtrUInt value
-  // - calls SwitchToThread after some spinning, but don't use any R/W OS API
-  // - warning: methods are non reentrant, i.e. calling Lock twice in a raw would
-  // deadlock: see reentrant TMultiLightLock or TRWLock or TSynLocker/TOSLock
-  // - several lightlocks, each protecting a few variables (e.g. a list), may
-  // be more efficient than a more global TOSLock/TRWLock
-  // - our light locks are expected to be kept a very small amount of time (a
-  // few CPU cycles): use TOSLightLock if the lock may block too long
-  // - TryLock/UnLock can be used to thread-safely acquire a shared resource
-  // - only consume 4 bytes on CPU32, 8 bytes on CPU64
-  {$ifdef USERECORDWITHMETHODS}
-  TLightLock = record
-  {$else}
-  TLightLock = object
-  {$endif USERECORDWITHMETHODS}
-  private
-    Flags: PtrUInt;
-    procedure LockSpin; // called by the Lock method when inlined
-  public
-    /// to be called if the instance has not been filled with 0
-    // - e.g. not needed if TLightLock is defined as a class field
-    procedure Init;
-      {$ifdef HASINLINE} inline; {$endif}
-    /// could be called to finalize the instance as a TOSLock
-    // - does nothing - just for compatibility with TOSLock
-    procedure Done;
-      {$ifdef HASINLINE} inline; {$endif}
-    /// enter an exclusive non-reentrant lock
-    procedure Lock;
-      {$ifdef HASINLINE} inline; {$endif}
-    /// try to enter an exclusive non-reentrant lock
-    // - if returned true, caller should eventually call UnLock()
-    // - could also be used to thread-safely acquire a shared resource
-    function TryLock: boolean;
-      {$ifdef HASINLINE} inline; {$endif}
-    /// check if the non-reentrant lock has been acquired
-    function IsLocked: boolean;
-      {$ifdef HASINLINE} inline; {$endif}
-    /// leave an exclusive non-reentrant lock
-    procedure UnLock;
-      {$ifdef HASINLINE} inline; {$endif}
-  end;
-  PLightLock = ^TLightLock;
-
-  /// a lightweight exclusive reentrant lock
-  // - methods are reentrant, i.e. calling Lock twice in a raw would not deadlock
-  // - our light locks are expected to be kept a very small amount of time (a
-  // few CPU cycles): use TSynLocker or TOSLock if the lock may block too long
-  // - TryLock/UnLock can be used to thread-safely acquire a shared resource,
-  // in a re-entrant way
-  {$ifdef USERECORDWITHMETHODS}
-  TMultiLightLock = record
-  {$else}
-  TMultiLightLock = object
-  {$endif USERECORDWITHMETHODS}
-  private
-    Flags: PtrUInt;
-    ThreadID: TThreadID; // pointer on POSIX, DWORD on Windows
-    ReentrantCount: TThreadIDInt;
-    procedure LockSpin; // called by the Lock method when inlined
-  public
-    /// to be called if the instance has not been filled with 0
-    // - e.g. not needed if TMultiLightLock is defined as a class field
-    procedure Init;
-      {$ifdef HASINLINE} inline; {$endif}
-    /// could be called to finalize the instance as a TOSLock
-    // - will make any further TryLock fail - also for compatibility with TOSLock
-    procedure Done;
-      {$ifdef HASINLINE} inline; {$endif}
-    /// enter an exclusive reentrant lock
-    procedure Lock;
-      {$ifdef HASINLINE} inline; {$endif}
-    /// try to enter an exclusive reentrant lock
-    // - if returned true, caller should eventually call UnLock()
-    // - could also be used to thread-safely acquire a shared resource
-    function TryLock: boolean;
-      {$ifdef HASINLINE} inline; {$endif}
-    /// acquire this lock for the current thread, ignore any previous state
-    // - could be done to safely acquire and finalize a resource
-    // - this method is reentrant: you can call Lock/UnLock on this thread
-    procedure ForceLock;
-    /// check if the reentrant lock has been acquired
-    function IsLocked: boolean;
-      {$ifdef HASINLINE} inline; {$endif}
-    /// leave an exclusive reentrant lock
-    procedure UnLock;
-      {$ifdef CPUINTEL}{$ifdef HASINLINE} inline; {$endif}{$endif}
-  end;
-  PMultiLightLock = ^TMultiLightLock;
-
-  /// a lightweight multiple Reads / exclusive Write non-upgradable lock
-  // - calls SwitchToThread after some spinning, but don't use any R/W OS API
-  // - warning: ReadLocks are reentrant and allow concurrent acccess, but calling
-  // WriteLock within a ReadLock, or within another WriteLock, would deadlock
-  // - consider TRWLock if you need an upgradable lock - but for mostly reads,
-  // TRWLightLock.ReadLock/ReadUnLock/WriteLock pattern is faster than upgrading
-  // - our light locks are expected to be kept a very small amount of time (a
-  // few CPU cycles): use TSynLocker or TOSLock if the lock may block too long
-  // - several lightlocks, each protecting a few variables (e.g. a list), may
-  // be more efficient than a more global TOSLock/TRWLock
-  // - only consume 4 bytes on CPU32, 8 bytes on CPU64
-  {$ifdef USERECORDWITHMETHODS}
-  TRWLightLock = record
-  {$else}
-  TRWLightLock = object
-  {$endif USERECORDWITHMETHODS}
-  private
-    Flags: PtrUInt; // bit 0 = WriteLock, >0 = ReadLock
-    // low-level functions called by the Lock methods when inlined
-    procedure ReadLockSpin;
-    procedure WriteLockSpin;
-  public
-    /// to be called if the instance has not been filled with 0
-    // - e.g. not needed if TRWLightLock is defined as a class field
-    procedure Init;
-      {$ifdef HASINLINE} inline; {$endif}
-    /// enter a non-upgradable multiple reads lock
-    // - read locks maintain a thread-safe counter, so are reentrant and non blocking
-    // - warning: nested WriteLock call after a ReadLock would deadlock
-    procedure ReadLock;
-      {$ifdef HASINLINE} inline; {$endif}
-    /// try to enter a non-upgradable multiple reads lock
-    // - if returned true, caller should eventually call ReadUnLock
-    // - read locks maintain a thread-safe counter, so are reentrant and non blocking
-    // - warning: nested WriteLock call after a ReadLock would deadlock
-    function TryReadLock: boolean;
-      {$ifdef HASINLINE} inline; {$endif}
-    /// leave a non-upgradable multiple reads lock
-    procedure ReadUnLock;
-      {$ifdef HASINLINE} inline; {$endif}
-    /// enter a non-reentrant non-upgradable exclusive write lock
-    // - warning: nested WriteLock call after a ReadLock or another WriteLock
-    // would deadlock
-    procedure WriteLock;
-      {$ifdef HASINLINE} inline; {$endif}
-    /// try to enter a non-reentrant non-upgradable exclusive write lock
-    // - if returned true, caller should eventually call WriteUnLock
-    // - warning: nested TryWriteLock call after a ReadLock or another WriteLock
-    // would deadlock
-    function TryWriteLock: boolean;
-      {$ifdef HASINLINE} inline; {$endif}
-    /// leave a non-reentrant non-upgradable exclusive write lock
-    procedure WriteUnLock;
-      {$ifdef HASINLINE} inline; {$endif}
-  end;
-  PRWLightLock = ^TRWLightLock;
-
-  /// how TRWLock.Lock and TRWLock.UnLock high-level wrapper methods are called
-  TRWLockContext = (
-    cReadOnly,
-    cReadWrite,
-    cWrite);
-
-  /// a lightweight multiple Reads / exclusive Write reentrant and upgradable lock
-  // - calls SwitchToThread after some spinning, but don't use any R/W OS API
-  // - our light locks are expected to be kept a very small amount of time (some
-  // CPU cycles): use TSynLocker or TOSLock if the lock may block too long
-  // - warning: all methods are reentrant, but WriteLock/ReadWriteLock would
-  // deadlock if called after a ReadOnlyLock
-  {$ifdef USERECORDWITHMETHODS}
-  TRWLock = record
-  {$else}
-  TRWLock = object
-  {$endif USERECORDWITHMETHODS}
-  private
-    Flags: PtrUInt; // bit 0 = WriteLock, 1 = ReadWriteLock, >1 = ReadOnlyLock
-    LastReadWriteLockThread, LastWriteLockThread: TThreadID; // to be reentrant
-    LastReadWriteLockCount,  LastWriteLockCount: cardinal;
-    {$ifndef ASMX64}
-    procedure ReadOnlyLockSpin;
-    {$endif ASMX64}
-  public
-    /// initialize the R/W lock
-    // - not needed if TRWLock is part of a class - i.e. if was filled with 0
-    procedure Init;
-      {$ifdef HASINLINE} inline; {$endif}
-    /// could be called at shutdown to ensure that the R/W lock is in neutral state
-    procedure AssertDone;
-    /// wait for the lock to be available for reading, but not upgradable to write
-    // - several readers could acquire the lock simultaneously
-    // - ReadOnlyLock is reentrant since there is a thread-safe internal counter
-    // - warning: calling ReadWriteLock/WriteLock after ReadOnlyLock would deadlock
-    // - typical usage is the following:
-    // ! rwlock.ReadOnlyLock; // won't block concurrent ReadOnlyLock
-    // ! try
-    // !   result := Exists(value);
-    // ! finally
-    // !   rwlock.ReadOnlyUnLock;
-    // ! end;
-    procedure ReadOnlyLock;
-      {$ifdef HASINLINE} {$ifndef ASMX64} inline; {$endif} {$endif}
-    /// release a previous ReadOnlyLock call
-    procedure ReadOnlyUnLock;
-      {$ifdef HASINLINE} inline; {$endif}
-    /// wait for the lock to be accessible for reading - later upgradable to write
-    // - will mark the lock with the current thread so that a nested WriteLock
-    // would be possible, but won't block concurrent ReadOnlyLock
-    // - several readers could acquire ReadOnlyLock simultaneously, but only a
-    // single thread could acquire a ReadWriteLock
-    // - reentrant method, and nested WriteLock is allowed
-    // - typical usage is the following:
-    // ! rwlock.ReadWriteLock;      // won't block concurrent ReadOnlyLock
-    // ! try                        // but block other ReadWriteLock/WriteLock
-    // !   result := Exists(value);
-    // !   if not result then
-    // !   begin
-    // !     rwlock.WriteLock; // block any ReadOnlyLock/ReadWriteLock/WriteLock
-    // !     try
-    // !       Add(value);
-    // !     finally
-    // !       rwlock.WriteUnLock;
-    // !     end;
-    // !   end;
-    // ! finally
-    // !   rwlock.ReadWriteUnLock;
-    // ! end;
-    procedure ReadWriteLock;
-    /// release a previous ReadWriteLock call
-    procedure ReadWriteUnLock;
-      {$ifdef HASINLINE} inline; {$endif}
-    /// wait for the lock to be accessible for writing
-    // - the write lock is exclusive
-    // - calling WriteLock within a ReadWriteLock is allowed and won't block
-    // - but calling WriteLock within a ReadOnlyLock would deaadlock
-    // - this method is reentrant from a single thread
-    // - typical usage is the following:
-    // ! rwlock.WriteLock; // block any ReadOnlyLock/ReadWriteLock/WriteLock
-    // ! try
-    // !   Add(value);
-    // ! finally
-    // !   rwlock.WriteUnLock;
-    // ! end;
-    procedure WriteLock;
-    /// release a previous WriteLock call
-    procedure WriteUnlock;
-      {$ifdef FPC_OR_DELPHIXE4} inline; {$endif} // circumvent weird Delphi bug
-    /// a high-level wrapper over ReadOnlyLock/ReadWriteLock/WriteLock methods
-    procedure Lock(context: TRWLockContext {$ifndef PUREMORMOT2} = cWrite {$endif});
-      {$ifdef HASINLINE} inline; {$endif}
-    /// a high-level wrapper over ReadOnlyUnLock/ReadWriteUnLock/WriteUnLock methods
-    procedure UnLock(context: TRWLockContext {$ifndef PUREMORMOT2} = cWrite {$endif});
-      {$ifdef HASINLINE} inline; {$endif}
-  end;
-  PRWLock = ^TRWLock;
-
-  /// the standard reentrant lock supplied by the Operating System
-  // - maps TRTLCriticalSection, i.e. calls Win32 API or pthreads library
-  // - don't forget to call Init and Done to properly initialize the structure
-  // - if you do require a non-reentrant/recursive lock, consider TOSLightLock
-  // - same signature as TLightLock/TOSLightLock, usable as compile time alternatives
-  {$ifdef USERECORDWITHMETHODS}
-  TOSLock = record
-  {$else}
-  TOSLock = object
-  {$endif USERECORDWITHMETHODS}
-  private
-    CS: TRTLCriticalSection;
-  public
-    /// to be called to setup the instance
-    // - mandatory in all cases, even if TOSLock is part of a class
-    procedure Init;
-    /// to be called to finalize the instance
-    procedure Done;
-    /// enter an OS lock
-    // - notice: this method IS reentrant/recursive
-    procedure Lock;
-      {$ifdef FPC} inline; {$endif}
-    /// try to enter an OS lock
-    // - if returned true, caller should eventually call UnLock()
-    function TryLock: boolean;
-      {$ifdef FPC} inline; {$endif}
-    /// leave an OS lock
-    procedure UnLock;
-      {$ifdef FPC} inline; {$endif}
-  end;
-  POSLock = ^TOSLock;
-
-  /// the fastest non-reentrant lock supplied by the Operating System
-  // - calls Slim Reader/Writer (SRW) Win32 API in exclusive mode or directly
-  // the pthread_mutex_*() library calls in non-recursive/fast mode on Linux
-  // - on XP, where SRW are not available, fallback to a TLightLock
-  // - on non-Linux POSIX, fallback to regular cthreads/TRTLCriticalSection
-  // - don't forget to call Init and Done to properly initialize the structure
-  // - to protect a very small code section of a few CPU cycles with no Init/Done
-  // needed, and a lower footprint, you may consider our TLightLock
-  // - same signature as TOSLock/TLightLock, usable as compile time alternatives
-  // - warning: non-reentrant, i.e. nested Lock calls would block, as TLightLock
-  // - no TryLock is defined on Windows, because TryAcquireSRWLockExclusive()
-  // raised some unexpected EExternalException C000026 NT_STATUS_RESOURCE_NOT_OWNED
-  // ("Attempt to release mutex not owned by caller") during testing
-  {$ifdef USERECORDWITHMETHODS}
-  TOSLightLock = record
-  {$else}
-  TOSLightLock = object
-  {$endif USERECORDWITHMETHODS}
-  private
-    fMutex: TOSLightMutex;
-  public
-    /// to be called to setup the instance
-    // - mandatory in all cases, even if TOSLock is part of a class
-    procedure Init;
-    /// to be called to finalize the instance
-    procedure Done;
-    /// enter an OS lock
-    // - warning: this method is NOT reentrant/recursive, so any nested call
-    // would deadlock
-    procedure Lock;
-      {$ifdef HASINLINE} inline; {$endif}
-    {$ifdef OSPOSIX}
-    /// access to raw pthread_mutex_trylock() method
-    // - TryAcquireSRWLockExclusive() seems not stable on all Windows revisions
-    function TryLock: boolean;
-     {$ifdef HASINLINE} inline; {$endif}
-    {$endif OSPOSIX}
-    /// leave an OS lock
-    procedure UnLock;
-      {$ifdef HASINLINE} inline; {$endif}
-  end;
-  POSLightLock = ^TOSLightLock;
-
-  /// points to one data entry in TLockedList
-  PLockedListOne = ^TLockedListOne;
-  /// abstract parent of one data entry in TLockedList, storing two PLockedListOne
-  // - TLockedList should store unmanaged records starting with those fields
-  // - sequence field contains an incremental random-seeded 30-bit integer > 65535,
-  // to avoid ABA problems when instances are recycled
-  TLockedListOne = record
-    next, prev: pointer;
-    sequence: PtrUInt;
-  end;
-  /// optional callback event to finalize one TLockedListOne instance
-  TOnLockedListOne = procedure(one: PLockedListOne) of object;
-
-  /// thread-safe dual-linked list of TLockedListOne descendants with recycling
-  {$ifdef USERECORDWITHMETHODS}
-  TLockedList = record
-  {$else}
-  TLockedList = object
-  {$endif USERECORDWITHMETHODS}
-  private
-    fHead, fBin: pointer;
-    fSize: integer;
-    fSequence: PtrUInt;
-    fOnFree: TOnLockedListOne;
-  public
-    /// thread-safe access to the list
-    Safe: TLightLock;
-    /// how many TLockedListOne instances are currently stored in this list
-    // - excluding the instances in the recycle bin
-    Count: integer;
-    /// initialize the storage for an inherited TLockedListOne size
-    procedure Init(onesize: PtrUInt; const onefree: TOnLockedListOne = nil);
-    /// release all stored memory
-    procedure Done;
-    /// allocate a new PLockedListOne data instance in threadsafe O(1) process
-    function New: pointer;
-    /// release one PLockedListOne used data instance in threadsafe O(1) process
-    function Free(one: pointer): boolean;
-    /// release all TLockedListOne instances currently stored in this list
-    // - without moving any of those instances into the internal recycle bin
-    procedure Clear;
-    /// release all to-be-recycled items available in the internal bin
-    // - returns how many items have been released from the internal collector
-    function EmptyBin: integer;
-    /// raw access to the stored items as PLockedListOne dual-linked list
-    property Head: pointer
-      read fHead;
-    /// the size of one stored instance, including its TLockedListOne header
-    property Size: integer
-      read fSize;
-  end;
-  PLockedList = ^TLockedList;
-
-  /// how TSynLocker handles its thread processing
-  // - by default, uSharedLock will use the main TRTLCriticalSection
-  // - you may set uRWLock and call overloaded RWLock/RWUnLock() to use our
-  // lighter TRWLock - but be aware that cReadOnly followed by cReadWrite/cWrite
-  // would deadlock - regular Lock/UnLock will use cWrite exclusive lock
-  // - uNoLock will disable the whole locking mechanism
-  TSynLockerUse = (
-    uSharedLock,
-    uRWLock,
-    uNoLock);
-
-  /// allow to add cross-platform locking methods to any class instance
-  // - typical use is to define a Safe: TSynLocker property, call Safe.Init
-  // and Safe.Done in constructor/destructor methods, and use Safe.Lock/UnLock
-  // methods in a try ... finally section
-  // - in respect to the TCriticalSection class, fix a potential CPU cache line
-  // conflict which may degrade the multi-threading performance, as reported by
-  // @http://www.delphitools.info/2011/11/30/fixing-tcriticalsection
-  // - internal padding is used to safely store up to 7 values protected
-  // from concurrent access with a mutex, so that SizeOf(TSynLocker)>128
-  // - for object-level locking, see TSynLocked which owns one such
-  // instance, or call low-level fSafe := NewSynLocker in your constructor,
-  // then fSafe^.DoneAndFreemem in your destructor
-  // - RWUse property could replace the TRTLCriticalSection by a lighter TRWLock
-  // - see also TRWLock and TObjectRWLock if the multiple read / exclusive
-  // write lock is better (only if the locked process does not take too much time)
-  {$ifdef USERECORDWITHMETHODS}
-  TSynLocker = record
-  {$else}
-  TSynLocker = object
-  {$endif USERECORDWITHMETHODS}
-  private
-    fSection: TRTLCriticalSection;
-    fRW: TRWLock;
-    fPaddingUsedCount: byte;
-    fInitialized: boolean;
-    fRWUse: TSynLockerUse;
-    fLockCount: integer;
-    function GetVariant(Index: integer): Variant;
-    procedure SetVariant(Index: integer; const Value: Variant);
-    function GetInt64(Index: integer): Int64;
-    procedure SetInt64(Index: integer; const Value: Int64);
-    function GetBool(Index: integer): boolean;
-    procedure SetBool(Index: integer; const Value: boolean);
-    function GetUnlockedInt64(Index: integer): Int64;
-    procedure SetUnlockedInt64(Index: integer; const Value: Int64);
-    function GetPointer(Index: integer): pointer;
-    procedure SetPointer(Index: integer; const Value: pointer);
-    function GetUtf8(Index: integer): RawUtf8;
-    procedure SetUtf8(Index: integer; const Value: RawUtf8);
-    function GetIsLocked: boolean;
-    // - if RWUse=uSharedLock, calls EnterCriticalSection (no parallel readings)
-    // - warning: if RWUse=uRWLock, this method will use the internal TRWLock
-    // - defined in protected section for better inlining and to fix a Delphi
-    // compiler bug about warning a missing Windows unit in the uses classes
-    procedure RWLock(context: TRWLockContext);
-      {$ifdef HASSAFEINLINE} inline; {$endif}
-    procedure RWUnLock(context: TRWLockContext);
-      {$ifdef HASSAFEINLINE} inline; {$endif}
-  public
-    /// internal padding data, also used to store up to 7 variant values
-    // - this memory buffer will ensure no CPU cache line mixup occurs
-    // - you should not use this field directly, but rather the Locked[],
-    // LockedInt64[], LockedUtf8[] or LockedPointer[] methods
-    // - if you want to access those array values, ensure you protect them
-    // using a Safe.Lock; try ... Padding[n] ... finally Safe.Unlock structure,
-    // and maintain the PaddingUsedCount property accurately
-    Padding: array[0..6] of TSynVarData;
-    /// initialize the mutex
-    // - calling this method is mandatory (e.g. in the class constructor owning
-    // the TSynLocker instance), otherwise you may encounter unexpected
-    // behavior, like access violations or memory leaks
-    procedure Init;
-    /// finalize the mutex
-    // - calling this method is mandatory (e.g. in the class destructor owning
-    // the TSynLocker instance), otherwise you may encounter unexpected
-    // behavior, like access violations or memory leaks
-    procedure Done;
-    /// finalize the mutex, and call FreeMem() on the pointer of this instance
-    // - should have been initiazed with a NewSynLocker call
-    procedure DoneAndFreeMem;
-    /// low-level acquisition of the lock, as RWLock(cReadOnly)
-    // - if RWUse=uSharedLock, calls EnterCriticalSection (no parallel readings)
-    // - warning: with RWUse=uRWLock, a nested Lock call would deadlock, but not
-    // nested ReadLock calls
-    procedure ReadLock;
-    /// low-level release of the lock, as RWUnLock(cReadOnly)
-    procedure ReadUnLock;
-    /// low-level acquisition of the lock, as RWLock(cReadWrite)
-    // - if RWUse=uSharedLock, calls EnterCriticalSection (no parallel readings)
-    // - with RWUse=uRWLock, a nested Lock call would not deadlock
-    procedure ReadWriteLock;
-    /// low-level release of the lock, as RWUnLock(cReadWrite)
-    procedure ReadWriteUnLock;
-    /// lock the instance for exclusive access, as RWLock(cWrite)
-    // - is re-entrant from the same thread i.e. you can nest Lock/UnLock calls
-    // - warning: with RWUse=uRWLock, would deadlock after a nested ReadLock,
-    // but not after ReadWriteLock
-    // - use as such to avoid race condition (from a Safe: TSynLocker property):
-    // ! Safe.Lock;
-    // ! try
-    // !   ...
-    // ! finally
-    // !   Safe.Unlock;
-    // ! end;
-    procedure Lock;
-    /// will try to acquire the mutex
-    // - do nothing and return false if RWUse is not the default uSharedLock
-    // - use as such to avoid race condition (from a Safe: TSynLocker property):
-    // ! if Safe.TryLock then
-    // !   try
-    // !     ...
-    // !   finally
-    // !     Safe.Unlock;
-    // !   end;
-    function TryLock: boolean;
-    /// will try to acquire the mutex for a given time
-    // - just wait and return false if RWUse is not the default uSharedLock
-    // - use as such to avoid race condition (from a Safe: TSynLocker property):
-    // ! if Safe.TryLockMS(100) then
-    // !   try
-    // !     ...
-    // !   finally
-    // !     Safe.Unlock;
-    // !   end;
-    function TryLockMS(retryms: integer; terminated: PBoolean = nil): boolean;
-    /// release the instance for exclusive access, as RWUnLock(cWrite)
-    // - each Lock/TryLock should have its exact UnLock opposite, so a
-    // try..finally block is mandatory for safe code
-    procedure UnLock; overload;
-    /// will enter the mutex until the IUnknown reference is released
-    // - could be used as such under Delphi:
-    // !begin
-    // !  ... // unsafe code
-    // !  Safe.ProtectMethod;
-    // !  ... // thread-safe code
-    // !end; // local hidden IUnknown will release the lock for the method
-    // - warning: under FPC, you should assign its result to a local variable -
-    // see bug http://bugs.freepascal.org/view.php?id=26602
-    // !var
-    // !  LockFPC: IUnknown;
-    // !begin
-    // !  ... // unsafe code
-    // !  LockFPC := Safe.ProtectMethod;
-    // !  ... // thread-safe code
-    // !end; // LockFPC will release the lock for the method
-    // or
-    // !begin
-    // !  ... // unsafe code
-    // !  with Safe.ProtectMethod do
-    // !  begin
-    // !    ... // thread-safe code
-    // !  end; // local hidden IUnknown will release the lock for the method
-    // !end;
-    function ProtectMethod: IUnknown;
-    /// number of values stored in the internal Padding[] array
-    // - equals 0 if no value is actually stored, or a 1..7 number otherwise
-    // - you should not have to use this field, but for optimized low-level
-    // direct access to Padding[] values, within a Lock/UnLock safe block
-    property PaddingUsedCount: byte
-      read fPaddingUsedCount write fPaddingUsedCount;
-    /// returns true if the mutex is currently locked by another thread
-    // - with RWUse=uRWLock, any lock (even ReadOnlyLock) would return true
-    property IsLocked: boolean
-      read GetIsLocked;
-    /// returns true if the Init method has been called for this mutex
-    // - is only relevant if the whole object has been previously filled with 0,
-    // i.e. as part of a class or as global variable, but won't be accurate
-    // when allocated on stack
-    property IsInitialized: boolean
-      read fInitialized;
-    /// safe locked access to a Variant value
-    // - you may store up to 7 variables, using an 0..6 index, shared with
-    // LockedBool, LockedInt64, LockedPointer and LockedUtf8 array properties
-    // - returns null if the Index is out of range
-    // - allow concurrent thread reading if RWUse was set to uRWLock
-    property Locked[Index: integer]: Variant
-      read GetVariant write SetVariant;
-    /// safe locked access to a Int64 value
-    // - you may store up to 7 variables, using an 0..6 index, shared with
-    // Locked and LockedUtf8 array properties
-    // - Int64s will be stored internally as a varInt64 variant
-    // - returns nil if the Index is out of range, or does not store a Int64
-    // - allow concurrent thread reading if RWUse was set to uRWLock
-    property LockedInt64[Index: integer]: Int64
-      read GetInt64 write SetInt64;
-    /// safe locked access to a boolean value
-    // - you may store up to 7 variables, using an 0..6 index, shared with
-    // Locked, LockedInt64, LockedPointer and LockedUtf8 array properties
-    // - value will be stored internally as a varboolean variant
-    // - returns nil if the Index is out of range, or does not store a boolean
-    // - allow concurrent thread reading if RWUse was set to uRWLock
-    property LockedBool[Index: integer]: boolean
-      read GetBool write SetBool;
-    /// safe locked access to a pointer/TObject value
-    // - you may store up to 7 variables, using an 0..6 index, shared with
-    // Locked, LockedBool, LockedInt64 and LockedUtf8 array properties
-    // - pointers will be stored internally as a varAny variant
-    // - returns nil if the Index is out of range, or does not store a pointer
-    // - allow concurrent thread reading if RWUse was set to uRWLock
-    property LockedPointer[Index: integer]: pointer
-      read GetPointer write SetPointer;
-    /// safe locked access to an UTF-8 string value
-    // - you may store up to 7 variables, using an 0..6 index, shared with
-    // Locked and LockedPointer array properties
-    // - UTF-8 string will be stored internally as a varString variant
-    // - returns '' if the Index is out of range, or does not store a string
-    // - allow concurrent thread reading if RWUse was set to uRWLock
-    property LockedUtf8[Index: integer]: RawUtf8
-      read GetUtf8 write SetUtf8;
-    /// safe locked in-place increment to an Int64 value
-    // - you may store up to 7 variables, using an 0..6 index, shared with
-    // Locked and LockedUtf8 array properties
-    // - Int64s will be stored internally as a varInt64 variant
-    // - returns the newly stored value
-    // - if the internal value is not defined yet, would use 0 as default value
-    function LockedInt64Increment(Index: integer; const Increment: Int64): Int64;
-    /// safe locked in-place exchange of a Variant value
-    // - you may store up to 7 variables, using an 0..6 index, shared with
-    // Locked and LockedUtf8 array properties
-    // - returns the previous stored value, or null if the Index is out of range
-    function LockedExchange(Index: integer; const Value: variant): variant;
-    /// safe locked in-place exchange of a pointer/TObject value
-    // - you may store up to 7 variables, using an 0..6 index, shared with
-    // Locked and LockedUtf8 array properties
-    // - pointers will be stored internally as a varAny variant
-    // - returns the previous stored value, nil if the Index is out of range,
-    // or does not store a pointer
-    function LockedPointerExchange(Index: integer; Value: pointer): pointer;
-    /// unsafe access to a Int64 value
-    // - you may store up to 7 variables, using an 0..6 index, shared with
-    // Locked and LockedUtf8 array properties
-    // - Int64s will be stored internally as a varInt64 variant
-    // - returns nil if the Index is out of range, or does not store a Int64
-    // - you should rather call LockedInt64[] property, or use this property
-    // with a Lock; try ... finally UnLock block
-    property UnlockedInt64[Index: integer]: Int64
-      read GetUnlockedInt64 write SetUnlockedInt64;
-    /// how RWLock/RWUnLock would be processed
-    property RWUse: TSynLockerUse
-      read fRWUse write fRWUse;
-  end;
-
-  /// a pointer to a TSynLocker mutex instance
-  // - see also NewSynLocker and TSynLocker.DoneAndFreemem functions
-  PSynLocker = ^TSynLocker;
-
-  /// raw class used by TAutoLocker.ProtectMethod and TSynLocker.ProtectMethod
-  // - defined here for use by TAutoLocker in mormot.core.data.pas
-  TAutoLock = class(TInterfacedObject)
-  protected
-    fLock: PSynLocker;
-  public
-    constructor Create(aLock: PSynLocker);
-    destructor Destroy; override;
-  end;
-
-  /// our lightweight cross-platform TEvent-like component
-  // - on Windows, calls directly the CreateEvent/ResetEvent/SetEvent API
-  // - on Linux, will use eventfd() in blocking and non-semaphore mode
-  // - on other POSIX, will use PRTLEvent which is lighter than TEvent BasicEvent
-  // - only limitation is that we don't know if WaitFor is signaled or timeout,
-  // but this is not a real problem in practice since most code don't need this
-  // information or has already its own flag in its implementation logic
-  TSynEvent = class(TSynPersistent)
-  protected
-    fHandle: pointer; // Windows THandle or FPC PRTLEvent
-    fFD: integer;     // for eventfd()
-  public
-    /// initialize an instance of cross-platform event
-    constructor Create; override;
-    /// finalize this instance of cross-platform event
-    destructor Destroy; override;
-    /// ignore any pending events, so that WaitFor will be set on next SetEvent
-    procedure ResetEvent;
-      {$ifdef OSPOSIX} inline; {$endif}
-    /// trigger any pending event, releasing the WaitFor/WaitForEver methods
-    procedure SetEvent;
-      {$ifdef OSPOSIX} inline; {$endif}
-    /// wait until SetEvent is called from another thread, with a maximum time
-    // - does not return if it was signaled or timeout
-    // - WARNING: you should wait from a single thread at once
-    procedure WaitFor(TimeoutMS: integer);
-      {$ifdef OSPOSIX} inline; {$endif}
-    /// wait until SetEvent is called from another thread, with no maximum time
-    procedure WaitForEver;
-      {$ifdef OSPOSIX} inline; {$endif}
-    /// calls SleepHiRes() in steps while checking terminated flag and this event
-    function SleepStep(var start: Int64; terminated: PBoolean): Int64;
-    /// could be used to tune your algorithm if the eventfd() API is used
-    function IsEventFD: boolean;
-      {$ifdef HASINLINE} inline; {$endif}
-  end;
-
-  /// a thread-safe class with a virtual constructor and properties persistence
-  // - publishes a TSynLocker instance, and its managed critical section
-  // - consider a TLightLock field as lighter options, or a R/W lock with
-  // TObjectRWLock and TObjectRWLightLock classes, or even a TObjectOSLightLock
-  // - TSynLockedWithRttiMethods would add paranoid JSON persistence lock
-  TSynLocked = class(TSynPersistent)
-  protected
-    fSafe: PSynLocker; // TSynLocker would increase inherited fields offset
-  public
-    /// initialize the instance, and its associated lock
-    constructor Create; override;
-    /// finalize the instance, and its associated lock
-    destructor Destroy; override;
-    /// access to the associated instance critical section
-    property Safe: PSynLocker
-      read fSafe;
-    /// could be used as a short-cut to Safe^.Lock
-    procedure Lock;
-      {$ifdef HASINLINE}inline;{$endif}
-    /// could be used as a short-cut to Safe^.UnLock
-    procedure Unlock;
-      {$ifdef HASINLINE}inline;{$endif}
-  end;
-
-  /// a thread-safe class with a virtual constructor and properties persistence
-  // - publishes the fastest available non-reentrant Operating System lock
-  TObjectOSLightLock = class(TSynPersistent)
-  protected
-    fSafe: TOSLightLock;
-  public
-    /// initialize the instance, and its associated OS lock
-    constructor Create; override;
-    /// finalize the instance, and its associated OS lock
-    destructor Destroy; override;
-    /// access to the associated non-reentrant Operating System lock instance
-    property Safe: TOSLightLock
-      read fSafe;
-    /// could be used as a short-cut to Safe^.Lock
-    procedure Lock;
-      {$ifdef HASINLINE}inline;{$endif}
-    /// could be used as a short-cut to Safe^.UnLock
-    procedure Unlock;
-      {$ifdef HASINLINE}inline;{$endif}
-  end;
-
-  /// a thread-safe class with a virtual constructor and properties persistence
-  // - publishes a non-upgradable multiple Read / exclusive Write TRWLightLock
-  TObjectRWLightLock = class(TSynPersistent)
-  protected
-    fSafe: TRWLightLock;
-  public
-    /// access to the associated non-upgradable TRWLightLock instance
-    // - call Safe methods to protect multi-thread access on this storage
-    property Safe: TRWLightLock
-      read fSafe;
-  end;
-
-  /// a thread-safe class with a virtual constructor and properties persistence
-  // - publishes an upgradable multiple Read / exclusive Write TRWLock
-  TObjectRWLock = class(TSynPersistent)
-  protected
-    fSafe: TRWLock;
-  public
-    /// access to the associated upgradable TRWLock instance
-    // - call Safe methods to protect multi-thread access on this storage
-    property Safe: TRWLock
-      read fSafe;
-  end;
-
-/// initialize a TSynLocker instance from heap
-// - call DoneandFreeMem to release the associated memory and OS mutex
-// - as used e.g. by TSynLocked/TSynLockedWithRttiMethods to reduce class instance size
-function NewSynLocker: PSynLocker;
-
-type
-  /// a thread-safe Pierre L'Ecuyer software random generator
-  // - just wrap TLecuyer with a TLighLock
-  // - should not be used, unless may be slightly faster than a threadvar
-  {$ifdef USERECORDWITHMETHODS}
-  TLecuyerThreadSafe = record
-  {$else}
-  TLecuyerThreadSafe = object
-  {$endif USERECORDWITHMETHODS}
-  public
-    Safe: TLightLock;
-    Generator: TLecuyer;
-    /// compute the next 32-bit generated value
-    function Next: cardinal; overload;
-    /// compute a 64-bit floating point value
-    function NextDouble: double;
-    /// XOR some memory buffer with random bytes
-    procedure Fill(dest: pointer; count: integer);
-    /// fill some string[31] with 7-bit ASCII random text
-    procedure FillShort31(var dest: TShort31);
-  end;
-
-  TThreadIDDynArray = array of TThreadID;
-
-var
-  /// a global thread-safe Pierre L'Ecuyer software random generator
-  // - should not be used, unless may be slightly faster than a threadvar
-  SharedRandom: TLecuyerThreadSafe;
-
-{$ifdef OSPOSIX}
-  /// could be set to TRUE to force SleepHiRes(0) to call the POSIX sched_yield
-  // - in practice, it has been reported as buggy under POSIX systems
-  // - even Linus Torvald himself raged against its usage - see e.g.
-  // https://www.realworldtech.com/forum/?threadid=189711&curpostid=189752
-  // - you may tempt the devil and try it by yourself
-  SleepHiRes0Yield: boolean = false;
-{$endif OSPOSIX}
-
-/// similar to Windows sleep() API call, to be truly cross-platform
-// - using millisecond resolution
-// - SleepHiRes(0) calls ThreadSwitch on Windows, but POSIX version will
-// wait 10 microsecond unless SleepHiRes0Yield is forced to true (bad idea)
-// - in respect to RTL's Sleep() function, it will return on ESysEINTR if was
-// interrupted by any OS signal
-// - warning: wait typically for the next system timer interrupt on Windows,
-// which is every 16ms by default; as a consequence, never rely on the ms
-// supplied value to guess the elapsed time, but call GetTickCount64
-procedure SleepHiRes(ms: cardinal); overload;
-
-/// similar to Windows sleep() API call, but truly cross-platform and checking
-// the Terminated flag during its wait for quick abort response
-// - returns true if terminated^ was set to true (terminatedvalue)
-function SleepHiRes(ms: cardinal; var terminated: boolean;
-  terminatedvalue: boolean = true): boolean; overload;
-
-/// call SleepHiRes() taking count of the activity, in 0/1/5/50/120-250 ms steps
-// - range is agressively designed burning some CPU in favor of responsiveness
-// - should reset start := 0 when some activity occurred, or start := -1 on
-// Windows to avoid any SleepHiRes(0) = SwitchToThread call
-// - would optionally return if terminated^ is set, or event is signaled
-// - returns the current GetTickCount64 value
-function SleepStep(var start: Int64; terminated: PBoolean = nil): Int64;
-
-/// compute optimal sleep time as 0/1/5/50 then 120-250 ms steps
-// - is agressively designed burning some CPU in favor of responsiveness
-function SleepDelay(elapsed: PtrInt): PtrInt;
-
-/// compute optimal sleep time as SleepStep, in 0/1/5/50/120-250 ms steps
-// - is agressively designed burning some CPU in favor of responsiveness
-// - start=0 would fill its value with tix; start<0 would fill its value with
-// tix-50 so that SleepDelay() would never call SleepHiRes(0)
-function SleepStepTime(var start, tix: Int64; endtix: PInt64 = nil): PtrInt;
-
-/// similar to Windows SwitchToThread API call, to be truly cross-platform
-// - call fpnanosleep(10) on POSIX systems, or the homonymous API on Windows
-procedure SwitchToThread;
-  {$ifdef OSWINDOWS} stdcall; {$endif}
-
-/// try LockedExc() in a loop, calling SwitchToThread after some spinning
-procedure SpinExc(var Target: PtrUInt; NewValue, Comperand: PtrUInt);
-
-/// wrapper to implement a thread-safe T*ObjArray dynamic array storage
-// - warning: aCount^ should be a 32-bit "integer" variable, not a PtrInt
-function ObjArrayAdd(var aObjArray; aItem: TObject;
-  var aSafe: TLightLock; aCount: PInteger = nil): PtrInt; overload;
-
-/// wrapper to implement a thread-safe pointer dynamic array storage
-// - warning: aCount^ should be a 32-bit "integer" variable, not a PtrInt
-function PtrArrayDelete(var aPtrArray; aItem: pointer; var aSafe: TLightLock;
-  aCount: PInteger = nil): PtrInt; overload;
-
-/// try to kill/cancel a thread
-// - on Windows, calls the TerminateThread() API
-// - under Linux/FPC, calls pthread_cancel() API which is asynchronous
-function RawKillThread(Thread: TThread): boolean;
-
-type
-  /// store a bitmask of logical CPU cores, as used by SetThreadMaskAffinity
-  // - has 32/64-bit pointer-size on Windows, or 1024 bits on POSIX
-  TCpuSet = {$ifdef OSWINDOWS} PtrUInt {$else} array[0..127] of byte {$endif};
-var
-  /// low-level bitmasks of logical CPU cores hosted on each hardware CPU socket
-  // - filled at process startup as CpuSocketsMask[0 .. CpuSockets - 1] range
-  CpuSocketsMask: array of TCpuSet;
-
-/// fill a bitmask of CPU cores with zeros
-procedure ResetCpuSet(out CpuSet: TCpuSet);
-  {$ifdef HASINLINE} inline; {$endif}
-
-/// set a particular bit in a mask of CPU cores
-function SetCpuSet(var CpuSet: TCpuSet; CpuIndex: cardinal): boolean;
-
-/// retrieve the current CPU cores masks available of the system
-// - the current process may have been tuned to use only a sub-set of the cores
-// e.g. via "taskset -c" on Linux
-// - return the number of accessible CPU cores - i.e. GetBitsCount(CpuSet) or
-// 0 if the function failed
-function CurrentCpuSet(out CpuSet: TCpuSet): integer;
-
-/// try to assign a given thread to a specific set of logical CPU core(s)
-// - on Windows, calls the SetThreadAffinityMask() API
-// - under Linux/FPC, calls pthread_setaffinity_np() API
-function SetThreadMaskAffinity(Thread: TThread; const Mask: TCpuSet): boolean;
-
-/// try to assign a given thread to a specific logical CPU core
-// - CpuIndex should be in 0 .. SystemInfo.dwNumberOfProcessors - 1 range
-function SetThreadCpuAffinity(Thread: TThread; CpuIndex: cardinal): boolean;
-
-/// try to assign a given thread to a specific hardware CPU socket
-// - SocketIndex should be in 0 .. CpuSockets - 1 range, and will use the
-// CpuSocketsMask[] information retrieved during process startup
-function SetThreadSocketAffinity(Thread: TThread; SocketIndex: cardinal): boolean;
-
-/// low-level naming of a thread
-// - on Windows, will raise a standard "fake" exception to notify the thread name
-// - under Linux/FPC, calls pthread_setname_np() API which truncates to 16 chars
-procedure RawSetThreadName(ThreadID: TThreadID; const Name: RawUtf8);
-
-/// name the current thread so that it would be easily identified in the IDE debugger
-// - could then be retrieved by CurrentThreadNameShort/GetCurrentThreadName
-// - just a wrapper around SetThreadName(GetCurrentThreadId, ...)
-procedure SetCurrentThreadName(const Format: RawUtf8; const Args: array of const); overload;
-
-/// name the current thread so that it would be easily identified in the IDE debugger
-// - could also be retrieved by CurrentThreadNameShort/GetCurrentThreadName
-// - just a wrapper around SetThreadName(GetCurrentThreadId, ...)
-procedure SetCurrentThreadName(const Name: RawUtf8); overload;
-
-var
-  /// name a thread so that it would be easily identified in the IDE debugger
-  // - default implementation does nothing, unless mormot.core.log is included
-  // - you can force this function to do nothing by setting the NOSETTHREADNAME
-  // conditional, if you have issues with this feature when debugging your app
-  // - most meaningless patterns (like 'TSql') are trimmed to reduce the
-  // resulting length - which is convenient e.g. with POSIX truncation to 16 chars
-  // - you can retrieve the name later on using CurrentThreadNameShort
-  // - this method will register TSynLog.LogThreadName(), so threads calling it
-  // should also call TSynLogFamily.OnThreadEnded/TSynLog.NotifyThreadEnded
-  SetThreadName: procedure(ThreadID: TThreadID; const Format: RawUtf8;
-    const Args: array of const);
-
-/// low-level access to the thread name, as set by SetThreadName()
-// - since threadvar can't contain managed strings, it is defined as TShort31,
-// so is limited to 31 chars, which is enough since POSIX truncates to 16 chars
-// and SetThreadName does trim meaningless patterns
-function CurrentThreadNameShort: PShortString;
-
-/// retrieve the thread name, as set by SetThreadName()
-// - if possible, direct CurrentThreadNameShort function is slightly faster
-// - will return the CurrentThreadNameShort^ threadvar 31 chars value
-function GetCurrentThreadName: RawUtf8;
-
-/// returns the thread id and the thread name as a ShortString
-// - returns e.g. 'Thread 0001abcd [shortthreadname]'
-// - for convenient use when logging or raising an exception
-function GetCurrentThreadInfo: ShortString;
-
-/// enter a process-wide giant lock for thread-safe shared process
-// - shall be protected as such:
-// ! GlobalLock;
-// ! try
-// !   .... do something thread-safe but as short as possible
-// ! finally
-// !  GlobalUnLock;
-// ! end;
-// - you should better not use such a giant-lock, but an instance-dedicated
-// critical section/TSynLocker or TRWLock - these functions are just here to be
-// convenient, for non time-critical process (e.g. singleton initialization
-// of external libraries, or before RegisterGlobalShutdownRelease() which will
-// use it anyway)
-procedure GlobalLock;
-
-/// release the giant lock for thread-safe shared process
-procedure GlobalUnLock;
-
-/// framework will register here some instances to be released eventually
-// - better in this root unit than in each finalization section
-// - its use is protected by the GlobalLock
-function RegisterGlobalShutdownRelease(Instance: TObject;
-  SearchExisting: boolean = false): pointer;
-
-
-{ ****************** Unix Daemon and Windows Service Support }
-
-type
-  /// all possible states of a Windows service
-  // - on POSIX, will identify only if the daemon is ssRunning or ssStopped
-  TServiceState = (
-    ssNotInstalled,
-    ssStopped,
-    ssStarting,
-    ssStopping,
-    ssRunning,
-    ssResuming,
-    ssPausing,
-    ssPaused,
-    ssFailed,
-    ssErrorRetrievingState);
-  PServiceState = ^TServiceState;
-  TServiceStateDynArray = array of TServiceState;
-
-/// return the ready to be displayed text of a TServiceState value
-function ToText(st: TServiceState): PShortString; overload;
-
-const
-  /// could be used with ConsoleWrite() to notify a Windows service state
-  SERVICESTATE_COLOR: array[TServiceState] of TConsoleColor = (
-    ccBlue,       // NotInstalled
-    ccLightRed,   // Stopped
-    ccGreen,      // Starting
-    ccRed,        // Stopping
-    ccLightGreen, // Running
-    ccGreen,      // Resuming
-    ccBrown,      // Pausing
-    ccWhite,      // Paused
-    ccMagenta,    // Failed
-    ccYellow);    // ErrorRetrievingState
-
-
-{$ifdef OSWINDOWS}
-
-{ *** some minimal Windows API definitions, replacing WinSvc.pas missing for FPC }
-
-const
-  SERVICE_QUERY_CONFIG         = $0001;
-  SERVICE_CHANGE_CONFIG        = $0002;
-  SERVICE_QUERY_STATUS         = $0004;
-  SERVICE_ENUMERATE_DEPENDENTS = $0008;
-  SERVICE_START                = $0010;
-  SERVICE_STOP                 = $0020;
-  SERVICE_PAUSE_CONTINUE       = $0040;
-  SERVICE_INTERROGATE          = $0080;
-  SERVICE_USER_DEFINED_CONTROL = $0100;
-  SERVICE_ALL_ACCESS           = STANDARD_RIGHTS_REQUIRED or
-                                 SERVICE_QUERY_CONFIG or
-                                 SERVICE_CHANGE_CONFIG or
-                                 SERVICE_QUERY_STATUS or
-                                 SERVICE_ENUMERATE_DEPENDENTS or
-                                 SERVICE_START or
-                                 SERVICE_STOP or
-                                 SERVICE_PAUSE_CONTINUE or
-                                 SERVICE_INTERROGATE or
-                                 SERVICE_USER_DEFINED_CONTROL;
-
-  SC_MANAGER_CONNECT            = $0001;
-  SC_MANAGER_CREATE_SERVICE     = $0002;
-  SC_MANAGER_ENUMERATE_SERVICE  = $0004;
-  SC_MANAGER_LOCK               = $0008;
-  SC_MANAGER_QUERY_LOCK_STATUS  = $0010;
-  SC_MANAGER_MODIFY_BOOT_CONFIG = $0020;
-  SC_MANAGER_ALL_ACCESS         = STANDARD_RIGHTS_REQUIRED or
-                                  SC_MANAGER_CONNECT or
-                                  SC_MANAGER_CREATE_SERVICE or
-                                  SC_MANAGER_ENUMERATE_SERVICE or
-                                  SC_MANAGER_LOCK or
-                                  SC_MANAGER_QUERY_LOCK_STATUS or
-                                  SC_MANAGER_MODIFY_BOOT_CONFIG;
-
-  SERVICE_CONFIG_DESCRIPTION    = $0001;
-
-  SERVICE_WIN32_OWN_PROCESS     = $00000010;
-  SERVICE_WIN32_SHARE_PROCESS   = $00000020;
-  SERVICE_INTERACTIVE_PROCESS   = $00000100;
-
-  SERVICE_BOOT_START            = $00000000;
-  SERVICE_SYSTEM_START          = $00000001;
-  SERVICE_AUTO_START            = $00000002;
-  SERVICE_DEMAND_START          = $00000003;
-  SERVICE_DISABLED              = $00000004;
-  SERVICE_ERROR_IGNORE          = $00000000;
-  SERVICE_ERROR_NORMAL          = $00000001;
-  SERVICE_ERROR_SEVERE          = $00000002;
-  SERVICE_ERROR_CRITICAL        = $00000003;
-
-  SERVICE_CONTROL_STOP          = $00000001;
-  SERVICE_CONTROL_PAUSE         = $00000002;
-  SERVICE_CONTROL_CONTINUE      = $00000003;
-  SERVICE_CONTROL_INTERROGATE   = $00000004;
-  SERVICE_CONTROL_SHUTDOWN      = $00000005;
-
-  SERVICE_STOPPED               = $00000001;
-  SERVICE_START_PENDING         = $00000002;
-  SERVICE_STOP_PENDING          = $00000003;
-  SERVICE_RUNNING               = $00000004;
-  SERVICE_CONTINUE_PENDING      = $00000005;
-  SERVICE_PAUSE_PENDING         = $00000006;
-  SERVICE_PAUSED                = $00000007;
-
-  ERROR_FAILED_SERVICE_CONTROLLER_CONNECT = 1063;
-
-type
-  PServiceStatus = ^TServiceStatus;
-  TServiceStatus = record
-    dwServiceType: cardinal;
-    dwCurrentState: cardinal;
-    dwControlsAccepted: cardinal;
-    dwWin32ExitCode: cardinal;
-    dwServiceSpecificExitCode: cardinal;
-    dwCheckPoint: cardinal;
-    dwWaitHint: cardinal;
-  end;
-
-  PServiceStatusProcess = ^TServiceStatusProcess;
-  TServiceStatusProcess = record
-    Service: TServiceStatus;
-    dwProcessId: cardinal;
-    dwServiceFlags: cardinal;
-  end;
-
-  SC_HANDLE = THandle;
-  SERVICE_STATUS_HANDLE = THandle;
-  TServiceTableEntry = record
-    lpServiceName: PWideChar;
-    lpServiceProc: procedure(ArgCount: cardinal; Args: PPWideChar); stdcall;
-  end;
-  PServiceTableEntry = ^TServiceTableEntry;
-  TServiceDescription = record
-    lpDestription: PWideChar;
-  end;
-
-  {$Z4}
-  SC_STATUS_TYPE = (SC_STATUS_PROCESS_INFO);
-  {$Z1}
-
-function OpenSCManagerW(lpMachineName, lpDatabaseName: PWideChar;
-  dwDesiredAccess: cardinal): SC_HANDLE; stdcall; external advapi32;
-function ChangeServiceConfig2W(hService: SC_HANDLE; dwsInfoLevel: cardinal;
-  lpInfo: pointer): BOOL; stdcall; external advapi32;
-function StartServiceW(hService: SC_HANDLE; dwNumServiceArgs: cardinal;
-  lpServiceArgVectors: PPWideChar): BOOL; stdcall; external advapi32;
-function CreateServiceW(hSCManager: SC_HANDLE;
-  lpServiceName, lpDisplayName: PWideChar;
-  dwDesiredAccess, dwServiceType, dwStartType, dwErrorControl: cardinal;
-  lpBinaryPathName, lpLoadOrderGroup: PWideChar; lpdwTagId: LPDWORD; lpDependencies,
-  lpServiceStartName, lpPassword: PWideChar): SC_HANDLE; stdcall; external advapi32;
-function OpenServiceW(hSCManager: SC_HANDLE; lpServiceName: PWideChar;
-  dwDesiredAccess: cardinal): SC_HANDLE; stdcall; external advapi32;
-function DeleteService(hService: SC_HANDLE): BOOL; stdcall; external advapi32;
-function CloseServiceHandle(hSCObject: SC_HANDLE): BOOL; stdcall; external advapi32;
-function QueryServiceStatus(hService: SC_HANDLE;
-  var lpServiceStatus: TServiceStatus): BOOL; stdcall; external advapi32;
-function QueryServiceStatusEx(hService: SC_HANDLE;
-  InfoLevel: SC_STATUS_TYPE; lpBuffer: pointer; cbBufSize: cardinal;
-  var pcbBytesNeeded: cardinal): BOOL; stdcall; external advapi32;
-function ControlService(hService: SC_HANDLE; dwControl: cardinal;
-  var lpServiceStatus: TServiceStatus): BOOL; stdcall; external advapi32;
-function SetServiceStatus(hServiceStatus: SERVICE_STATUS_HANDLE;
-  var lpServiceStatus: TServiceStatus): BOOL; stdcall; external advapi32;
-function RegisterServiceCtrlHandlerW(lpServiceName: PWideChar;
-  lpHandlerProc: TFarProc): SERVICE_STATUS_HANDLE; stdcall; external advapi32;
-function StartServiceCtrlDispatcherW(
-  lpServiceStartTable: PServiceTableEntry): BOOL; stdcall; external advapi32;
-
-function OpenServiceManager(const TargetComputer, DatabaseName: RawUtf8;
-  dwDesiredAccess: cardinal): SC_HANDLE;
-function OpenServiceInstance(hSCManager: SC_HANDLE; const ServiceName: RawUtf8;
-  dwDesiredAccess: cardinal): SC_HANDLE;
-
-function GetNamedSecurityInfoW(pObjectName: PWideChar; ObjectType,
-  SecurityInfo: cardinal; ppsidOwner, ppsidGroup, ppDacl, ppSacl: pointer;
-  var ppSecurityDescriptor: PSECURITY_DESCRIPTOR): DWORD; stdcall; external advapi32;
-function SetNamedSecurityInfoW(pObjectName: PWideChar; ObjectType,
-  SecurityInfo: cardinal; psidOwner, psidGroup: pointer;
-  pDacl, pSacl: pointer): DWORD; stdcall; external advapi32;
-
-
-{ *** high level classes to define and manage Windows Services }
-
-var
-  /// can be assigned from TSynLog.DoLog class method for
-  // TServiceController/TService logging
-  // - default is nil, i.e. disabling logging, since it may interfere with the
-  // logging process of the Windows Service itself
-  WindowsServiceLog: TSynLogProc;
-
-type
-  /// TServiceControler class is intended to create a new Windows Service instance
-  // or to maintain (that is start, stop, pause, resume...) an existing Service
-  // - to provide the service itself, use the TService class
-  TServiceController = class
-  protected
-    fSCHandle: THandle;
-    fHandle: THandle;
-    fStatus: TServiceStatus;
-    fName: RawUtf8;
-  protected
-    function GetStatus: TServiceStatus;
-    function GetState: TServiceState;
-  public
-    /// create a new Windows Service and control it and/or its configuration
-    // - TargetComputer - set it to empty string if local computer is the target.
-    // - DatabaseName - set it to empty string if the default database is supposed
-    // ('ServicesActive').
-    // - Name - name of a service.
-    // - DisplayName - display name of a service.
-    // - Path - a path to binary (executable) of the service created.
-    // - OrderGroup - an order group name (unnecessary)
-    // - Dependencies - string containing a list with names of services, which must
-    // start before this service (every name should be separated with ';' or an
-    // empty string can be passed if there is no dependency).
-    // - Username - login name. For service type SERVICE_WIN32_OWN_PROCESS, the
-    // account name in the form of "DomainName\Username"; If the account
-    // belongs to the built-in domain, ".\Username" can be specified;
-    // Services of type SERVICE_WIN32_SHARE_PROCESS are not allowed to
-    // specify an account other than LocalSystem. If '' is specified, the
-    // service will be logged on as the 'LocalSystem' account, in which
-    // case, the Password parameter must be empty too.
-    // - Password - a password for login name. If the service type is
-    // SERVICE_KERNEL_DRIVER or SERVICE_FILE_SYSTEM_DRIVER,
-    // this parameter is ignored.
-    // - DesiredAccess - a combination of following flags:
-    // SERVICE_ALL_ACCESS (default value), SERVICE_CHANGE_CONFIG,
-    // SERVICE_ENUMERATE_DEPENDENTS, SERVICE_INTERROGATE, SERVICE_PAUSE_CONTINUE,
-    // SERVICE_QUERY_CONFIG, SERVICE_QUERY_STATUS, SERVICE_START, SERVICE_STOP,
-    // SERVICE_USER_DEFINED_CONTROL
-    // - ServiceType - a set of following flags:
-    // SERVICE_WIN32_OWN_PROCESS (default value, which specifies a Win32 service
-    // that runs in its own process), SERVICE_WIN32_SHARE_PROCESS,
-    // SERVICE_KERNEL_DRIVER, SERVICE_FILE_SYSTEM_DRIVER,
-    // SERVICE_INTERACTIVE_PROCESS (default value, which enables a Win32 service
-    // process to interact with the desktop)
-    // - StartType - one of following values:
-    // SERVICE_BOOT_START, SERVICE_SYSTEM_START,
-    // SERVICE_AUTO_START (which specifies a device driver or service started by
-    // the service control manager automatically during system startup),
-    // SERVICE_DEMAND_START (default value, which specifies a service started by
-    // a service control manager when a process calls the StartService function,
-    // that is the TServiceController.Start method), SERVICE_DISABLED
-    // - ErrorControl - one of following:
-    // SERVICE_ERROR_IGNORE, SERVICE_ERROR_NORMAL (default value, by which
-    // the startup program logs the error and displays a message but continues
-    // the startup operation), SERVICE_ERROR_SEVERE,
-    // SERVICE_ERROR_CRITICAL
-    constructor CreateNewService(
-      const TargetComputer, DatabaseName, Name, DisplayName: RawUtf8;
-      const Path: TFileName;
-      const OrderGroup: RawUtf8 = ''; const Dependencies: RawUtf8 = '';
-      const Username: RawUtf8 = ''; const Password: RawUtf8 = '';
-      DesiredAccess: cardinal = SERVICE_ALL_ACCESS;
-      ServiceType: cardinal = SERVICE_WIN32_OWN_PROCESS or SERVICE_INTERACTIVE_PROCESS;
-      StartType: cardinal = SERVICE_DEMAND_START;
-      ErrorControl: cardinal = SERVICE_ERROR_NORMAL);
-    /// wrapper around CreateNewService() to install the current executable as service
-    class function Install(const Name, DisplayName, Description: RawUtf8;
-      AutoStart: boolean; ExeName: TFileName = '';
-      const Dependencies: RawUtf8 = ''; const UserName: RawUtf8 = '';
-      const Password: RawUtf8 = ''): TServiceState;
-    /// wrapper around CreateOpenService(SERVICE_QUERY_STATUS) and GetState
-    class function CurrentState(const Name: RawUtf8): TServiceState;
-    /// open an existing service, in order to control it or its configuration
-    // from your application
-    // - TargetComputer - set it to empty string if local computer is the target.
-    // - DatabaseName - set it to empty string if the default database is supposed
-    // ('ServicesActive').
-    // - Name - name of a service.
-    // - DesiredAccess - a combination of following flags:
-    // SERVICE_ALL_ACCESS, SERVICE_CHANGE_CONFIG, SERVICE_ENUMERATE_DEPENDENTS,
-    // SERVICE_INTERROGATE, SERVICE_PAUSE_CONTINUE, SERVICE_QUERY_CONFIG,
-    // SERVICE_QUERY_STATUS, SERVICE_START, SERVICE_STOP, SERVICE_USER_DEFINED_CONTROL
-    constructor CreateOpenService(
-      const TargetComputer, DataBaseName, Name: RawUtf8;
-      DesiredAccess: cardinal = SERVICE_ALL_ACCESS);
-    /// release memory and handles
-    destructor Destroy; override;
-    /// Handle of SC manager
-    property SCHandle: THandle
-      read fSCHandle;
-    /// Handle of service opened or created
-    // - its value is 0 if something failed in any Create*() method
-    property Handle: THandle
-      read fHandle;
-    /// Retrieve the Current status of the service
-    property Status: TServiceStatus
-      read GetStatus;
-    /// Retrieve the Current state of the service
-    property State: TServiceState
-      read GetState;
-    /// Requests the service to stop
-    function Stop: boolean;
-    /// Requests the service to pause
-    function Pause: boolean;
-    /// Requests the paused service to resume
-    function Resume: boolean;
-    /// Requests the service to update immediately its current status information
-    // to the service control manager
-    function Refresh: boolean;
-    /// Request the service to shutdown
-    // - this function always return false
-    function Shutdown: boolean;
-    /// Removes service from the system, i.e. close the Service
-    function Delete: boolean;
-    /// starts the execution of a service with some specified arguments
-    // - this version expect PWideChar pointers, i.e. UTF-16 strings
-    function Start(const Args: array of PWideChar): boolean;
-    /// try to define the description text of this service
-    function SetDescription(const Description: RawUtf8): boolean;
-    /// this class method will check the command line parameters, and will let
-    //  control the service according to it
-    // - MyServiceSetup.exe /install will install the service
-    // - MyServiceSetup.exe /start   will start the service
-    // - MyServiceSetup.exe /stop    will stop the service
-    // - MyServiceSetup.exe /uninstall will uninstall the service
-    // - so that you can write in the main block of your .dpr:
-    // !CheckParameters('MyService.exe',HTTPSERVICENAME,HTTPSERVICEDISPLAYNAME);
-    // - if ExeFileName='', it will install the current executable
-    // - optional Description and Dependencies text may be specified
-    class procedure CheckParameters(const ExeFileName: TFileName;
-      const ServiceName, DisplayName, Description: RawUtf8;
-      const Dependencies: RawUtf8 = '');
-  end;
-
-  TService = class;
-
-  /// callback procedure for Windows Service Controller
-  TServiceControlHandler = procedure(CtrlCode: cardinal); stdcall;
-
-  /// event triggered for Control handler
-  TServiceControlEvent = procedure(Sender: TService; Code: cardinal) of object;
-
-  /// event triggered to implement the Service functionality
-  TServiceEvent = procedure(Sender: TService) of object;
-
-  /// abstract class to let an executable implement a Windows Service
-  // - do not use this class directly, but TServiceSingle
-  TService = class(TSynPersistent)
-  protected
-    fServiceName: RawUtf8;
-    fDisplayName: RawUtf8;
-    fStartType: cardinal;
-    fServiceType: cardinal;
-    fData: cardinal;
-    fControlHandler: TServiceControlHandler;
-    fOnControl: TServiceControlEvent;
-    fOnInterrogate: TServiceEvent;
-    fOnPause: TServiceEvent;
-    fOnShutdown: TServiceEvent;
-    fOnStart: TServiceEvent;
-    fOnExecute: TServiceEvent;
-    fOnResume: TServiceEvent;
-    fOnStop: TServiceEvent;
-    fStatusRec: TServiceStatus;
-    fArgsList: TRawUtf8DynArray;
-    fStatusHandle: THandle;
-    function GetArgCount: integer;
-    function GetArgs(Idx: integer): RawUtf8;
-    function GetInstalled: boolean;
-    procedure SetStatus(const Value: TServiceStatus);
-    procedure CtrlHandle(Code: cardinal);
-    function GetControlHandler: TServiceControlHandler;
-    procedure SetControlHandler(const Value: TServiceControlHandler);
-    procedure ServiceProc(ArgCount: integer; Args: PPWideChar);
-  public
-    /// internal method redirecting to WindowsServiceLog global variable
-    class procedure DoLog(Level: TSynLogLevel; const Fmt: RawUtf8;
-      const Args: array of const; Instance: TObject);
-    /// Creates the service
-    // - the service is added to the internal registered services
-    // - main application must instantiate the TServiceSingle class, then call
-    // the global ServiceSingleRun procedure to actually start the services
-    // - caller must free the TService instance when it's no longer used
-    constructor Create(const aServiceName, aDisplayName: RawUtf8); reintroduce; virtual;
-    /// this method is the main service entrance, from the OS point of view
-    // - it will call OnControl/OnStop/OnPause/OnResume/OnShutdown events
-    // - and report the service status to the system (via ReportStatus method)
-    procedure DoCtrlHandle(Code: cardinal); virtual;
-    /// Reports new status to the system
-    function ReportStatus(dwState, dwExitCode, dwWait: cardinal): BOOL;
-    /// Installs the service in the database
-    // - return true on success
-    // - create a local TServiceController with the current executable file,
-    // with the supplied command line parameters
-    // - you can optionally append some parameters, which will be appended
-    // to the
-    function Install(const Params: TFileName = ''): boolean;
-    /// Removes the service from database
-    //  - uses a local TServiceController with the current Service Name
-    procedure Remove;
-    /// Starts the service
-    //  - uses a local TServiceController with the current Service Name
-    procedure Start;
-    /// Stops the service
-    // - uses a local TServiceController with the current Service Name
-    procedure Stop;
-    /// this is the main method, in which the Service should implement its run
-    procedure Execute; virtual;
-
-    /// Number of arguments passed to the service by the service controler
-    property ArgCount: integer
-      read GetArgCount;
-    /// List of arguments passed to the service by the service controler
-    // - Idx is in range 0..ArgCount - 1
-    property Args[Idx: integer]: RawUtf8
-      read GetArgs;
-    /// Any data You wish to associate with the service object
-    property Data: cardinal
-      read FData write FData;
-    /// Whether service is installed in DataBase
-    // - uses a local TServiceController to check if the current Service Name exists
-    property Installed: boolean
-      read GetInstalled;
-    /// Current service status
-    // - To report new status to the system, assign another
-    // value to this record, or use ReportStatus method (preferred)
-    property Status: TServiceStatus
-      read fStatusRec write SetStatus;
-    /// Callback handler for Windows Service Controller
-    // - if handler is not set, then auto generated handler calls DoCtrlHandle
-    // (note that this auto-generated stubb is... not working yet - so you should
-    // either set your own procedure to this property, or use TServiceSingle)
-    // - a typical control handler may be defined as such:
-    // ! var MyGlobalService: TService;
-    // !
-    // ! procedure MyServiceControlHandler(Opcode: LongWord); stdcall;
-    // ! begin
-    // !   if MyGlobalService<>nil then
-    // !     MyGlobalService.DoCtrlHandle(Opcode);
-    // ! end;
-    // !
-    // ! ...
-    // ! MyGlobalService := TService.Create(...
-    // ! MyGlobalService.ControlHandler := MyServiceControlHandler;
-    property ControlHandler: TServiceControlHandler
-      read GetControlHandler write SetControlHandler;
-    /// Start event is executed before the main service thread (i.e. in the Execute method)
-    property OnStart: TServiceEvent
-      read fOnStart write fOnStart;
-    /// custom Execute event
-    // - launched in the main service thread (i.e. in the Execute method)
-    property OnExecute: TServiceEvent
-      read fOnExecute write fOnExecute;
-    /// custom event triggered when a Control Code is received from Windows
-    property OnControl: TServiceControlEvent
-      read fOnControl write fOnControl;
-    /// custom event triggered when the service is stopped
-    property OnStop: TServiceEvent
-      read fOnStop write fOnStop;
-    /// custom event triggered when the service is paused
-    property OnPause: TServiceEvent
-      read fOnPause write fOnPause;
-    /// custom event triggered when the service is resumed
-    property OnResume: TServiceEvent
-      read fOnResume write fOnResume;
-    /// custom event triggered when the service receive an Interrogate command
-    // - could call ReportStatus() e.g. to notify a problem
-    property OnInterrogate: TServiceEvent
-      read fOnInterrogate write fOnInterrogate;
-    /// custom event triggered when the service is shut down
-    property OnShutdown: TServiceEvent
-      read fOnShutdown write fOnShutdown;
-  published
-    /// Name of the service. Must be unique
-    property ServiceName: RawUtf8
-      read fServiceName;
-    /// Display name of the service
-    property DisplayName: RawUtf8
-      read fDisplayName write fDisplayName;
-    /// Type of service
-    property ServiceType: cardinal
-      read fServiceType write fServiceType;
-    /// Type of start of service
-    property StartType: cardinal
-      read fStartType write fStartType;
-  end;
-
-  /// inherit from this class if your application has a single Windows Service
-  // - note that only this single-service implementation is available by now
-  // - the regular way of executing services is to instantiate a TServiceSingle
-  // instance (which will fill the ServiceSingle variable) and its methods,
-  // then eventually call ServiceSingleRun
-  TServiceSingle = class(TService)
-  public
-    /// will set a global function as service controller
-    constructor Create(const aServiceName, aDisplayName: RawUtf8); override;
-    /// will release the global service controller
-    destructor Destroy; override;
-  end;
-
-var
-  /// the main TServiceSingle instance running in the current executable
-  // - the regular way of executing services is to instantiate a TServiceSingle
-  // instance (which will fill this ServiceSingle variable) and its methods,
-  // then eventually call ServiceSingleRun
-  ServiceSingle: TServiceSingle = nil;
-
-/// launch the registered Service execution
-// - ServiceSingle provided by this application (most probably from
-// TServiceSingle.Create) is sent to the operating system
-// - returns TRUE on success
-// - returns FALSE on error (to get extended information, call GetLastError)
-function ServiceSingleRun: boolean;
-
-/// convert the Control Code retrieved from Windows into a service state
-// enumeration item
-function CurrentStateToServiceState(CurrentState: cardinal): TServiceState;
-
-/// return the ProcessID of a given service, by name
-function GetServicePid(const aServiceName: RawUtf8;
-  aServiceState: PServiceState = nil): cardinal;
-
-/// try to gently stop a given Windows console app from its ProcessID
-// - will send a Ctrl-C event (acquiring the process console)
-function CancelProcess(pid: cardinal; waitseconds: integer): boolean;
-
-/// try to gently quit a Windows process from its ProcessID
-// - will send a WM_QUIT message to all its threads
-function QuitProcess(pid: cardinal; waitseconds: integer): boolean;
-
-/// forcibly terminate a Windows process from its ProcessID
-// - call TerminateProcess() and wait for its ending
-function KillProcess(pid: cardinal; waitseconds: integer = 30): boolean;
-
-/// install a Windows event handler for Ctrl+C pressed on the Console
-function HandleCtrlC(const OnClose: TThreadMethod): boolean;
-
-/// define a Windows Job to close associated processes together
-// - warning: main process should include the CREATE_BREAKAWAY_FROM_JOB flag
-// - you should later call CloseHandle() on the returned handle, if not 0 
-function CreateJobToClose(parentpid: cardinal): THandle;
-
-/// associate a process to a Windows Job created by CreateJobToClose()
-function AssignJobToProcess(job, process: THandle; const ctxt: ShortString): boolean;
-
-{$else}
-
-/// low-level function able to properly run or fork the current process
-// then execute the start/stop methods of a TSynDaemon / TDDDDaemon instance
-// - fork will create a local /run/[ProgramName]-[ProgramPathHash].pid file name
-// - onLog can be assigned from TSynLog.DoLog for proper logging
-procedure RunUntilSigTerminated(daemon: TObject; dofork: boolean;
-  const start, stop: TThreadMethod; const onlog: TSynLogProc = nil;
-  const servicename: string = '');
-
-/// kill a process previously created by RunUntilSigTerminated(dofork=true)
-// - will lookup a local /run/[ProgramName]-[ProgramPathHash].pid file name to
-// retrieve the actual PID to be killed, then send a SIGTERM, and wait
-// waitseconds for the .pid file to disapear
-// - returns true on success, false on error (e.g. no valid .pid file or
-// the file didn't disappear, which may mean that the daemon is broken)
-function RunUntilSigTerminatedForKill(waitseconds: integer = 30): boolean;
-
-var
-  /// optional folder where the .pid is created
-  // - should include a trailing '/' character
-  // - to be used if the current executable folder is read/only
-  RunUntilSigTerminatedPidFilePath: TFileName;
-
-/// local .pid file name as created by RunUntilSigTerminated(dofork=true)
-function RunUntilSigTerminatedPidFile(ensureWritable: boolean = false): TFileName;
-
-/// check the local .pid file to return either ssRunning or ssStopped
-function RunUntilSigTerminatedState: TServiceState;
-
-var
-  /// once SynDaemonIntercept has been called, this global variable
-  // contains the SIGQUIT / SIGTERM / SIGINT received signal
-  SynDaemonTerminated: integer;
-
-/// enable low-level interception of executable stop signals
-// - any SIGQUIT / SIGTERM / SIGINT signal will set appropriately the global
-// SynDaemonTerminated variable, with an optional logged entry to log
-// - called e.g. by RunUntilSigTerminated() or ConsoleWaitForEnterKey()
-// - you can call this method several times with no issue
-// - onLog can be assigned from TSynLog.DoLog for proper logging
-procedure SynDaemonIntercept(const onlog: TSynLogProc = nil);
-
-/// disable SIGPIPE signal for the current process
-// - is called e.g. by NewOpenSslNetTls since the OpenSsl TLS layer does not
-// (yet) use MSG_NOSIGNAL when accessing the socket
-procedure SigPipeIntercept;
-
-{$endif OSWINDOWS}
-
-/// change the current UID/GID to another user, by name
-// - only implemented on POSIX by now
-function DropPriviledges(const UserName: RawUtf8 = 'nobody'): boolean;
-
-/// changes the root directory of the calling process
-// - only implemented on POSIX by now
-function ChangeRoot(const FolderName: RawUtf8): boolean;
-
-type
-  /// command line patterns recognized by ParseCommandArgs()
-  TParseCommand = (
-    pcHasRedirection,
-    pcHasSubCommand,
-    pcHasParenthesis,
-    pcHasJobControl,
-    pcHasWildcard,
-    pcHasShellVariable,
-    pcUnbalancedSingleQuote,
-    pcUnbalancedDoubleQuote,
-    pcTooManyArguments,
-    pcInvalidCommand,
-    pcHasEndingBackSlash);
-
-  TParseCommands = set of TParseCommand;
-  PParseCommands = ^TParseCommands;
-
-  /// used to store references of arguments recognized by ParseCommandArgs()
-  TParseCommandsArgs = array[0..31] of PAnsiChar;
-  PParseCommandsArgs = ^TParseCommandsArgs;
-
-const
-  /// identifies some bash-specific processing
-  PARSECOMMAND_BASH =
-    [pcHasRedirection .. pcHasShellVariable];
-
-  /// identifies obvious invalid content
-  PARSECOMMAND_ERROR =
-    [pcUnbalancedSingleQuote .. pcHasEndingBackSlash];
-
-  /// let ParseCommandArgs/ExtractExecutableName/ExtractCommandArgs follow the
-  // current running OS command-line expectations by default
-  PARSCOMMAND_POSIX = {$ifdef OSWINDOWS} false {$else} true {$endif};
-
-/// low-level parsing of a RunCommand() execution command
-// - parse and fill argv^[0 .. argc^ - 1] with corresponding arguments, after
-// un-escaping and un-quoting if applicable, using temp^ to store the content,
-// and argv^[argc^] = nil, as expected by low-level OS exec() syscall parameters
-// - if argv=nil, do only the parsing, not the argument extraction - could be
-// used for fast validation of the command line syntax
-// - you can force arguments OS flavor using the posix parameter - note that
-// Windows parsing is not consistent by itself (e.g. double quoting or
-// escaping depends on the actual executable called) so returned flags
-// should be considered as indicative only with posix=false
-// - you can check for errors with result * PARSECOMMAND_ERROR <> []
-// - warning: argc^ should be a 32-bit "integer" variable, not a PtrInt
-function ParseCommandArgs(const cmd: RawUtf8; argv: PParseCommandsArgs = nil;
-  argc: PInteger = nil; temp: PRawUtf8 = nil;
-  posix: boolean = PARSCOMMAND_POSIX): TParseCommands;
-
-/// high-level extraction of the executable of a RunCommand() execution command
-// - returns the first parameter returned by ParseCommandArgs()
-function ExtractExecutableName(const cmd: RawUtf8;
-  posix: boolean = PARSCOMMAND_POSIX): RawUtf8;
-
-/// high-level extraction of all parts of a RunCommand() execution command
-// - output param[0] is the executable name, and other param[] are the
-// actual command line arguments, just like the ParamStr() RTL function
-// - param is left nil on error, with result * PARSECOMMAND_ERROR <> []
-function ExtractCommandArgs(const cmd: RawUtf8; out param: TRawUtf8DynArray;
-  posix: boolean = PARSCOMMAND_POSIX): TParseCommands;
-
-type
-  /// callback used by RunRedirect() to notify of console output at runtime
-  // - newly console output text is given as raw bytes sent by the application,
-  // with no conversion: on POSIX, it is likely to be UTF-8 but on Windows it
-  // depends on the actual program so is likely to be CP_OEM but others could
-  // use the system code page or even UTF-16 binary with BOM (!) - so you
-  // may consider using AnsiToUtf8() with the proper code page
-  // - should return true to stop the execution, or false to continue
-  // - is called once when the process is started, with text='', ignoring its return
-  // - on idle state (each 200ms), is called with text='' to allow execution abort
-  // - the raw process ID (dword on Windows, cint on POSIX) is also supplied
-  TOnRedirect = function(const text: RawByteString; pid: cardinal): boolean of object;
-
-  /// define how RunCommand() and RunRedirect() run their sub-process
-  // - roEnvAddExisting is used when the env pairs should be added to the
-  // existing system environment variable
-  // - roWinJobCloseChildren will setup a Windows Job to close any child
-  // process(es) when the created process quits
-  // - roWinNoProcessDetach will avoid creating a Windows sub-process and group
-  TRunOptions = set of (
-    roEnvAddExisting,
-    roWinJobCloseChildren,
-    roWinNoProcessDetach);
-
-/// like SysUtils.ExecuteProcess, but allowing not to wait for the process to finish
-// - optional env value follows 'n1=v1'#0'n2=v2'#0'n3=v3'#0#0 Windows layout
-function RunProcess(const path, arg1: TFileName; waitfor: boolean;
-  const arg2: TFileName = ''; const arg3: TFileName = '';
-  const arg4: TFileName = ''; const arg5: TFileName = '';
-  const env: TFileName = ''; options: TRunOptions = []): integer;
-
-/// like fpSystem, but cross-platform
-// - under POSIX, calls bash only if needed, after ParseCommandArgs() analysis
-// - under Windows (especially Windows 10), creating a process can be dead slow
-// https://randomascii.wordpress.com/2019/04/21/on2-in-createprocess
-// - waitfordelayms/processhandle/redirected/onoutput exist on Windows only -
-// and redirected is the raw byte output, which may be OEM, WinAnsi or UTF-16
-// depending on the program itself
-// - parsed is implemented on POSIX only
-// - optional env should be encoded as 'n1=v1'#0'n2=v2'#0#0 pairs
-function RunCommand(const cmd: TFileName; waitfor: boolean;
-  const env: TFileName = ''; options: TRunOptions = [];
-  {$ifdef OSWINDOWS}
-  waitfordelayms: cardinal = INFINITE; processhandle: PHandle = nil;
-  redirected: PRawByteString = nil; const onoutput: TOnRedirect = nil;
-  const wrkdir: TFileName = ''
-  {$else}
-  parsed: PParseCommands = nil
-  {$endif OSWINDOWS}): integer;
-
-/// execute a command, returning its output console as UTF-8 text
-// - calling CreateProcessW on Windows (i.e. our RunCommand), and FPC RTL
-// popen/pclose on POSIX
-// - return '' on cmd execution error, or the whole output console content
-// with no conversion: on POSIX, it is likely to be UTF-8 but on Windows it
-// depends on the actual program so is likely to be CP_OEM but others could
-// use the system code page or even UTF-16 binary with BOM (!) - so you
-// may consider using AnsiToUtf8() with the proper code page
-// - will optionally call onoutput() to notify the new output state
-// - aborts if onoutput() callback returns true, or waitfordelayms expires
-// - optional env is Windows only, (FPC popen does not support it), and should
-// be encoded as name=value#0 pairs
-// - you can specify a wrkdir if the path specified by cmd is not good enough
-// - warning: exitcode^ should be a 32-bit "integer" variable, not a PtrInt
-function RunRedirect(const cmd: TFileName; exitcode: PInteger = nil;
-  const onoutput: TOnRedirect = nil; waitfordelayms: cardinal = INFINITE;
-  setresult: boolean = true; const env: TFileName = '';
-  const wrkdir: TFileName = ''; options: TRunOptions = []): RawByteString;
-
-var
-  /// how many seconds we should wait for gracefull termination of a process
-  // in RunRedirect() - or RunCommand() on Windows
-  // - set 0 to disable gracefull exit, and force hard SIGKILL/TerminateProcess
-  RunAbortTimeoutSecs: integer = 5;
-
-{$ifdef OSWINDOWS}
-
-/// Windows-specific RunCommand() function returning raw TProcessInformation
-function RunCommandWin(const cmd: TFileName; waitfor: boolean;
-  var processinfo: TProcessInformation; const env: TFileName = '';
-  options: TRunOptions = []; waitfordelayms: cardinal = INFINITE;
-  redirected: PRawByteString = nil; const onoutput: TOnRedirect = nil;
-  const wrkdir: TFileName = ''): integer;
-
-type
-  /// how RunRedirect() or RunCommand() should try to gracefully terminate
-  // - ramCtrlC calls CancelProcess(), i.e. send CTRL_C_EVENT
-  // - ramQuit calls QuitProcess(), i.e. send WM_QUIT on all the process threads
-  // - note that TerminateProcess is always called after RunAbortTimeoutSecs
-  // timeout, or if this set of methods is void
-  TRunAbortMethods = set of (ramCtrlC, ramQuit);
-var
-  /// RunRedirect/RunCommand methods to gracefully terminate before TerminateProcess
-  RunAbortMethods: TRunAbortMethods = [ramCtrlC, ramQuit];
-{$else}
-type
-  /// how RunRedirect() should try to gracefully terminate
-  // - ramSigTerm send a fpkill(pid, SIGTERM) to the process
-  // - note that SIGKILL is always sent after RunAbortTimeoutSecs timeout,
-  // or if ramSigTerm was not supplied
-  TRunAbortMethods = set of (ramSigTerm);
-var
-  /// RunRedirect() methods to gracefully terminate before SIGKILL
-  RunAbortMethods: TRunAbortMethods = [ramSigTerm];
-{$endif OSWINDOWS}
-
-
-implementation
-
-// those include files hold all OS-specific functions
-// note: the *.inc files start with their own "uses" clause, so both $include
-// should remain here, just after the "implementation" clause
-
-{$ifdef OSPOSIX}
-  {$include mormot.core.os.posix.inc}
-{$endif OSPOSIX}
-
-{$ifdef OSWINDOWS}
-  {$include mormot.core.os.windows.inc}
-{$endif OSWINDOWS}
-
-
-{ ****************** Some Cross-System Type and Constant Definitions }
-
-const
-  // sorted by occurrence for in-order O(n) search via IntegerScanIndex()
-  METHODNAME: array[TUriMethod] of PUtf8Char = (
-    'GET',
-    'POST',
-    'PUT',
-    'DELETE',
-    'HEAD',
-    'BEGIN',
-    'END',
-    'ABORT',
-    'LOCK',
-    'UNLOCK',
-    'STATE',
-    'PATCH',
-    'OPTIONS',
-    '');
-var
-  // quick O(n) search of the first 4 characters within L1 cache (56 bytes)
-  METHODNAME32: array[TUriMethod] of cardinal;
-
-function ToMethod(const method: RawUtf8): TUriMethod;
-begin
-  case length(method) of
-    3 .. 7:
-      result := TUriMethod(IntegerScanIndex(@METHODNAME32, length(METHODNAME32) - 1,
-        (PCardinal(method)^) and $dfdfdfdf) + 1);
-  else
-    result := mNone;
-  end;
-end;
-
-function ToText(m: TUriMethod): PUtf8Char;
-begin
-  dec(m); // METHODNAME[] has no mNone entry
-  if cardinal(m) < cardinal(ord(high(METHODNAME))) then
-    result := METHODNAME[m]
-  else
-    result := nil;
-end;
-
-const
-  // StatusCodeToReason() StatusCodeToText() table to avoid memory allocations
-  // - roughly sorted by actual usage order for WordScanIndex()
-  HTTP_REASON: array[0..44] of RawUtf8 = (
-   'OK',                                // HTTP_SUCCESS - should be first
-   'No Content',                        // HTTP_NOCONTENT
-   'Temporary Redirect',                // HTTP_TEMPORARYREDIRECT
-   'Permanent Redirect',                // HTTP_PERMANENTREDIRECT
-   'Moved Permanently',                 // HTTP_MOVEDPERMANENTLY
-   'Bad Request',                       // HTTP_BADREQUEST
-   'Unauthorized',                      // HTTP_UNAUTHORIZED
-   'Forbidden',                         // HTTP_FORBIDDEN
-   'Not Found',                         // HTTP_NOTFOUND
-   'Method Not Allowed',                // HTTP_NOTALLOWED
-   'Not Modified',                      // HTTP_NOTMODIFIED
-   'Not Acceptable',                    // HTTP_NOTACCEPTABLE
-   'Partial Content',                   // HTTP_PARTIALCONTENT
-   'Payload Too Large',                 // HTTP_PAYLOADTOOLARGE
-   'Created',                           // HTTP_CREATED
-   'See Other',                         // HTTP_SEEOTHER
-   'Continue',                          // HTTP_CONTINUE
-   'Switching Protocols',               // HTTP_SWITCHINGPROTOCOLS
-   'Accepted',                          // HTTP_ACCEPTED
-   'Non-Authoritative Information',     // HTTP_NONAUTHORIZEDINFO
-   'Reset Content',                     // HTTP_RESETCONTENT
-   'Multi-Status',                      // 207
-   'Multiple Choices',                  // HTTP_MULTIPLECHOICES
-   'Found',                             // HTTP_FOUND
-   'Use Proxy',                         // HTTP_USEPROXY
-   'Proxy Authentication Required',     // HTTP_PROXYAUTHREQUIRED
-   'Request Timeout',                   // HTTP_TIMEOUT
-   'Conflict',                          // HTTP_CONFLICT
-   'Gone',                              // 410
-   'Length Required',                   // 411
-   'Precondition Failed',               // 412
-   'URI Too Long',                      // 414
-   'Unsupported Media Type',            // 415
-   'Requested Range Not Satisfiable',   // HTTP_RANGENOTSATISFIABLE
-   'I''m a teapot',                     // HTTP_TEAPOT
-   'Upgrade Required',                  // 426
-   'Internal Server Error',             // HTTP_SERVERERROR
-   'Not Implemented',                   // HTTP_NOTIMPLEMENTED
-   'Bad Gateway',                       // HTTP_BADGATEWAY
-   'Service Unavailable',               // HTTP_UNAVAILABLE
-   'Gateway Timeout',                   // HTTP_GATEWAYTIMEOUT
-   'HTTP Version Not Supported',        // HTTP_HTTPVERSIONNONSUPPORTED
-   'Network Authentication Required',   // 511
-   'Client Side Connection Error',      // HTTP_CLIENTERROR = 666
-   'Invalid Request');                  // 513 - should be last as fallback
-
-
-  HTTP_CODE: array[0..high(HTTP_REASON)] of word = (
-    HTTP_SUCCESS,
-    HTTP_NOCONTENT,
-    HTTP_TEMPORARYREDIRECT,
-    HTTP_PERMANENTREDIRECT,
-    HTTP_MOVEDPERMANENTLY,
-    HTTP_BADREQUEST,
-    HTTP_UNAUTHORIZED,
-    HTTP_FORBIDDEN,
-    HTTP_NOTFOUND,
-    HTTP_NOTALLOWED,
-    HTTP_NOTMODIFIED,
-    HTTP_NOTACCEPTABLE,
-    HTTP_PARTIALCONTENT,
-    HTTP_PAYLOADTOOLARGE,
-    HTTP_CREATED,
-    HTTP_SEEOTHER,
-    HTTP_CONTINUE,
-    HTTP_SWITCHINGPROTOCOLS,
-    HTTP_ACCEPTED,
-    HTTP_NONAUTHORIZEDINFO,
-    HTTP_RESETCONTENT,
-    207,
-    HTTP_MULTIPLECHOICES,
-    HTTP_FOUND,
-    HTTP_USEPROXY,
-    HTTP_PROXYAUTHREQUIRED,
-    HTTP_TIMEOUT,
-    HTTP_CONFLICT,
-    410,
-    411,
-    412,
-    414,
-    415,
-    HTTP_RANGENOTSATISFIABLE,
-    HTTP_TEAPOT,
-    426,
-    HTTP_SERVERERROR,
-    HTTP_NOTIMPLEMENTED,
-    HTTP_BADGATEWAY,
-    HTTP_UNAVAILABLE,
-    HTTP_GATEWAYTIMEOUT,
-    HTTP_HTTPVERSIONNONSUPPORTED,
-    511,
-    HTTP_CLIENTERROR,
-    513); // 'Invalid Request' - should be last as fallback
-
-function StatusCodeToText(Code: cardinal): PRawUtf8;
-var
-  i: PtrInt;
-begin
-  if Code <> 200 then // optimistic approach :)
-    if (Code <= HTTP_CLIENTERROR) and  // 100..666
-       (Code >= 100) then
-    begin
-      i := WordScanIndex(@HTTP_CODE, length(HTTP_CODE), Code); // may use SSE2
-      if i < 0 then
-        i := high(HTTP_CODE); // returns cached 513 'Invalid Request'
-    end
-    else
-      i := high(HTTP_CODE)
-  else
-    i := 0;
-  result := @HTTP_REASON[i];
-end;
-
-procedure StatusCodeToReason(Code: cardinal; var Reason: RawUtf8);
-begin
-  Reason := StatusCodeToText(Code)^;
-end;
-
-function StatusCodeToShort(Code: cardinal): TShort47;
-begin
-  result[0] := #0;
-  if Code <> HTTP_CLIENTERROR then // hide the number of the beast
-  begin
-    if Code > 999 then
-      Code := 999; // ensure stay in TShort47 within standard HTTP 3-digits range
-    AppendShortCardinal(Code, result);
-    AppendShortChar(' ', @result);
-  end;
-  AppendShortAnsi7String(StatusCodeToText(Code)^, result);
-end;
-
-function StatusCodeIsSuccess(Code: integer): boolean;
-begin
-  result := (Code >= HTTP_SUCCESS) and
-            (Code < HTTP_BADREQUEST); // 200..399
-end;
-
-function IsInvalidHttpHeader(head: PUtf8Char; headlen: PtrInt): boolean;
-var
-  i: PtrInt;
-  c: cardinal;
-begin
-  result := true;
-  for i := 0 to headlen - 3 do
-  begin
-    c := PCardinal(head + i)^;
-    if (c = $0a0d0a0d) or
-       (Word(c) = $0d0d) or
-       (Word(c) = $0a0a) then
-      exit;
-  end;
-  result := false;
-end;
-
-function _oskb(Size: QWord): shortstring;
-const
-  _U: array[0..3] of AnsiChar = 'TGMK';
-var
-  u: PtrInt;
-  b: QWord;
-begin
-  u := 0;
-  b := Qword(1) shl 40;
-  repeat
-    if Size > b shr 1 then
-      break;
-    b := b shr 10;
-    inc(u);
-  until u = high(_u);
-  str(Size / b : 1 : 1, result); // let the FPU + RTL do the conversion for us
-  if (result[0] <= #2) or
-     (result[ord(result[0]) - 1] <> '.') or
-     (result[ord(result[0])] <> '0') then
-    inc(result[0], 2);
-  result[ord(result[0]) - 1] := _U[u];
-  result[ord(result[0])] := 'B';
-end;
-
-{$ifdef ISDELPHI} // missing convenient RTL function in Delphi
-function TryStringToGUID(const s: string; var uuid: TGuid): boolean;
-begin
-  try
-    uuid := StringToGUID(s);
-    result := true;
-  except
-    result := false;
-  end;
-end;
-{$endif ISDELPHI}
-
-function _ShortToUuid(const text: ShortString; out uuid: TGuid): boolean;
-begin
-  result := (text[0] = #36) and
-            TryStringToGUID('{' + string(text) + '}', uuid); // RTL
-end;
-
-procedure _AppendShortUuid(const u: TGuid; var s: ShortString);
-begin
-  AppendShortAnsi7String(AnsiString(LowerCase(copy(GUIDToString(u), 2, 36))), s);
-end;
-
-function TextToUuid(const text: RawUtf8; out uuid: TGuid): boolean;
-var
-  tmp: string[36];
-begin
-  result := false;
-  if length(text) <> 36 then
-    exit;
-  tmp[0] := #36;
-  MoveFast(pointer(text)^, tmp[1], 36);
-  result := ShortToUuid(tmp, uuid); // may call mormot.core.text
-end;
-
-procedure UuidToText(const u: TGuid; var result: RawUtf8); // seldom used
-var
-  tmp: ShortString;
-begin
-  tmp[0] := #0;
-  AppendShortUuid(u, tmp); // may call mormot.core.text
-  FastSetString(result, @tmp[1], ord(tmp[0]));
-end;
-
-
-{ ****************** Gather Operating System Information }
-
-function ToText(const osv: TOperatingSystemVersion): RawUtf8;
-begin
-  result := OS_NAME[osv.os];
-  case osv.os of
-    osWindows:
-      result := 'Windows ' + WINDOWS_NAME[osv.win];
-    osOSX:
-      if osv.utsrelease[2] in [low(MACOS_NAME) .. high(MACOS_NAME)] then
-        result := 'macOS ' + MACOS_NAME[osv.utsrelease[2]];
-  end;
-end;
-
-function ToTextShort(const osv: TOperatingSystemVersion): RawUtf8;
-begin
-  result := OS_NAME[osv.os];
-  case osv.os of
-    osWindows:
-      result := WINDOWS_NAME[osv.win];
-    osOSX:
-      if osv.utsrelease[2] in [low(MACOS_NAME) .. high(MACOS_NAME)] then
-        result := MACOS_NAME[osv.utsrelease[2]];
-  end;
-end;
-
-const
-  LINUX_TEXT: array[boolean] of string[7] = (
-    '', 'Linux ');
-
-function ToTextOS(osint32: integer): RawUtf8;
-var
-  osv: TOperatingSystemVersion absolute osint32;
-begin
-  if osint32 = 0 then
-  begin
-    result := '';
-    exit;
-  end;
-  result := ToText(osv);
-  if (osv.os = osWindows) and
-     (osv.winbuild <> 0) then
-    // include the Windows build number, e.g. 'Windows 11 64bit 22000'
-    result := _fmt('%s %d', [result, osv.winbuild]);
-  if (osv.os >= osLinux) and
-     (osv.utsrelease[2] <> 0) then
-    // include kernel number to the distribution name, e.g. 'Ubuntu Linux 5.4.0'
-    result := _fmt('%s %s%d.%d.%d', [result, LINUX_TEXT[osv.os in OS_LINUX],
-      osv.utsrelease[2], osv.utsrelease[1], osv.utsrelease[0]]);
-end;
-
-function MatchOS(os: TOperatingSystem): boolean;
-var
-  current: TOperatingSystem;
-begin
-  current := OS_KIND;
-  if (os = osUnknown) or
-     (current = osUnknown) or
-     (os = current) then
-    result := true // exact match
-  else
-    case os of // search by family
-      osPosix:
-        result := current <> osWindows;
-      osLinux:
-        result := current in OS_LINUX;
-    else
-      result := false;
-    end;
-end;
-
-const
-  // https://github.com/karelzak/util-linux/blob/master/sys-utils/lscpu-arm.c
-  ARMCPU_ID: array[TArmCpuType] of word = (
-    0,      // actUnknown
-    $0810,  // actARM810
-    $0920,  // actARM920
-    $0922,  // actARM922
-    $0926,  // actARM926
-    $0940,  // actARM940
-    $0946,  // actARM946
-    $0966,  // actARM966
-    $0a20,  // actARM1020
-    $0a22,  // actARM1022
-    $0a26,  // actARM1026
-    $0b02,  // actARM11MPCore
-    $0b36,  // actARM1136
-    $0b56,  // actARM1156
-    $0b76,  // actARM1176
-    $0c05,  // actCortexA5
-    $0c07,  // actCortexA7
-    $0c08,  // actCortexA8
-    $0c09,  // actCortexA9
-    $0c0d,  // actCortexA12
-    $0c0f,  // actCortexA15
-    $0c0e,  // actCortexA17
-    $0c14,  // actCortexR4
-    $0c15,  // actCortexR5
-    $0c17,  // actCortexR7
-    $0c18,  // actCortexR8
-    $0c20,  // actCortexM0
-    $0c21,  // actCortexM1
-    $0c23,  // actCortexM3
-    $0c24,  // actCortexM4
-    $0c27,  // actCortexM7
-    $0c60,  // actCortexM0P
-    $0d01,  // actCortexA32
-    $0d03,  // actCortexA53
-    $0d04,  // actCortexA35
-    $0d05,  // actCortexA55
-    $0d06,  // actCortexA65
-    $0d07,  // actCortexA57
-    $0d08,  // actCortexA72
-    $0d09,  // actCortexA73
-    $0d0a,  // actCortexA75
-    $0d0b,  // actCortexA76
-    $0d0c,  // actNeoverseN1
-    $0d0d,  // actCortexA77
-    $0d0e,  // actCortexA76AE
-    $0d13,  // actCortexR52
-    $0d20,  // actCortexM23
-    $0d21,  // actCortexM33
-    $0d40,  // actNeoverseV1
-    $0d41,  // actCortexA78
-    $0d42,  // actCortexA78AE
-    $0d44,  // actCortexX1
-    $0d46,  // actCortex510
-    $0d47,  // actCortex710
-    $0d48,  // actCortexX2
-    $0d49,  // actNeoverseN2
-    $0d4a,  // actNeoverseE1
-    $0d4b,  // actCortexA78C
-    $0d4c,  // actCortexX1C
-    $0d4d,  // actCortexA715
-    $0d4e,  // actCortexX3
-    $0d4f,  // actNeoverseV2
-    $0d80,  // actCortexA520
-    $0d81,  // actCortexA720
-    $0d82,  // actCortexX4
-    $0d84,  // actNeoverseV3
-    $0d85,  // actCortextX925
-    $0d87,  // actCortextA725
-    $0d8e); // actNeoverseN3
-
-  ARMCPU_IMPL: array[TArmCpuImplementer] of byte = (
-    0,    // aciUnknown
-    $41,  // aciARM
-    $42,  // aciBroadcom
-    $43,  // aciCavium
-    $44,  // aciDEC
-    $46,  // aciFUJITSU
-    $48,  // aciHiSilicon
-    $49,  // aciInfineon
-    $4d,  // aciMotorola
-    $4e,  // aciNVIDIA
-    $50,  // aciAPM
-    $51,  // aciQualcomm
-    $53,  // aciSamsung
-    $56,  // aciMarvell
-    $61,  // aciApple
-    $66,  // aciFaraday
-    $69,  // aciIntel
-    $6d,  // aciMicrosoft
-    $70,  // aciPhytium
-    $c0); // aciAmpere
-
-  ARMCPU_ID_TXT: array[TArmCpuType] of string[15] = (
-     '',
-     'ARM810', 'ARM920', 'ARM922', 'ARM926', 'ARM940', 'ARM946', 'ARM966',
-     'ARM1020', 'ARM1022', 'ARM1026', 'ARM11 MPCore', 'ARM1136', 'ARM1156',
-     'ARM1176', 'Cortex-A5', 'Cortex-A7', 'Cortex-A8', 'Cortex-A9',
-     'Cortex-A17',{Originally A12} 'Cortex-A15', 'Cortex-A17', 'Cortex-R4',
-     'Cortex-R5', 'Cortex-R7', 'Cortex-R8', 'Cortex-M0', 'Cortex-M1',
-     'Cortex-M3', 'Cortex-M4', 'Cortex-M7', 'Cortex-M0+', 'Cortex-A32',
-     'Cortex-A53', 'Cortex-A35', 'Cortex-A55', 'Cortex-A65', 'Cortex-A57',
-     'Cortex-A72', 'Cortex-A73', 'Cortex-A75', 'Cortex-A76', 'Neoverse-N1',
-     'Cortex-A77', 'Cortex-A76AE', 'Cortex-R52', 'Cortex-M23', 'Cortex-M33',
-     'Neoverse-V1', 'Cortex-A78', 'Cortex-A78AE', 'Cortex-X1', 'Cortex-510',
-     'Cortex-710', 'Cortex-X2', 'Neoverse-N2', 'Neoverse-E1', 'Cortex-A78C',
-     'Cortex-X1C', 'Cortex-A715', 'Cortex-X3', 'Neoverse-V2', 'Cortex-A520',
-     'Cortex-A720', 'Cortex-X4', 'Neoverse-V3', 'Cortex-X925', 'Cortex-A725',
-     'Neoverse-N3');
-
-  ARMCPU_IMPL_TXT: array[TArmCpuImplementer] of string[18] = (
-      '',
-      'ARM', 'Broadcom', 'Cavium', 'DEC', 'FUJITSU', 'HiSilicon', 'Infineon',
-      'Motorola/Freescale', 'NVIDIA', 'APM', 'Qualcomm', 'Samsung', 'Marvell',
-      'Apple', 'Faraday', 'Intel', 'Microsoft', 'Phytium', 'Ampere');
-
-function ArmCpuType(id: word): TArmCpuType;
-begin
-  for result := low(TArmCpuType) to high(TArmCpuType) do
-    if ARMCPU_ID[result] = id then
-      exit;
-  result := actUnknown;
-end;
-
-function ArmCpuTypeName(act: TArmCpuType; id: word): RawUtf8;
-begin
-  if act = actUnknown then
-    result := 'ARM 0x' + RawUtf8(IntToHex(id, 3))
-  else
-    ShortStringToAnsi7String(ARMCPU_ID_TXT[act], result);
-end;
-
-function ArmCpuImplementer(id: byte): TArmCpuImplementer;
-begin
-  for result := low(TArmCpuImplementer) to high(TArmCpuImplementer) do
-    if ARMCPU_IMPL[result] = id then
-      exit;
-  result := aciUnknown;
-end;
-
-function ArmCpuImplementerName(aci: TArmCpuImplementer; id: word): RawUtf8;
-begin
-  if aci = aciUnknown then
-    result := 'HW 0x' + RawUtf8(IntToHex(id, 2))
-  else
-    ShortStringToAnsi7String(ARMCPU_IMPL_TXT[aci], result);
-end;
-
-
-{ *************** Per Class Properties O(1) Lookup via vmtAutoTable Slot }
-
-procedure PatchCodePtrUInt(Code: PPtrUInt; Value: PtrUInt; LeaveUnprotected: boolean);
-begin
-  PatchCode(Code, @Value, SizeOf(Code^), nil, LeaveUnprotected);
-end;
-
-{$ifdef CPUINTEL}
-procedure RedirectCode(Func, RedirectFunc: pointer);
-var
-  rel: PtrInt;
-  NewJump: packed record
-    Code: byte;        // $e9 = jmp {relative}
-    Distance: integer; // relative jump is 32-bit even on CPU64
-  end;
-begin
-  if (Func = nil) or
-     (RedirectFunc = nil) or
-     (Func = RedirectFunc) then
-    exit; // nothing to redirect to
-  NewJump.Code := $e9; // on both i386 and x86_64
-  rel := PtrInt(PtrUInt(RedirectFunc) - PtrUInt(Func) - SizeOf(NewJump));
-  NewJump.Distance := rel;
-  {$ifdef CPU64}
-  if NewJump.Distance <> rel then
-    exit; // RedirectFunc is too far away from the original code :(
-  {$endif CPU64}
-  PatchCode(Func, @NewJump, SizeOf(NewJump));
-  assert(PByte(Func)^ = $e9);
-end;
-{$endif CPUINTEL}
-
-
-{ ****************** Unicode, Time, File, Console, Library process }
-
-procedure InitializeCriticalSectionIfNeededAndEnter(var cs: TRTLCriticalSection);
-begin
-  if not IsInitializedCriticalSection(cs) then
-    InitializeCriticalSection(cs);
-  mormot.core.os.EnterCriticalSection(cs);
-end;
-
-procedure DeleteCriticalSectionIfNeeded(var cs: TRTLCriticalSection);
-begin
-  if IsInitializedCriticalSection(cs) then
-    DeleteCriticalSection(cs);
-end;
-
-function Unicode_CodePage: integer;
-begin
-  {$ifdef FPC}
-  // = GetSystemCodePage on POSIX, Lazarus may override to UTF-8 on Windows
-  result := DefaultSystemCodePage;
-  {$else}
-  // Delphi always uses the main Windows System Code Page
-  result := GetACP;
-  {$endif FPC}
-end;
-
-function Unicode_CompareString(PW1, PW2: PWideChar; L1, L2: PtrInt;
-  IgnoreCase: boolean): integer;
-const
-  _CASEFLAG: array[boolean] of DWORD = (0, NORM_IGNORECASE);
-begin
-  result := CompareStringW(LOCALE_USER_DEFAULT, _CASEFLAG[IgnoreCase], PW1, L1, PW2, L2);
-end;
-
-procedure Unicode_WideToShort(W: PWideChar; LW, CodePage: PtrInt;
-  var res: ShortString);
-var
-  i: PtrInt;
-begin
-  if LW <= 0 then
-    res[0] := #0
-  else if IsAnsiCompatibleW(W, LW) then
-  begin
-    // fast handling of pure ASCII-7 content (very common case)
-    if LW > 255 then
-      LW := 255;
-    res[0] := AnsiChar(LW);
-    i := 1;
-    repeat
-      res[i] := AnsiChar(W^);
-      if i = LW then
-        break;
-      inc(W);
-      inc(i);
-    until false;
-  end
-  else
-    // use WinAPI, ICU or cwstring/RTL for accurate conversion
-    res[0] := AnsiChar(
-      Unicode_WideToAnsi(W, PAnsiChar(@res[1]), LW, 255, CodePage));
-end;
-
-function Unicode_FromUtf8(Text: PUtf8Char; TextLen: PtrInt;
-  var Dest: TSynTempBuffer): PWideChar;
-var
-  i: PtrInt;
-begin
-  if (Text = nil) or
-     (TextLen <= 0) then
-    result := Dest.Init(0)
-  else if IsAnsiCompatible(pointer(Text), TextLen) then // optimistic way
-  begin
-    result := Dest.Init(TextLen);
-    for i := 0 to TextLen - 1 do
-      PWordArray(result)[i] := PByteArray(Text)[i];
-    result[Dest.len] := #0; // Text[TextLen] may not be #0
-  end
-  else // use the RTL to perform the UTF-8 to UTF-16 conversion
-  begin                               
-    result := Dest.Init(TextLen * 2); // maximum absolute UTF-16 size in bytes
-    Dest.len := Utf8ToUnicode(result, TextLen + 8, pointer(Text), TextLen);
-    if Dest.len <= 0 then                  // + 8 = + SYNTEMPTRAIL/2
-      Dest.len := 0
-    else
-    begin
-      dec(Dest.len); // Utf8ToUnicode() returned length includes #0 terminator
-      result[Dest.len] := #0; // missing on FPC
-    end;
-  end;
-end;
-
-procedure Unicode_CodePageName(CodePage: cardinal; var Name: shortstring);
-begin
-  case codepage of
-    950:
-      Name := 'BIG5';
-    CP_UTF16:
-      Name := 'UTF16LE';
-    1201:
-      Name := 'UTF16BE';
-    20932:
-      Name := 'EUC-JP';
-    28591 .. 28605:
-      begin
-        Name := 'ISO-8859-';
-        AppendShortCardinal(codepage - 28590, Name);
-      end;
-<<<<<<< HEAD
-    50220..50222:
-=======
-    50220 .. 50222:
->>>>>>> ce436f83
-      Name := 'ISO-2022-JP-2';
-    50225:
-      Name := 'ISO-2022-KR';
-    50227:
-      Name := 'ISO-2022-CN';
-    51936:
-      Name := 'EUC-CN';  // EUC Simplified Chinese
-    51949:
-      Name := 'EUC-KR';  // EUC Korean
-    52936:
-<<<<<<< HEAD
-      Name := 'HZ';      // HZ-GB2312 Simplified Chinese; Chinese Simplified (HZ)
-=======
-      Name := 'HZ';      // HZ-GB2312 Simplified Chinese
->>>>>>> ce436f83
-    54936:
-      Name := 'GB18030'; // GB18030 Simplified Chinese
-    CP_UTF8:
-      Name := 'UTF8';
-  else
-    begin  // 'CP####' is enough for most code pages
-      Name := 'CP';
-      AppendShortCardinal(codepage, Name);
-    end;
-  end;
-  Name[ord(Name[0]) + 1] := #0; // ensure is ASCIIZ - e.g. for ucnv_open()
-end;
-
-function NowUtc: TDateTime;
-begin
-  result := UnixMSTimeUtcFast / Int64(MilliSecsPerDay) + Int64(UnixDelta);
-end;
-
-function DateTimeToWindowsFileTime(DateTime: TDateTime): integer;
-var
-  yy, mm, dd, h, m, s, ms: word;
-begin
-  result := 0;
-  if DateTime = 0 then
-    exit;
-  DecodeDate(DateTime, yy, mm, dd);
-  DecodeTime(DateTime, h, m, s, ms);
-  if (yy >= 1980) and
-     (yy <= 2099) then // hard limit is 2108, but WinAPI up to 2099/12/31
-    result := (s shr 1) or (m shl 5) or (h shl 11) or
-      cardinal((dd shl 16) or (mm shl 21) or (cardinal(yy - 1980) shl 25));
-end;
-
-function WindowsFileTimeToDateTime(WinTime: integer): TDateTime;
-var
-  date, time: TDateTime;
-begin
-  with PLongRec(@WinTime)^ do
-    if TryEncodeDate(Hi shr 9 + 1980, Hi shr 5 and 15, Hi and 31, date) and
-       TryEncodeTime(Lo shr 11, Lo shr 5 and 63, Lo and 31 shl 1, 0, time) then
-      result := date + time
-    else
-      result := 0;
-end;
-
-const
-  FileTimePerMs = 10000; // a tick is 100ns
-
-function WindowsFileTime64ToUnixMSTime(WinTime: QWord): TUnixMSTime;
-begin
-  result := (Int64(WinTime) - UnixFileTimeDelta) div FileTimePerMs;
-end;
-
-function FileInfoByName(const FileName: TFileName; FileId, FileSize: PInt64;
-  LastWriteAccess, FileCreateDateTime: PUnixMSTime): boolean;
-var
-  h: THandle;
-begin
-  result := false;
-  h := FileOpenSequentialRead(FileName); // = plain fpOpen() on POSIX
-  if not ValidHandle(h) then
-    exit;
-  result := FileInfoByHandle(h, FileId, FileSize, LastWriteAccess, FileCreateDateTime);
-  FileClose(h);
-end;
-
-function DirectorySize(const FileName: TFileName; Recursive: boolean;
-  const Mask: TFileName): Int64;
-var
-  sr: TSearchRec;
-  dir: TFileName;
-begin
-  result := 0;
-  dir := IncludeTrailingPathDelimiter(FileName);
-  if FindFirst(dir + Mask, faAnyFile, sr) <> 0 then
-    exit;
-  repeat
-   if SearchRecValidFile(sr, {includehidden=}true) then
-     inc(result, sr.Size)
-   else if Recursive and
-           SearchRecValidFolder(sr, {includehidden=}true) then
-     inc(result, DirectorySize(dir + sr.Name, true));
-  until FindNext(sr) <> 0;
-  FindClose(sr);
-end;
-
-function SafePathName(const Path: TFileName): boolean;
-var
-  i, o: PtrInt;
-begin
-  if Path <> '' then
-  begin
-    result := false;
-    if (Path[1] = '/') or
-       (PosExString(':', Path) <> 0) or
-       (PosExString('\\', Path) <> 0) then
-      exit;
-    o := 1;
-    repeat
-      i := PosExString('..', Path, o);
-      if i = 0 then
-        break;
-      o := i + 2; // '..test' or 'test..' are valid folder names
-      if cardinal(Path[o]) in [0, ord('\'), ord('/')] then
-        if (i = 1) or
-           (cardinal(Path[i - 1]) in [ord('\'), ord('/')]) then
-          exit;
-    until false;
-  end;
-  result := true;
-end;
-
-function SafePathNameU(const Path: RawUtf8): boolean;
-var
-  i, o: PtrInt;
-begin
-  if Path <> '' then
-  begin
-    result := false;
-    if (Path[1] = '/') or
-       (PosExChar(':', Path) <> 0) or
-       (PosEx('\\', Path) <> 0) then
-      exit;
-    o := 1;
-    repeat
-      i := PosEx('..', Path, o);
-      if i = 0 then
-        break;
-      o := i + 2;
-      if Path[o] in [#0, '\', '/'] then
-        if (i = 1) or
-           (Path[i - 1] in ['\', '/']) then
-          exit;
-    until false;
-  end;
-  result := true;
-end;
-
-function SafeFileName(const FileName: TFileName): boolean;
-begin
-  result := SafePathName(ExtractPath(FileName));
-end;
-
-function SafeFileNameU(const FileName: RawUtf8): boolean;
-begin
-  result := SafePathNameU(ExtractPathU(FileName));
-end;
-
-function NormalizeFileName(const FileName: TFileName): TFileName;
-var
-  i, j: PtrInt;
-begin
-  result := FileName;
-  j := Pos(InvertedPathDelim, result);
-  if j <> 0 then
-    for i := j to length(result) do
-      if result[i] = InvertedPathDelim then
-        result[i] := PathDelim;
-end;
-
-procedure NormalizeFileNameU(var FileName: RawUtf8);
-var
-  i: PtrInt;
-  p: PAnsiChar;
-begin
-  i := PosExChar(InvertedPathDelim, FileName);
-  if i = 0 then
-    exit;
-  p := UniqueRawUtf8(FileName);
-  inc(p, i - 1);
-  repeat
-    if p^ = InvertedPathDelim then
-      p^ := PathDelim;
-    inc(p);
-  until p^ = #0;
-end;
-
-function QuoteFileName(const FileName: TFileName): TFileName;
-begin
-  if (FileName <> '') and
-     (PosExString(' ', FileName) <> 0) and
-     (FileName[1] <> '"') then
-    result := '"' + FileName + '"'
-  else
-    result := FileName;
-end;
-
-procedure DisplayFatalError(const title, msg: RawUtf8);
-const
-  CRLFU: RawUtf8 = CRLF; // avoid any unexpected code page issue
-var
-  u: RawUtf8;
-begin
-  if title <> '' then
-  begin
-    SetLength(u, length(Title) + 1);
-    FillCharFast(pointer(u)^, length(u), ord('-'));
-    u := CRLFU + title + CRLFU + u + CRLFU + CRLFU + msg + CRLFU;
-  end
-  else
-    u := msg + CRLFU;
-  ConsoleErrorWrite(u);
-end;
-
-procedure DisplayError(const fmt: string; const args: array of const);
-var
-  msg: string;
-begin
-  msg := Format(fmt, args);
-  DisplayFatalError('', RawUtf8(msg));
-end;
-
-function SearchRecToDateTimeUtc(const F: TSearchRec): TDateTime;
-begin
-  result := SearchRecToUnixTimeUtc(F) / Int64(SecsPerDay) + Int64(UnixDelta);
-end;
-
-const
-  // faHidden is supported by the FPC RTL on POSIX, by checking an initial '.'
-  faInvalid = faDirectory + {$ifdef OSWINDOWS} faVolumeID{%H-} + {$endif} faSysFile{%H-};
-
-function SearchRecValidFile(const F: TSearchRec; IncludeHidden: boolean): boolean;
-begin
-  result := (F.Name <> '') and
-            (F.Attr and faInvalid = 0) and
-            (IncludeHidden or
-             (F.Attr and faHidden{%H-} = 0));
-end;
-
-function SearchRecValidFolder(const F: TSearchRec; IncludeHidden: boolean): boolean;
-begin
-  result := (F.Attr and faDirectory <> 0) and
-            (IncludeHidden or
-             (F.Attr and faHidden{%H-} = 0)) and
-            (F.Name <> '') and
-            (F.Name <> '.') and
-            (F.Name <> '..');
-end;
-
-function FindFirstDirectory(const Path: TFileName; IncludeHidden: boolean;
-  out F: TSearchRec): integer;
-begin
-  result := faDirectory;
-  if IncludeHidden then
-    result := result or faHidden{%H-};
-  result := FindFirst(Path, result, F);
-end;
-
-
-{ TFileStreamFromHandle }
-
-destructor TFileStreamFromHandle.Destroy;
-begin
-  if not fDontReleaseHandle then
-    FileClose(Handle); // otherwise file remains opened (FPC RTL inconsistency)
-end;
-
-{ TFileStreamEx }
-
-function TFileStreamEx.GetSize: Int64;
-begin
-  result := FileSize(Handle); // faster than 3 FileSeek() calls
-end;
-
-constructor TFileStreamEx.Create(const aFileName: TFileName; Mode: cardinal);
-var
-  h: THandle;
-begin
-  if Mode and fmCreate = fmCreate then
-    h := FileCreate(aFileName, Mode and (not fmCreate))
-  else
-    h := FileOpen(aFileName, Mode);
-  CreateFromHandle(h, aFileName);
-end;
-
-constructor TFileStreamEx.CreateFromHandle(aHandle: THandle; const aFileName: TFileName);
-begin
-  if not ValidHandle(aHandle) then
-    raise EOSException.CreateFmt('%s.Create(%s) failed as %s',
-      [ClassNameShort(self)^, aFileName, GetErrorText(GetLastError)]);
-  inherited Create(aHandle); // TFileStreamFromHandle constructor which own it 
-  fFileName := aFileName;
-end;
-
-constructor TFileStreamEx.CreateWrite(const aFileName: TFileName);
-var
-  h: THandle;
-begin
-  h := FileOpen(aFileName, fmOpenReadWrite or fmShareRead);
-  if not ValidHandle(h) then // we may need to create the file
-    h := FileCreate(aFileName, fmShareRead);
-  CreateFromHandle(h, aFileName);
-end;
-
-
-{ TFileStreamNoWriteError }
-
-constructor TFileStreamNoWriteError.CreateAndRenameIfLocked(
-  var aFileName: TFileName; aAliases: integer);
-var
-  h: THandle;
-  fn, ext: TFileName;
-  err, retry: integer;
-
-  function CanOpenWrite: boolean;
-  begin
-    h := FileOpen(aFileName, fmOpenReadWrite or fmShareRead);
-    result := ValidHandle(h);
-    if not result then
-      err := GetLastError;
-  end;
-
-begin
-  // logic similar to TSynLog.CreateLogWriter
-  h := 0;
-  err := 0;
-  if not CanOpenWrite then
-    if not FileExists(aFileName) then
-      // immediately raise EOSException if this new file could not be created
-      h := FileCreate(aFileName, fmShareRead)
-    else
-    begin
-      fn := aFileName;
-      ext := ExtractFileExt(aFileName);
-      for retry := 1 to aAliases do
-      begin
-        if IsSharedViolation(err) then
-        begin
-          // file was locked: wait a little for a background process and retry
-          SleepHiRes(50);
-          if CanOpenWrite then
-            break;
-        end;
-        // file can't be opened: try '<filename>-locked<#>.<ext>' alternatives
-        aFileName := ChangeFileExt(fn, '-locked' + IntToStr(retry) + ext);
-        if CanOpenWrite then
-          break;
-      end;
-    end;
-  CreateFromHandle(h, aFileName);
-end;
-
-function TFileStreamNoWriteError.Write(const Buffer; Count: Longint): Longint;
-begin
-  FileWriteAll(Handle, @Buffer, Count); // and ignore any I/O error
-  result := Count; //
-end;
-
-
-function FileStreamSequentialRead(const FileName: TFileName): THandleStream;
-begin
-  result := TFileStreamFromHandle.Create(FileOpenSequentialRead(FileName));
-end;
-
-function StreamCopyUntilEnd(Source, Dest: TStream): Int64;
-var
-  tmp: array[word] of word; // 128KB stack buffer
-  read: integer;
-begin
-  result := 0;
-  if (Source <> nil) and
-     (Dest <> nil) then
-    repeat
-      read := Source.Read(tmp, SizeOf(tmp));
-      if read <= 0 then
-        break;
-      Dest.WriteBuffer(tmp, read);
-      inc(result, read);
-    until false;
-end;
-
-function FileReadAll(F: THandle; Buffer: pointer; Size: PtrInt): boolean;
-var
-  chunk, read: PtrInt;
-begin
-  result := false;
-  while Size > 0 do
-  begin
-    chunk := Size;
-    {$ifdef OSWINDOWS}
-    if chunk > 16 shl 20 then
-      chunk := 16 shl 20; // to avoid ERROR_NO_SYSTEM_RESOURCES errors
-    {$endif OSWINDOWS}
-    read := FileRead(F, Buffer^, chunk);
-    if read <= 0 then
-      exit; // error reading Size bytes
-    inc(PByte(Buffer), read);
-    dec(Size, read);
-  end;
-  result := true;
-end;
-
-function FileWriteAll(F: THandle; Buffer: pointer; Size: PtrInt): boolean;
-var
-  written: PtrInt;
-begin
-  result := false;
-  if Size > 0 then
-    repeat
-      written := FileWrite(F, Buffer^, Size);
-      if written <= 0 then
-        exit; // fatal error
-      inc(PByte(Buffer), written); // e.g. may have been interrrupted
-      dec(Size, written);
-    until Size = 0;
-  result := true;
-end;
-
-function StringFromFile(const FileName: TFileName; HasNoSize: boolean): RawByteString;
-var
-  h: THandle;
-  size: Int64;
-  read: PtrInt;
-  tmp: array[0..$7fff] of AnsiChar; // 32KB stack buffer
-begin
-  result := '';
-  if FileName = '' then
-    exit;
-  h := FileOpenSequentialRead(FileName); // = plain fpOpen() on POSIX
-  if not ValidHandle(h) then
-    exit;
-  if HasNoSize then
-    repeat
-      read := FileRead(h, tmp, SizeOf(tmp)); // fill per 32KB local buffer
-      if read <= 0 then
-        break;
-      AppendBufferToUtf8(@tmp, read, RawUtf8(result)); // in-place resize
-    until false
-  else
-  begin
-    size := FileSize(h);
-    if (size < MaxInt) and // 2GB seems big enough for a RawByteString
-       (size > 0) then
-    begin
-      FastSetString(RawUtf8(result), size); // assume CP_UTF8 for FPC RTL bug
-      if not FileReadAll(h, pointer(result), size) then
-        result := ''; // error reading
-    end;
-  end;
-  FileClose(h);
-end;
-
-function StringFromFirstFile(const FileName: array of TFileName): RawByteString;
-var
-  f: PtrInt;
-begin
-  for f := 0 to high(FileName) do
-  begin
-    result := StringFromFile(FileName[f]);
-    if result <> '' then
-      exit;
-  end;
-  result := '';
-end;
-
-function StringFromFiles(const FileName: array of TFileName): TRawByteStringDynArray;
-var
-  f: PtrInt;
-begin
-  result := nil;
-  SetLength(result, length(FileName));
-  for f := 0 to high(FileName) do
-    result[f] := StringFromFile(FileName[f]);
-end;
-
-function StringFromFolders(const Folders: array of TFileName;
-  const Mask: TFileName; FileNames: PFileNameDynArray): TRawByteStringDynArray;
-var
-  dir, fn: TFileName;
-  sr: TSearchRec;
-  f, n: PtrInt;
-  one: RawUtf8;
-begin
-  result := nil;
-  if FileNames <> nil then
-    FileNames^ := nil;
-  n := 0;
-  for f := 0 to high(Folders) do
-    if DirectoryExists(Folders[f]) then
-    begin
-      dir := IncludeTrailingPathDelimiter(Folders[f]);
-      if FindFirst(dir + Mask, faAnyFile - faDirectory, sr) = 0 then
-      begin
-        repeat
-          if SearchRecValidFile(sr) then
-          begin
-            fn := dir + sr.Name;
-            one := StringFromFile(fn);
-            if one <> '' then
-            begin
-              if length(result) = n then
-              begin
-                SetLength(result, NextGrow(n));
-                if FileNames <> nil then
-                  SetLength(FileNames^, length(result));
-              end;
-              result[n] := one;
-              if FileNames <> nil then
-                FileNames^[n] := fn;
-              inc(n);
-            end;
-          end;
-        until FindNext(sr) <> 0;
-        FindClose(sr);
-      end;
-    end;
-  if n = 0 then
-    exit;
-  DynArrayFakeLength(result, n);
-  if FileNames <> nil then
-    DynArrayFakeLength(FileNames^, n);
-end;
-
-function FileFromString(const Content: RawByteString;
-  const FileName: TFileName; FlushOnDisk: boolean): boolean;
-begin
-  result := FileFromBuffer(pointer(Content), length(Content), FileName, FlushOnDisk);
-end;
-
-function FileFromBuffer(Buf: pointer; Len: PtrInt; const FileName: TFileName;
-  FlushOnDisk: boolean): boolean;
-var
-  h: THandle;
-begin
-  result := false;
-  h := FileCreate(FileName);
-  if not ValidHandle(h) then
-    exit;
-  result := FileWriteAll(h, Buf, Len);
-  if result and
-     FlushOnDisk then
-    FlushFileBuffers(h);
-  FileClose(h);
-end;
-
-function BufferFromFile(const FileName: TFileName; Buf: pointer; Len: PtrInt): boolean;
-var
-  h: THandle;
-begin
-  result := false;
-  h := FileOpen(FileName, fmOpenReadShared);
-  if not ValidHandle(h) then
-    exit;
-  result := FileReadAll(h, Buf, Len);
-  FileClose(h);
-end;
-
-function AppendToFile(const Content: RawUtf8; const FileName: TFileName;
-  BackupOverMaxSize: Int64): boolean;
-var
-  h: THandle;
-  bak: TFileName;
-begin
-  result := Content = '';
-  if result then
-    exit;
-  if (BackupOverMaxSize > 0) and
-     (FileSize(FileName) > BackupOverMaxSize) then
-  begin
-    bak := FileName + '.bak';
-    DeleteFile(bak);
-    RenameFile(FileName, bak);
-    h := 0;
-  end
-  else
-    h := FileOpen(FileName, fmOpenWriteShared);
-  if ValidHandle(h) then
-    FileSeek64(h, 0, soFromEnd) // append
-  else
-  begin
-    h := FileCreate(FileName, fmShareReadWrite);
-    if not ValidHandle(h) then
-      exit;
-  end;
-  result := FileWriteAll(h, pointer(Content), Length(Content));
-  FileClose(h);
-end;
-
-var
-  _TmpCounter: integer;
-
-function TemporaryFileName: TFileName;
-var
-  folder: TFileName;
-  retry: integer;
-begin
-  // fast cross-platform implementation
-  folder := GetSystemPath(spTemp);
-  if _TmpCounter = 0 then
-    _TmpCounter := Random31Not0; // avoid paranoid overflow
-  retry := 10;
-  repeat
-    // thread-safe unique file name generation
-    result := Format('%s%s_%x.tmp',
-      [folder, Executable.ProgramName, InterlockedIncrement(_TmpCounter)]);
-    if not FileExists(result) then
-      exit;
-    dec(retry); // no endless loop
-  until retry = 0;
-  raise EOSException.Create('TemporaryFileName failed');
-end;
-
-function GetLastDelim(const FileName: TFileName; OtherDelim: cardinal): PtrInt;
-var
-  {$ifdef UNICODE}
-  p: PWordArray absolute FileName;
-  {$else}
-  p: PByteArray absolute FileName;
-  {$endif UNICODE}
-begin
-  result := length(FileName);
-  while (result > 0) and
-        not (p[result - 1] in [ord('\'), ord('/'), ord(':'), OtherDelim]) do
-    dec(result);
-end;
-
-function GetLastDelimU(const FileName: RawUtf8; OtherDelim: AnsiChar): PtrInt;
-begin
-  result := length(FileName);
-  while (result > 0) and
-        not (FileName[result] in ['\', '/', ':', OtherDelim]) do
-    dec(result);
-end;
-
-function ExtractPath(const FileName: TFileName): TFileName;
-begin
-  SetString(result, PChar(pointer(FileName)), GetLastDelim(FileName, 0));
-end;
-
-function ExtractName(const FileName: TFileName): TFileName;
-begin
-  result := copy(FileName, GetLastDelim(FileName, 0) + 1, maxInt);
-end;
-
-function ExtractNameU(const FileName: RawUtf8): RawUtf8;
-begin
-  result := copy(FileName, GetLastDelimU(FileName, #0) + 1, maxInt);
-end;
-
-function ExtractPathU(const FileName: RawUtf8): RawUtf8;
-begin
-  FastSetString(result, pointer(FileName), GetLastDelimU(FileName, #0));
-end;
-
-function ExtractExt(const FileName: TFileName; WithoutDot: boolean): TFileName;
-var
-  i: PtrInt;
-begin
-  result := '';
-  i := GetLastDelim(FileName, ord('.'));
-  if (i <= 1) or
-     (FileName[i] <> '.') then
-    exit;
-  if WithoutDot then
-    inc(i);
-  result := copy(FileName, i, 100);
-end;
-
-function ExtractExtU(const FileName: RawUtf8; WithoutDot: boolean): RawUtf8;
-var
-  i: PtrInt;
-begin
-  result := '';
-  i := GetLastDelimU(FileName, '.');
-  if (i <= 1) or
-     (FileName[i] <> '.') then
-    exit;
-  if WithoutDot then
-    inc(i);
-  result := copy(FileName, i, 100);
-end;
-
-function ExtractExtP(const FileName: RawUtf8; WithoutDot: boolean): PUtf8Char;
-var
-  i: PtrInt;
-begin
-  result := nil;
-  i := GetLastDelimU(FileName, '.') - 1;
-  if i <= 0 then
-    exit;
-  result := PUtf8Char(pointer(FileName)) + i;
-  if result^ <> '.' then
-    result := nil
-  else if WithoutDot then
-    inc(result);
-end;
-
-function GetFileNameWithoutExt(const FileName: TFileName; Extension: PFileName): TFileName;
-var
-  i, max: PtrInt;
-begin
-  i := length(FileName);
-  max := i - 16; // a file .extension is unlikely to be more than 16 chars
-  while (i > 0) and
-        not (cardinal(FileName[i]) in [ord('\'), ord('/'), ord('.'), ord(':')]) and
-        (i >= max) do
-    dec(i);
-  if (i = 0) or
-     (FileName[i] <> '.') then
-  begin
-    result := FileName;
-    if Extension <> nil then
-      Extension^ := '';
-  end
-  else
-  begin
-    result := copy(FileName, 1, i - 1);
-    if Extension <> nil then
-      Extension^ := copy(FileName, i, 100);
-  end;
-end;
-
-function GetFileNameWithoutExtOrPath(const FileName: TFileName): RawUtf8;
-begin
-  result := RawUtf8(GetFileNameWithoutExt(ExtractFileName(FileName)));
-end;
-
-{$ifdef ISDELPHI20062007} // circumvent Delphi 2007 RTL inlining issue
-function AnsiCompareFileName(const S1, S2 : TFileName): integer;
-begin
-  result := SysUtils.AnsiCompareFileName(S1,S2);
-end;
-{$endif ISDELPHI20062007}
-
-function SortDynArrayFileName(const A, B): integer;
-var
-  an, ae, bn, be: TFileName;
-begin
-  // code below is not very fast, but correct ;)
-  an := GetFileNameWithoutExt(string(A), @ae);
-  bn := GetFileNameWithoutExt(string(B), @be);
-  result := AnsiCompareFileName(ae, be);
-  if result = 0 then
-    // if both extensions matches, compare by filename
-    result := AnsiCompareFileName(an, bn);
-end;
-
-function EnsureDirectoryExists(const Directory: TFileName;
-  RaiseExceptionOnCreationFailure: ExceptionClass): TFileName;
-begin
-  if Directory = '' then
-    if RaiseExceptionOnCreationFailure <> nil then
-      raise RaiseExceptionOnCreationFailure.Create('EnsureDirectoryExists('''')')
-    else
-      result := ''
-  else
-  begin
-    result := IncludeTrailingPathDelimiter(ExpandFileName(Directory));
-    if not DirectoryExists(result) then
-      if not ForceDirectories(result) then
-        if RaiseExceptionOnCreationFailure <> nil then
-          raise RaiseExceptionOnCreationFailure.CreateFmt(
-            'EnsureDirectoryExists(%s) failed as %s',
-            [result, GetErrorText(GetLastError)])
-        else
-          result := '';
-  end;
-end;
-
-function NormalizeDirectoryExists(const Directory: TFileName;
-  RaiseExceptionOnCreationFailure: ExceptionClass): TFileName;
-begin
-  result := EnsureDirectoryExists(NormalizeFileName(Directory),
-    RaiseExceptionOnCreationFailure);
-end;
-
-function DirectoryDelete(const Directory: TFileName; const Mask: TFileName;
-  DeleteOnlyFilesNotDirectory: boolean; DeletedCount: PInteger): boolean;
-var
-  f: TSearchRec;
-  n: integer;
-  dir: TFileName;
-begin
-  n := 0;
-  result := true;
-  if DirectoryExists(Directory) then
-  begin
-    dir := IncludeTrailingPathDelimiter(Directory);
-    if FindFirst(dir + Mask, faAnyFile - faDirectory, f) = 0 then
-    begin
-      repeat
-        if SearchRecValidFile(f) then
-          if DeleteFile(dir + f.Name) then
-            inc(n)
-          else
-            result := false;
-      until FindNext(f) <> 0;
-      FindClose(f);
-    end;
-    if not DeleteOnlyFilesNotDirectory and
-       not RemoveDir(dir) then
-      result := false;
-  end;
-  if DeletedCount <> nil then
-    DeletedCount^ := n;
-end;
-
-function DirectoryDeleteOlderFiles(const Directory: TFileName;
-  TimePeriod: TDateTime; const Mask: TFileName; Recursive: boolean;
-  TotalSize: PInt64): boolean;
-var
-  f: TSearchRec;
-  dir: TFileName;
-  old: TDateTime;
-begin
-  if not Recursive and
-     (TotalSize <> nil) then
-    TotalSize^ := 0;
-  result := true;
-  if (Directory = '') or
-     not DirectoryExists(Directory) then
-    exit;
-  dir := IncludeTrailingPathDelimiter(Directory);
-  if FindFirst(dir + Mask, faAnyFile, f) = 0 then
-  begin
-    old := NowUtc - TimePeriod;
-    repeat
-      if SearchRecValidFolder(f) then
-      begin
-        if Recursive then
-          DirectoryDeleteOlderFiles(
-            dir + f.Name, TimePeriod, Mask, true, TotalSize);
-      end
-      else if SearchRecValidFile(f) and
-              (SearchRecToDateTimeUtc(f) < old) then
-        if not DeleteFile(dir + f.Name) then
-          result := false
-        else if TotalSize <> nil then
-          inc(TotalSize^, f.Size);
-    until FindNext(f) <> 0;
-    FindClose(f);
-  end;
-end;
-
-var
-  lastIsDirectoryWritable: TFileName; // naive but efficient cache
-
-function IsDirectoryWritable(const Directory: TFileName;
-  Flags: TIsDirectoryWritable): boolean;
-var
-  dir, last, fmt, fn: TFileName;
-  h: THandle;
-  retry: integer;
-begin
-  // check the Directory itself
-  result := false;
-  if Directory = '' then
-    exit;                       
-  dir := ExcludeTrailingPathDelimiter(Directory);
-  if Flags = [] then
-  begin
-    last := lastIsDirectoryWritable;
-    result := (last <> '') and
-              (dir = last);
-    if result then
-      exit; // we just tested this folder
-  end;
-  if not FileIsWritable(dir) then
-    exit; // the folder does not exist or is read-only for the current user
-  {$ifdef OSWINDOWS}
-  // ensure is not a system/virtual folder
-  if ((idwExcludeWinUac in Flags) and
-      IsUacVirtualFolder(dir)) or
-     ((idwExcludeWinSys in Flags) and
-      IsSystemFolder(dir)) then
-    exit;
-  // compute a non existing temporary file name in this Directory
-  if idwTryWinExeFile in Flags then
-    fmt := '%s\%x.exe'  // may trigger the anti-virus heuristic
-  else
-    fmt := '%s\%x.test'; // neutral file name
-    // we tried .crt which triggered UAC heuristic but also some anti-viruses :(
-  {$else}
-  // compute a non existing temporary file name in this Directory
-  fmt := '%s/.%x.test'; // make the file "invisible"
-  {$endif OSWINDOWS}
-  retry := 10;
-  repeat
-    fn := Format(fmt, [dir, Random32]);
-    if not FileExists(fn) then
-      break;
-    dec(retry); // never loop forever
-    if retry = 0 then
-      exit;
-  until false;
-  // ensure we can create this temporary file
-  h := FileCreate(fn);
-  if not ValidHandle(h) then
-    exit; // a file can't be created
-  result := true;
-  if (idwWriteSomeContent in flags) and // some pointers and hash
-     (FileWrite(h, Executable, SizeOf(Executable)) <> SizeOf(Executable)) then
-    result := false;
-  FileClose(h);
-  if not DeleteFile(fn) then // success if the file can be created and deleted
-    result := false
-  else if result then
-    lastIsDirectoryWritable := dir
-end;
-
-
-{$ifndef NOEXCEPTIONINTERCEPT}
-
-{$ifdef WITH_RAISEPROC} // for FPC on Win32 + Linux (Win64=WITH_VECTOREXCEPT)
-var
-  OldRaiseProc: TExceptProc;
-
-procedure SynRaiseProc(Obj: TObject; Addr: CodePointer;
-  FrameCount: integer; Frame: PCodePointer);
-var
-  ctxt: TSynLogExceptionContext;
-  backuplasterror: DWORD;
-  backuphandler: TOnRawLogException;
-begin
-  if (Obj <> nil) and
-     Obj.InheritsFrom(Exception) then
-  begin
-    backuplasterror := GetLastError;
-    backuphandler := _RawLogException;
-    if Assigned(backuphandler) then
-      try
-        _RawLogException := nil; // disable nested exception
-        ctxt.EClass := PPointer(Obj)^;
-        ctxt.EInstance := Exception(Obj);
-        ctxt.EAddr := PtrUInt(Addr);
-        if Obj.InheritsFrom(EExternal) then
-          ctxt.ELevel := sllExceptionOS
-        else
-          ctxt.ELevel := sllException;
-        ctxt.ETimestamp := UnixTimeUtc;
-        ctxt.EStack := pointer(Frame);
-        ctxt.EStackCount := FrameCount;
-        backuphandler(ctxt);
-      except
-        { ignore any nested exception }
-      end;
-    _RawLogException := backuphandler;
-    SetLastError(backuplasterror); // may have changed above
-  end;
-  if Assigned(OldRaiseProc) then
-    OldRaiseProc(Obj, Addr, FrameCount, Frame);
-end;
-
-{$endif WITH_RAISEPROC}
-
-var
-  RawExceptionIntercepted: boolean;
-
-procedure RawExceptionIntercept(const Handler: TOnRawLogException);
-begin
-  _RawLogException := Handler;
-  if RawExceptionIntercepted or
-     not Assigned(Handler) then
-    exit;
-  RawExceptionIntercepted := true; // intercept once
-  {$ifdef WITH_RAISEPROC}
-  // FPC RTL redirection function
-  if not Assigned(OldRaiseProc) then
-  begin
-    OldRaiseProc := RaiseProc;
-    RaiseProc := @SynRaiseProc;
-  end;
-  {$endif WITH_RAISEPROC}
-  {$ifdef WITH_VECTOREXCEPT} // SEH32/SEH64 official API
-  // RemoveVectoredContinueHandler() is available under 64 bit editions only
-  if Assigned(AddVectoredExceptionHandler) then
-  begin
-    AddVectoredExceptionHandler(0, @SynLogVectoredHandler);
-    AddVectoredExceptionHandler := nil;
-  end;
-  {$endif WITH_VECTOREXCEPT}
-  {$ifdef WITH_RTLUNWINDPROC}
-  // Delphi x86 RTL redirection function
-  if not Assigned(OldUnWindProc) then
-  begin
-    OldUnWindProc := RTLUnwindProc;
-    RTLUnwindProc := @SynRtlUnwind;
-  end;
-  {$endif WITH_RTLUNWINDPROC}
-end;
-
-{$endif NOEXCEPTIONINTERCEPT}
-
-
-{ TMemoryMap }
-
-function TMemoryMap.Map(aFile: THandle; aCustomSize: PtrUInt;
-  aCustomOffset: Int64; aFileOwned: boolean; aFileSize: Int64): boolean;
-var
-  available: Int64;
-begin
-  fBuf := nil;
-  fBufSize := 0;
-  {$ifdef OSWINDOWS}
-  fMap := 0;
-  {$endif OSWINDOWS}
-  fFileLocal := aFileOwned;
-  fFile := aFile;
-  if aFileSize < 0 then
-    aFileSize := mormot.core.os.FileSize(fFile);
-  fFileSize := aFileSize;
-  if aFileSize = 0 then
-  begin
-    result := true; // handle 0 byte file without error (but no memory map)
-    exit;
-  end;
-  result := false;
-  if (fFileSize <= 0)
-     {$ifdef CPU32} or (fFileSize > maxInt){$endif} then
-    // maxInt = $7FFFFFFF = 1.999 GB (2GB would induce PtrInt errors on CPU32)
-    exit;
-  if aCustomSize = 0 then
-    fBufSize := fFileSize
-  else
-  begin
-    available := fFileSize - aCustomOffset;
-    if available < 0 then
-      exit;
-    if aCustomSize > available then
-      fBufSize := available;
-    fBufSize := aCustomSize;
-  end;
-  fLoadedNotMapped := fBufSize < 1 shl 20;
-  if fLoadedNotMapped then
-  begin
-    // mapping is not worth it for size < 1MB which can be just read at once
-    GetMem(fBuf, fBufSize);
-    FileSeek64(fFile, aCustomOffset);
-    if FileReadAll(fFile, fBuf, fBufSize) then
-      result := true
-    else
-    begin
-      Freemem(fBuf);
-      fBuf := nil;
-      fLoadedNotMapped := false;
-    end;
-  end
-  else
-    // call actual Windows/POSIX memory mapping API
-    result := DoMap(aCustomOffset);
-end;
-
-procedure TMemoryMap.Map(aBuffer: pointer; aBufferSize: PtrUInt);
-begin
-  fBuf := aBuffer;
-  fFileSize := aBufferSize;
-  fBufSize := aBufferSize;
-  {$ifdef OSWINDOWS}
-  fMap := 0;
-  {$endif OSWINDOWS}
-  fFile := 0;
-  fFileLocal := false;
-end;
-
-function TMemoryMap.Map(const aFileName: TFileName): boolean;
-var
-  h: THandle;
-begin
-  result := false;
-  // Memory-mapped file access does not go through the cache manager so
-  // using FileOpenSequentialRead() is pointless here
-  h := FileOpen(aFileName, fmOpenReadShared);
-  if not ValidHandle(h) then
-    exit;
-  result := Map(h);
-  if not result then
-    FileClose(h);
-  fFileLocal := result;
-end;
-
-procedure TMemoryMap.UnMap;
-begin
-  if fLoadedNotMapped then
-    // mapping was not worth it
-    Freemem(fBuf)
-  else
-    // call actual Windows/POSIX map API
-    DoUnMap;
-  fBuf := nil;
-  fBufSize := 0;
-  if fFile <> 0 then
-  begin
-    if fFileLocal then
-      FileClose(fFile);
-    fFile := 0;
-  end;
-end;
-
-
-
-{ TSynMemoryStreamMapped }
-
-constructor TSynMemoryStreamMapped.Create(const aFileName: TFileName;
-  aCustomSize: PtrUInt; aCustomOffset: Int64);
-begin
-  fFileName := aFileName;
-  // Memory-mapped file access does not go through the cache manager so
-  // using FileOpenSequentialRead() is pointless here
-  fFileStream := TFileStreamEx.Create(aFileName, fmOpenReadShared);
-  Create(fFileStream.Handle, aCustomSize, aCustomOffset);
-end;
-
-constructor TSynMemoryStreamMapped.Create(aFile: THandle;
-  aCustomSize: PtrUInt; aCustomOffset: Int64);
-begin
-  if not fMap.Map(aFile, aCustomSize, aCustomOffset) then
-    raise EOSException.CreateFmt('%s.Create(%s) mapping error',
-      [ClassNameShort(self)^, fFileName]);
-  inherited Create(fMap.fBuf, fMap.fBufSize);
-end;
-
-destructor TSynMemoryStreamMapped.Destroy;
-begin
-  fMap.UnMap;
-  fFileStream.Free;
-  inherited;
-end;
-
-
-{ TExecutableResource }
-
-function TExecutableResource.Open(const ResourceName: string; ResType: PChar;
-  Instance: TLibHandle): boolean;
-begin
-  result := false;
-  if Instance = 0 then
-    Instance := HInstance;
-  HResInfo := FindResource(Instance, PChar(ResourceName), ResType);
-  if HResInfo = 0 then
-    exit;
-  HGlobal := LoadResource(Instance, HResInfo);
-  if HGlobal = 0 then // direct decompression from memory mapped .exe content
-    exit;
-  Buffer := LockResource(HGlobal);
-  Size := SizeofResource(Instance, HResInfo);
-  if Size > 0 then
-    result := true
-  else
-    Close; // paranoid check
-end;
-
-procedure TExecutableResource.Close;
-begin
-  if HGlobal = 0 then
-    exit;
-  UnlockResource(HGlobal); // only needed outside of Windows
-  FreeResource(HGlobal);
-  HGlobal := 0;
-end;
-
-
-{ ReserveExecutableMemory() / TFakeStubBuffer }
-
-type
-  // internal memory buffer created with PAGE_EXECUTE_READWRITE flags
-  TFakeStubBuffer = class
-  public
-    Stub: PByteArray;
-    StubUsed: cardinal;
-    constructor Create;
-    destructor Destroy; override;
-    function Reserve(size: cardinal): pointer;
-  end;
-
-var
-  CurrentFakeStubBuffer: TFakeStubBuffer;
-  CurrentFakeStubBuffers: array of TFakeStubBuffer;
-  CurrentFakeStubBufferLock: TLightLock;
-
-constructor TFakeStubBuffer.Create;
-begin
-  Stub := StubMemoryAlloc;
-  if Stub = nil then
-    raise EOSException.Create('ReserveExecutableMemory(): OS mmap failed');
-  PtrArrayAdd(CurrentFakeStubBuffers, self);
-end;
-
-destructor TFakeStubBuffer.Destroy;
-begin
-  StubMemoryFree(Stub);
-  inherited;
-end;
-
-function TFakeStubBuffer.Reserve(size: cardinal): pointer;
-begin
-  result := @Stub[StubUsed];
-  while size and 15 <> 0 do
-    inc(size); // ensure the returned buffers are 16 bytes aligned
-  inc(StubUsed, size);
-end;
-
-function ReserveExecutableMemory(size: cardinal
-  {$ifdef CPUARM} ; ArmFakeStubAddr: pointer {$endif}): pointer;
-begin
-  if size > STUB_SIZE then
-    raise EOSException.CreateFmt('ReserveExecutableMemory(size=%d>%d)',
-      [size, STUB_SIZE]);
-  CurrentFakeStubBufferLock.Lock;
-  try
-    {$ifdef CPUARM}
-    StubCallFakeStubAddr := ArmFakeStubAddr; // for StubCallAllocMem()
-    {$endif CPUARM}
-    if (CurrentFakeStubBuffer = nil) or
-       (CurrentFakeStubBuffer.StubUsed + size > STUB_SIZE) then
-      CurrentFakeStubBuffer := TFakeStubBuffer.Create;
-    result := CurrentFakeStubBuffer.Reserve(size);
-  finally
-    CurrentFakeStubBufferLock.UnLock;
-  end;
-end;
-
-{$ifndef PUREMORMOT2}
-function GetDelphiCompilerVersion: RawUtf8;
-begin
-  result := COMPILER_VERSION;
-end;
-{$endif PUREMORMOT2}
-
-function GetMemoryInfoText: RawUtf8;
-var
-  info: TMemoryInfo;
-begin
-  if GetMemoryInfo(info, false) then
-    _fmt('used %s/%s (%d%s free)', [_oskb(info.memtotal - info.memfree),
-      _oskb(info.memtotal), info.percent, '%'], result)
-  else
-    result := '';
-end;
-
-function GetDiskAvailable(aDriveFolderOrFile: TFileName): QWord;
-var
-  free, total: QWord; // dummy values
-begin
-  if not GetDiskInfo(aDriveFolderOrFile, result, free, total) then
-    result := 0;
-end;
-
-function GetSystemInfoText: RawUtf8;
-var
-  avail, free, total: QWord;
-begin
-  GetDiskInfo(Executable.ProgramFilePath, avail, free, total);
-  result := _fmt('Current UTC date is %s (%d)'#13#10'Memory %s'#13#10 +
-                 'Executable free disk %s/%s'#13#10 +
-                 {$ifdef OSPOSIX} 'LoadAvg is %s'#13#10 + {$endif OSPOSIX}
-                 '%s'#13#10'%s'#13#10'%s'#13#10'%s'#13#10,
-    [FormatDateTime('yyyy"-"mm"-"dd" "hh":"nn":"ss', NowUtc), UnixTimeUtc,
-     GetMemoryInfoText, _oskb(avail), _oskb(total),
-     {$ifdef OSPOSIX} RetrieveLoadAvg, {$endif} Executable.Version.VersionInfo,
-     OSVersionText, CpuInfoText, BiosInfoText]);
-end;
-
-procedure ConsoleWriteRaw(const Text: RawUtf8; NoLineFeed: boolean);
-begin
-  ConsoleWrite(Text, ccLightGray, NoLineFeed, {nocolor=}true);
-end;
-
-procedure ConsoleWriteLn;
-begin
-  ConsoleWrite(CRLF, ccLightGray, {nolinefeed=}true, {nocolor=}true);
-end;
-
-function ConsoleReadBody: RawByteString;
-var
-  len, n: integer;
-  p: PByte;
-begin
-  len := ConsoleStdInputLen;
-  FastNewRawByteString(result, len);
-  p := pointer(result);
-  while len > 0 do
-  begin
-    n := FileRead(StdInputHandle, p^, len);
-    if n <= 0 then
-    begin
-      result := ''; // read error
-      break;
-    end;
-    dec(len, n);
-    inc(p, n);
-  end;
-end;
-
-var
-  GlobalCriticalSection: TOSLock;
-
-{ TSynLibrary }
-
-function TSynLibrary.Resolve(const Prefix, ProcName: RawUtf8; Entry: PPointer;
-  RaiseExceptionOnFailure: ExceptionClass): boolean;
-var
-  p: PAnsiChar;
-  name, search: RawUtf8;
-{$ifdef OSPOSIX}
-  dlinfo: dl_info;
-{$endif OSPOSIX}
-begin
-  result := false;
-  if (Entry = nil) or
-     (fHandle = 0) or
-     (ProcName = '') then
-    exit; // avoid GPF
-  p := pointer(ProcName);
-  repeat
-    name := GetNextItem(p); // try all alternate names
-    if name = '' then
-      break;
-    if name[1] = '?' then
-    begin
-      RaiseExceptionOnFailure := nil;
-      delete(name, 1, 1);
-    end;
-    search := Prefix + name;
-    Entry^ := LibraryResolve(fHandle, pointer(search));
-    if (Entry^ = nil) and
-       (Prefix <> '') then // try without the prefix
-      Entry^ := LibraryResolve(fHandle, pointer(name));
-    result := Entry^ <> nil;
-  until result;
-  {$ifdef OSPOSIX}
-  if result and
-     not fLibraryPathTested then
-  begin
-    fLibraryPathTested := true;
-    FillCharFast(dlinfo, SizeOf(dlinfo), 0);
-    dladdr(Entry^, @dlinfo);
-    if dlinfo.dli_fname <> nil then
-      fLibraryPath := dlinfo.dli_fname;
-  end;
-  {$endif OSPOSIX}
-  if (RaiseExceptionOnFailure <> nil) and
-     not result then
-  begin
-    FreeLib;
-    raise RaiseExceptionOnFailure.CreateFmt(
-      '%s.Resolve(''%s%s''): not found in %s',
-      [ClassNameShort(self)^, Prefix, ProcName, LibraryPath]);
-  end;
-end;
-
-function TSynLibrary.ResolveAll(ProcName: PPAnsiChar; Entry: PPointer): boolean;
-var
-  tmp: RawUtf8;
-begin
-  repeat
-    if ProcName^ = nil then
-      break;
-    FastSetString(tmp, ProcName^, StrLen(ProcName^));
-    if not Resolve('', tmp, Entry) then
-    begin
-      FreeLib;
-      result := false;
-      exit;
-    end;
-    inc(ProcName);
-    inc(Entry);
-  until false;
-  result := true;
-end;
-
-destructor TSynLibrary.Destroy;
-begin
-  FreeLib;
-  inherited Destroy;
-end;
-
-procedure TSynLibrary.FreeLib;
-begin
-  if fHandle = 0 then
-    exit; // nothing to free
-  LibraryClose(fHandle);
-  fHandle := 0;
-end;
-
-function TSynLibrary.TryLoadLibrary(const aLibrary: array of TFileName;
-  aRaiseExceptionOnFailure: ExceptionClass): boolean;
-var
-  i, j: PtrInt;
-  {$ifdef OSWINDOWS}
-  cwd: TFileName;
-  {$endif OSWINDOWS}
-  lib, libs, nwd: TFileName;
-  err: string;
-begin
-  for i := 0 to high(aLibrary) do
-  begin
-    // check library name
-    lib := aLibrary[i];
-    if lib = '' then
-      continue;
-    result := true;
-    for j := 0 to i - 1 do
-      if aLibrary[j] = lib then
-      begin
-        result := false;
-        break;
-      end;
-    if not result then
-      continue; // don't try twice the same library name
-    // open the library
-    nwd := ExtractFilePath(lib);
-    if fTryFromExecutableFolder  and
-       (nwd = '') and
-       FileExists(Executable.ProgramFilePath + lib) then
-    begin
-      lib := Executable.ProgramFilePath + lib;
-      nwd := Executable.ProgramFilePath;
-    end;
-    {$ifdef OSWINDOWS}
-    if nwd <> '' then
-    begin
-      cwd := GetCurrentDir;
-      SetCurrentDir(nwd); // change the current folder at loading on Windows
-    end;
-    fHandle := LibraryOpen(lib); // preserve x87 flags and prevent msg box 
-    if nwd <> '' then
-      SetCurrentDir(cwd{%H-});
-    {$else}
-    fHandle := LibraryOpen(lib); // use regular .so loading behavior
-    {$endif OSWINDOWS}
-    if fHandle <> 0 then
-    begin
-      {$ifdef OSWINDOWS} // on POSIX, will call dladdr() in Resolve()
-      fLibraryPath := GetModuleName(fHandle);
-      if length(fLibraryPath) < length(lib) then
-      {$endif OSWINDOWS}
-        fLibraryPath := lib;
-      exit;
-    end;
-    // handle any error
-    if {%H-}libs = '' then
-      libs := lib
-    else
-      libs := libs + ', ' + lib;
-    err := LibraryError;
-    if err <> '' then
-      libs := libs + ' [' + err + ']';
-  end;
-  result := false;
-  if aRaiseExceptionOnFailure <> nil then
-    raise aRaiseExceptionOnFailure.CreateFmt('%s.TryLoadLibray failed' +
-      ' - searched in %s', [ClassNameShort(self)^, libs]);
-end;
-
-function TSynLibrary.Exists: boolean;
-begin
-  result := (self <> nil) and
-            (fHandle <> 0);
-end;
-
-
-{ TFileVersion }
-
-constructor TFileVersion.Create(const aFileName: TFileName;
-  aMajor, aMinor, aRelease, aBuild: integer);
-var
-  m, d: word;
-begin
-  fFileName := aFileName;
-  SetVersion(aMajor, aMinor, aRelease, aBuild);
-  if fBuildDateTime = 0 then // get build date from file age
-    fBuildDateTime := FileAgeToDateTime(aFileName);
-  if fBuildDateTime <> 0 then
-    DecodeDate(fBuildDateTime, BuildYear, m, d);
-end;
-
-function TFileVersion.Version32: integer;
-begin
-  if self = nil then
-    result := 0
-  else
-    result := Major shl 16 + Minor shl 8 + Release;
-end;
-
-function TFileVersion.SetVersion(aMajor, aMinor, aRelease, aBuild: integer): boolean;
-begin
-  result := (Major <> aMajor) or
-            (Minor <> aMinor) or
-            (Release <> aRelease) or
-            (Build <> aBuild);
-  if not result then
-    exit;
-  Major := aMajor;
-  Minor := aMinor;
-  Release := aRelease;
-  Build := aBuild;
-  Main := Format('%d.%d', [Major, Minor]);
-  if Build <> 0 then
-    fDetailed := Format('%s.%d.%d', [Main, Release, Build])
-  else if Release <> 0 then
-    fDetailed := Format('%s.%d', [Main, Release])
-  else
-    fDetailed := Main;
-  fVersionInfo :=  '';
-  fUserAgent := '';
-end;
-
-function TFileVersion.BuildDateTimeString: string;
-begin
-  result := DateTimeToIsoString(fBuildDateTime);
-end;
-
-function TFileVersion.DetailedOrVoid: string;
-begin
-  if (self = nil) or
-     (Major or Minor or Release or Build = 0) then
-    result := ''
-  else
-    result := fDetailed;
-end;
-
-function TFileVersion.VersionInfo: RawUtf8;
-begin
-  if self = nil then
-    result := ''
-  else
-  begin
-    if fVersionInfo = '' then
-      _fmt('%s %s (%s)', [ExtractFileName(fFileName),
-        DetailedOrVoid, BuildDateTimeString], fVersionInfo);
-    result := fVersionInfo;
-  end;
-end;
-
-function TFileVersion.UserAgent: RawUtf8;
-begin
-  if self = nil then
-    result := ''
-  else
-  begin
-    if fUserAgent = '' then
-    begin
-      _fmt('%s/%s%s', [GetFileNameWithoutExtOrPath(fFileName), DetailedOrVoid,
-        OS_INITIAL[OS_KIND]], fUserAgent);
-      {$ifdef OSWINDOWS}
-      if OSVersion in WINDOWS_32 then
-        fUserAgent := fUserAgent + '32';
-      {$endif OSWINDOWS}
-    end;
-    result := fUserAgent;
-  end;
-end;
-
-class function TFileVersion.GetVersionInfo(const aFileName: TFileName): RawUtf8;
-begin
-  with Create(aFileName, 0, 0, 0, 0) do
-  try
-    result := VersionInfo;
-  finally
-    Free;
-  end;
-end;
-
-function UserAgentParse(const UserAgent: RawUtf8;
-  out ProgramName, ProgramVersion: RawUtf8; out OS: TOperatingSystem): boolean;
-var
-  i, v, vlen, o: PtrInt;
-begin
-  result := false;
-  ProgramName := Split(UserAgent, '/');
-  v := length(ProgramName);
-  if (v = 0) or
-     (UserAgent[v + 1] <> '/') then
-    exit;
-  inc(v, 2);
-  vlen := 0;
-  o := -1;
-  for i := v to length(UserAgent) do
-    if not (UserAgent[i] in ['0' .. '9', '.']) then
-    begin
-      vlen := i - v; // vlen may be 0 if DetailedOrVoid was ''
-      if UserAgent[i + 1] in [#0, '3'] then // end with OS_INITIAL or '32' suffix
-        o := ByteScanIndex(pointer(@OS_INITIAL),
-          ord(high(TOperatingSystem)) + 1, ord(UserAgent[i]));
-      break;
-    end;
-  if o < 0 then
-    exit; // should end with OS_INITIAL[OS_KIND]]
-  os := TOperatingSystem(o);
-  ProgramVersion := copy(UserAgent, v, vlen);
-  result := true;
-end;
-
-procedure SetExecutableVersion(const aVersionText: RawUtf8);
-var
-  p: PAnsiChar;
-  i: PtrInt;
-  tmp: RawUtf8;
-  ver: array[0 .. 3] of integer;
-begin
-  FastSetString(tmp, pointer(aVersionText), length(aVersionText));
-  p := pointer(tmp);
-  for i := 0 to length(tmp) - 1 do
-    if p[i] = '.' then
-      p[i] := ' '; // as expected by GetNextItem
-  for i := 0 to 3 do
-    ver[i] := GetCardinal(pointer(GetNextItem(p)));
-  SetExecutableVersion(ver[0], ver[1], ver[2], ver[3]);
-end;
-
-procedure ComputeExecutableHash;
-begin
-  with Executable do
-  begin
-    _fmt('%s %s (%s)', [ProgramFileName,
-      Version.DetailedOrVoid, Version.BuildDateTimeString], ProgramFullSpec);
-    Hash.c0 := Version.Version32;
-    {$ifdef OSLINUXANDROID}
-    Hash.c0 := crc32c(Hash.c0, pointer(CpuInfoFeatures), length(CpuInfoFeatures));
-    {$else}
-    {$ifdef CPUINTELARM}
-    Hash.c0 := crc32c(Hash.c0, @CpuFeatures, SizeOf(CpuFeatures));
-    {$else}
-    Hash.c0 := crc32c(Hash.c0, pointer(CpuInfoText), length(CpuInfoText));
-    {$endif OSLINUXANDROID}
-    {$endif CPUINTELARM}
-    Hash.c0 := crc32c(Hash.c0, pointer(Host), length(Host));
-    Hash.c1 := crc32c(Hash.c0, pointer(User), length(User));
-    Hash.c2 := crc32c(Hash.c1, pointer(ProgramFullSpec), length(ProgramFullSpec));
-    Hash.c3 := crc32c(Hash.c2, pointer(InstanceFileName), length(InstanceFileName));
-  end;
-end;
-
-procedure GetExecutableVersion;
-begin
-  if Executable.Version.RetrieveInformationFromFileName then
-    ComputeExecutableHash;
-end;
-
-procedure InitializeExecutableInformation; // called once at startup
-begin
-  with Executable do
-  begin
-    {$ifdef OSWINDOWS}
-    ProgramFileName := ParamStr(0); // RTL seems just fine here
-    {$else}
-    ProgramFileName := GetExecutableName(@InitializeExecutableInformation);
-    if (ProgramFileName = '') or
-       not FileExists(ProgramFileName) then
-      ProgramFileName := ExpandFileName(ParamStr(0));
-    {$endif OSWINDOWS}
-    ProgramFilePath := ExtractFilePath(ProgramFileName);
-    if IsLibrary then
-      InstanceFileName := GetModuleName(HInstance)
-    else
-      InstanceFileName := ProgramFileName;
-    ProgramName := GetFileNameWithoutExtOrPath(ProgramFileName);
-    GetUserHost(User, Host);
-    if Host = '' then
-      Host := 'unknown';
-    if User = '' then
-      User := 'unknown';
-    Version := TFileVersion.Create(ProgramFileName); // with versions=0
-    Command := TExecutableCommandLine.Create;
-    Command.ExeDescription := ProgramName;
-    Command.Parse;
-  end;
-  ComputeExecutableHash;
-end;
-
-procedure SetExecutableVersion(aMajor, aMinor, aRelease, aBuild: integer);
-begin
-  if Executable.Version.SetVersion(aMajor, aMinor, aRelease, aBuild) then
-    ComputeExecutableHash; // re-compute if changed
-end;
-
-
-{ TExecutableCommandLine }
-
-function TExecutableCommandLine.SwitchAsText(const v: RawUtf8): RawUtf8;
-begin
-  result := fSwitch[length(v) > 1] + v;
-end;
-
-procedure TExecutableCommandLine.Describe(const v: array of RawUtf8;
-  k: TExecutableCommandLineKind; d, def: RawUtf8; argindex: integer);
-var
-  i, j: PtrInt;
-  desc, param, pnames, sp: RawUtf8;
-begin
-  if (self = nil) or
-     (d = '') then
-    exit;
-  if k <> clkArg then
-  begin
-    if high(v) < 0 then
-      exit;
-    desc := SwitchAsText(v[0]);
-    if length(v[0]) <> 1 then
-      desc := '    ' + desc; // right align --#
-    for i := 1 to high(v) do
-      desc := desc + ', ' + SwitchAsText(v[i]);
-  end;
-  if k <> clkOption then
-  begin
-    i := PosExChar('#', d); // #valuename in description -> <valuename>
-    if i > 0 then
-    begin
-      j := 1;
-      while d[i + j] > ' ' do
-        inc(j);
-      delete(d, i, 1); // remove #
-      if d[i] <> '#' then
-        param := copy(d, i, j - 1) // extract '<valuename>'
-      else
-      begin
-        param := copy(d, i + 1, j - 2); // ##type
-        delete(d, i, j);                // not included in description
-      end;
-    end
-    else if k = clkArg then
-      if high(v) = 0 then
-        param := v[0]
-      else if argindex > 0 then
-        param := _fmt('arg%d', [argindex])
-      else
-        param := 'arg'
-    else
-    begin
-      i := PosEx(' - values: ', d); // see SetObjectFromExecutableCommandLine()
-      if i > 0 then
-      begin
-        inc(i, 11);
-        j := 1;
-        if copy(d, i, 7) = 'set of ' then
-          inc(j, 7);
-        while d[i + j] > ' ' do
-          inc(j);
-        param := copy(d, i, j);
-        dec(i, 11);
-        delete(d, i, j + 11);
-        if j > 50 then
-        begin
-          j := 50;
-          for i := 50 downto 1 do
-            if param[i] in [',', '|'] then
-            begin
-              j := i;
-              break;
-            end;
-          insert(fLineFeed + '         ', param, j + 1);
-        end;
-      end
-      else
-        param := 'value';
-    end;
-    desc := desc + ' <' + param + '>';
-    if (k = clkArg) and
-       (argindex > 0) then
-    begin
-      if argindex > length(fDescArg) then
-        SetLength(fDescArg, argindex);
-      fDescArg[argindex - 1] := param;
-    end;
-  end;
-  fDesc[k] := fDesc[k] + ' ' + desc;
-  j := 1;
-  if fSwitch[true] <> '--' then
-    repeat
-      i := PosEx('--', d, j); // e.g. '--switch' -> '/switch' on Windows
-      if i = 0 then
-        break;
-      delete(d, i, 2);
-      insert(fSwitch[true], d, i);
-      j := i;
-    until false;
-  if def <> '' then
-    def := ' (default ' + def + ')';
-  pnames := _fmt('  %0:-20s', [desc + def]);
-  if (length(pnames) > 22) or
-     (length(d) > 80) then
-  begin
-    // write description on next line(s)
-    sp := fLineFeed + '                      ';
-    while length(d) > 57 do
-    begin
-      j := 57;
-      for i := 57 downto 1 do
-        if d[i] = ' ' then
-        begin
-          j := i;
-          break;
-        end;
-      if j = 57 then
-        for i := 57 downto 1 do
-          if d[i] in [',', ';', '|'] then
-          begin
-            j := i;
-            break;
-          end;
-      pnames := pnames + sp + copy(d, 1, j);
-      delete(d, 1, j);
-    end;
-    pnames := pnames + sp + d;
-  end
-  else
-    pnames := pnames + d; // we can put everything on the same line
-  fDescDetail[k] := fDescDetail[k] + pnames + fLineFeed;
-end;
-
-function TExecutableCommandLine.Find(const v: array of RawUtf8;
-  k: TExecutableCommandLineKind; const d, def: RawUtf8; f: PtrInt): PtrInt;
-var
-  i: PtrInt;
-begin
-  if self <> nil then
-  begin
-    if k <> clkUndefined then
-      Describe(v, k, d, def, -1);
-    if (high(v) >= 0) and
-       (fNames[k] <> nil) then
-      for i := 0 to high(v) do
-      begin
-        result := FindNonVoid[fCaseSensitiveNames](
-          @fNames[k][f], pointer(v[i]), length(v[i]), length(fNames[k]) - f);
-        if result >= 0 then
-        begin
-          inc(result, f);
-          fRetrieved[k][result] := true;
-          exit;
-        end;
-      end;
-  end;
-  result := -1
-end;
-
-function TExecutableCommandLine.Arg(index: integer; const description: RawUtf8;
-  optional: boolean): boolean;
-var
-  n: PtrUInt;
-begin
-  result := self <> nil;
-  if not result then
-    exit;
-  n := length(fNames[clkArg]);
-  result := PtrUInt(index) < n;
-  if result then
-    fRetrieved[clkArg][index] := true
-  else
-  begin
-    SetLength(fRetrieved[clkArg], n + 1); // to notify missing <arg>
-    if optional then
-      fRetrieved[clkArg][index] := true;
-  end;
-  Describe([], clkArg, description, '', index + 1);
-end;
-
-function TExecutableCommandLine.ArgU(index: integer; const description: RawUtf8;
-  optional: boolean): RawUtf8;
-begin
-  result := '';
-  if Arg(index, description, optional) then
-    result := Args[index];
-end;
-
-function TExecutableCommandLine.ArgString(index: integer;
-  const description: RawUtf8; optional: boolean): string;
-begin
-  result := '';
-  if Arg(index, description, optional) then
-    result := string(Args[index]);
-end;
-
-function TExecutableCommandLine.ArgFile(index: integer;
-  const description: RawUtf8; optional, isFolder: boolean): TFileName;
-begin
-  result := ArgString(index, description, optional);
-  if result <> '' then
-    result := CheckFileName(result, isFolder);
-end;
-
-const
-  FD: array[boolean] of string[7] = ('File', 'Folder');
-
-function TExecutableCommandLine.CheckFileName(const name: TFileName;
-  isFolder: boolean): TFileName;
-begin
-  result := ExpandFileName(name);
-  if isFolder then
-  begin
-    if DirectoryExists(result) then
-      exit;
-  end
-  else if FileExists(result) then
-    exit;
-  _fmt('%s%s %s does not exist%s', [fUnknown, FD[isFolder], result, fLineFeed], fUnknown);
-end;
-
-function TExecutableCommandLine.Arg(const name, description: RawUtf8): boolean;
-begin
-  result := Arg([name], description);
-end;
-
-function TExecutableCommandLine.Arg(const name: array of RawUtf8;
-  const description: RawUtf8): boolean;
-begin
-  result := Find(name, clkArg, description) >= 0;
-end;
-
-function UnAmp(const name: RawUtf8): TRawUtf8DynArray;
-var
-  i: PtrInt;
-begin
-  i := PosExChar('&', name);
-  SetLength(result, ord(i <> 0) + 1);
-  result[0] := name;
-  if i = 0 then
-    exit;
-  delete(result[0], i, 1);
-  result[1] := result[0]; // &# char first
-  result[0] := copy(name, i + 1, 1);
-end;
-
-function TExecutableCommandLine.Option(const name, description: RawUtf8): boolean;
-begin
-  result := Find(UnAmp(name), clkOption, description) >= 0
-end;
-
-function TExecutableCommandLine.Option(const name: array of RawUtf8;
-  const description: RawUtf8): boolean;
-begin
-  result := Find(name, clkOption, description) >= 0;
-end;
-
-function TExecutableCommandLine.Get(const name: RawUtf8; out value: RawUtf8;
-  const description, default: RawUtf8): boolean;
-begin
-  result := Get(UnAmp(name), value, description, default);
-end;
-
-procedure AddRawUtf8(var Values: TRawUtf8DynArray; const Value: RawUtf8);
-var
-  n: PtrInt;
-begin
-  n := length(Values);
-  SetLength(Values, n + 1);
-  Values[n] := Value;
-end;
-
-function TExecutableCommandLine.Get(const name: array of RawUtf8;
-  out value: TRawUtf8DynArray; const description: RawUtf8): boolean;
-var
-  first, i: PtrInt;
-begin
-  result := false;
-  if self = nil then
-    exit;
-  Describe(name, clkParam, description, '', -1);
-  first := 0;
-  repeat
-    i := Find(name, clkParam, '', '', first);
-    if i < 0 then
-      break;
-    AddRawUtf8(value, fValues[i]);
-    result := true;
-    first := i + 1;
-  until first >= length(fValues);
-end;
-
-function TExecutableCommandLine.Get(const name: array of RawUtf8;
-  out value: RawUtf8; const description, default: RawUtf8): boolean;
-var
-  i: PtrInt;
-begin
-  if self = nil then
-    i := -1
-  else
-    i := Find(name, clkParam, description, default);
-  if i >= 0 then
-  begin
-    value := Values[i];
-    result := true;
-  end
-  else
-  begin
-    value := default;
-    result := false;
-  end;
-end;
-
-function TExecutableCommandLine.Get(const name: RawUtf8; out value: string;
-  const description: RawUtf8; const default: string): boolean;
-begin
-  result := Get(UnAmp(name), value, description, default);
-end;
-
-function TExecutableCommandLine.Get(const name: array of RawUtf8;
-  out value: string; const description: RawUtf8; const default: string): boolean;
-var
-  tmp: RawUtf8;
-begin
-  result := Get(name, tmp, description);
-  if result then
-    value := string(tmp)
-  else
-    value := default; // no conversion needed
-end;
-
-function TExecutableCommandLine.Get(const name: RawUtf8;
-  out value: TStringDynarray; const description: RawUtf8): boolean;
-begin
-  result := Get(UnAmp(name), value, description);
-end;
-
-function TExecutableCommandLine.Get(const name: array of RawUtf8;
-  out value: TStringDynarray; const description: RawUtf8): boolean;
-var
-  tmp: TRawUtf8DynArray;
-  i: PtrInt;
-begin
-  result := Get(name, tmp, description);
-  SetLength(value, length(tmp));
-  for i := 0 to length(tmp) - 1 do
-    value[i] := string(tmp[i]);
-end;
-
-function TExecutableCommandLine.Get(const name: RawUtf8;
-  out value: integer; const description: RawUtf8; default: integer): boolean;
-begin
-  result := Get(UnAmp(name), value, description, default);
-end;
-
-function defI(default: integer): RawUtf8;
-begin
-  if default = maxInt then
-    result := ''
-  else
-    result := RawUtf8(IntToStr(default));
-end;
-
-function TExecutableCommandLine.Get(const name: array of RawUtf8;
-  out value: integer; const description: RawUtf8; default: integer): boolean;
-var
-  i: PtrInt;
-begin
-  if self = nil then
-    i := -1
-  else
-    i := Find(name, clkParam, description, defI(default));
-  result := (i >= 0) and
-            ToInteger(Values[i], value);
-  if not result and
-     (default <> maxInt) then
-    value := default;
-end;
-
-function TExecutableCommandLine.Get(const name: RawUtf8; min, max: integer;
-  out value: integer; const description: RawUtf8; default: integer): boolean;
-begin
-  result := Get(UnAmp(name), min, max, value, description, default);
-end;
-
-function TExecutableCommandLine.Get(const name: array of RawUtf8;
-  min, max: integer; out value: integer; const description: RawUtf8;
-  default: integer): boolean;
-begin
-  result := Get(name, value, description, default) and
-            (value >= min) and
-            (value <= max);
-end;
-
-function TExecutableCommandLine.Has(const name: RawUtf8): boolean;
-begin
-  result := Find(UnAmp(name), clkParam) >= 0;
-end;
-
-function TExecutableCommandLine.Has(const name: array of RawUtf8): boolean;
-begin
-  result := Find(name, clkParam) >= 0;
-end;
-
-function TExecutableCommandLine.Param(
-  const name, description, default: RawUtf8): RawUtf8;
-begin
-  Get(UnAmp(name), result, description, default);
-end;
-
-function TExecutableCommandLine.Param(const name: array of RawUtf8;
-  const description, default: RawUtf8): RawUtf8;
-begin
-  Get(name, result, description, default);
-end;
-
-function TExecutableCommandLine.ParamS(const name: array of RawUtf8;
-  const description: RawUtf8; const default: string): string;
-begin
-  Get(name, result, description, default);
-end;
-
-function TExecutableCommandLine.Param(const name: RawUtf8;
-  default: integer; const description: RawUtf8): integer;
-begin
-  Get(UnAmp(name), result, description, default);
-end;
-
-function TExecutableCommandLine.ParamS(const name: RawUtf8;
-  const description: RawUtf8; const default: string): string;
-begin
-  Get(UnAmp(name), result, description, default);
-end;
-
-function TExecutableCommandLine.Param(const name: array of RawUtf8;
-  default: integer;const description: RawUtf8): integer;
-begin
-  Get(name, result, description, default);
-end;
-
-const
-  CLK_TXT: array[clkOption .. clkParam] of RawUtf8 = (
-    ' [options]', ' [params]');
-  CLK_DESCR: array[clkOption .. clkParam] of RawUtf8 = (
-    'Options', 'Params');
-  CASE_DESCR: array[boolean] of RawUtf8 = (
-    ':', ' (case-sensitive):');
-
-function TExecutableCommandLine.FullDescription(
-  const customexedescription, exename, onlyusage: RawUtf8): RawUtf8;
-var
-  clk: TExecutableCommandLineKind;
-begin
-  if customexedescription <> '' then
-    fExeDescription := customexedescription;
-  result := fExeDescription + fLineFeed + fLineFeed + 'Usage: ';
-  if exename = '' then
-    result := result + Executable.ProgramName
-  else
-    result := result + exename;
-  result := result + fDesc[clkArg];
-  for clk := low(CLK_TXT) to high(CLK_TXT) do
-    if fDesc[clk] <> '' then
-      result := result + CLK_TXT[clk];
-  result := result + fLineFeed;
-  if onlyusage <> '' then
-    result := result + onlyusage
-  else
-    for clk := low(fDescDetail) to high(fDescDetail) do
-      if fDescDetail[clk] <> '' then
-      begin
-        if clk in [low(CLK_DESCR) .. high(CLK_DESCR)] then
-          result := result + fLineFeed +
-                    CLK_DESCR[clk] + CASE_DESCR[CaseSensitiveNames];
-        result := result + fLineFeed + fDescDetail[clk];
-      end;
-end;
-
-function TExecutableCommandLine.DetectUnknown: RawUtf8;
-var
-  clk: TExecutableCommandLineKind;
-  i: PtrInt;
-begin
-  result := fUnknown;
-  for clk := low(fRetrieved) to high(fRetrieved) do
-    for i := 0 to length(fRetrieved[clk]) - 1 do
-      if not fRetrieved[clk][i] then
-        if clk = clkArg then
-          if fDescArg = nil then
-            result := result + 'Unexpected "' + fRawParams[i] + '" argument' + fLineFeed
-          else
-            result := result + 'Missing <' + fDescArg[i]+ '> argument' + fLineFeed
-        else
-        begin
-          result := result + 'Unexpected ' + SwitchAsText(fNames[clk][i]) + ' ';
-          case clk of
-            clkOption:
-              result := result + 'option';
-            clkParam:
-              result := result + fValues[i] + ' parameter';
-          end;
-          result := result + fLineFeed;
-        end;
-end;
-
-function TExecutableCommandLine.ConsoleWriteUnknown(
-  const exedescription: RawUtf8): boolean;
-var
-  err: RawUtf8;
-begin
-  err := DetectUnknown;
-  result := err <> '';
-  if not result then
-    exit;
-  ConsoleWrite(FullDescription(exedescription));
-  ConsoleWrite(err, ccLightRed);
-end;
-
-function TExecutableCommandLine.ConsoleHelpFailed(
-  const exedescription: RawUtf8): boolean;
-begin
-  if exedescription <> '' then
-    fExeDescription := exedescription;
-  result := Option(['?', 'h', 'help'], 'display this help');
-  if result then
-    ConsoleWrite(FullDescription)
-  else
-    result := ConsoleWriteUnknown(exedescription);
-end;
-
-procedure TExecutableCommandLine.Clear;
-begin
-  CleanupInstance; // finalize all TRawUtf8DynArray fields
-end;
-
-function TExecutableCommandLine.Parse(
-  const DescriptionLineFeed, ShortSwitch, LongSwitch: RawUtf8): boolean;
-var
-  i, j, n: PtrInt;
-  swlen: TByteDynArray;
-  s: RawUtf8;
-begin
-  result := false;
-  fLineFeed := DescriptionLineFeed;
-  if (ShortSwitch = '') or
-     (LongSwitch  = '') then
-    exit;
-  fSwitch[false] := ShortSwitch;
-  fSwitch[true]  := LongSwitch;
-  if fRawParams = nil then
-  begin
-    n := ParamCount;
-    if n <= 0 then
-      exit; // may equal -1 e.g. from a .so on MacOS
-    SetLength(fRawParams, n);
-    for i := 0 to n - 1 do
-      fRawParams[i] := RawUtf8(ParamStr(i + 1));
-  end;
-  n := length(fRawParams);
-  if n = 0 then
-  begin
-    result := true;
-    exit;
-  end;
-  SetLength(swlen, n);
-  for i := 0 to n - 1 do
-  begin
-    s := fRawParams[i];
-    if s <> '' then
-      if CompareMemSmall(pointer(s), pointer(LongSwitch), length(LongSwitch)) then
-        swlen[i] := length(LongSwitch)  // start with LongSwitch
-      else if CompareMemSmall(pointer(s), pointer(ShortSwitch), length(ShortSwitch)) then
-        swlen[i] := length(ShortSwitch) // start with ShortSwitch
-      {$ifdef OSWINDOWS}
-      else
-        while s[swlen[i] + 1] = '-' do
-          inc(swlen[i]); // allow -v --verbose on Windows for cross-platform run
-      {$endif OSWINDOWS}
-  end;
-  i := 0;
-  repeat
-    s := fRawParams[i];
-    if s <> '' then
-      if swlen[i] <> 0 then
-      begin
-        delete(s, 1, swlen[i]);
-        if s <> '' then
-        begin
-          j := PosExChar('=', s);
-          if j <> 1 then
-            if j <> 0 then
-            begin
-              AddRawUtf8(fNames[clkParam], copy(s, 1, j - 1));
-              AddRawUtf8(fValues, copy(s, j + 1, MaxInt));
-            end
-            else if (i + 1 = n) or
-                    (swlen[i + 1] <> 0) then
-              AddRawUtf8(fNames[clkOption], s)
-            else
-            begin
-              AddRawUtf8(fNames[clkParam], s);
-              inc(i);
-              AddRawUtf8(fValues, fRawParams[i]);
-            end;
-          end;
-      end
-      else
-        AddRawUtf8(fNames[clkArg], s);
-    inc(i);
-  until i = n;
-  SetLength(fRetrieved[clkArg],    length(fNames[clkArg]));
-  SetLength(fRetrieved[clkOption], length(fNames[clkOption]));
-  SetLength(fRetrieved[clkParam],  length(fNames[clkParam]));
-  result := true;
-end;
-
-var
-  _SystemPath: array[TSystemPath] of TFileName; // GetSystemPath() cache
-
-function GetSystemPath(kind: TSystemPath): TFileName;
-begin
-  result := _SystemPath[kind];
-  if result <> '' then
-    exit;
-  _ComputeSystemPath(kind, result); // in os.posix.inc or os.windows.inc
-  _SystemPath[kind] := result;
-end;
-
-function SetSystemPath(kind: TSystemPath; const path: TFileName): boolean;
-var
-  full: TFileName;
-begin
-  full := ExpandFileName(ExcludeTrailingPathDelimiter(path));
-  result := DirectoryExists(full);
-  if result then
-    _SystemPath[kind] := IncludeTrailingPathDelimiter(full);
-end;
-
-function _GetExecutableLocation(aAddress: pointer): ShortString;
-begin // return the address as hexadecimal - hexstr() is not available on Delphi
-  result[0] := #0;
-  AppendShortIntHex(PtrUInt(aAddress), result);
-end; // mormot.core.log.pas will properly decode debug info - and handle .mab
-
-var
-  _SystemStoreAsPemSafe: TLightLock;
-  _OneSystemStoreAsPem: array[TSystemCertificateStore] of record
-    Tix: cardinal;
-    Pem: RawUtf8;
-  end;
-  _SystemStoreAsPem: record
-    Tix: cardinal;
-    Scope: TSystemCertificateStores;
-    Pem: RawUtf8;
-  end;
-
-function GetOneSystemStoreAsPem(CertStore: TSystemCertificateStore;
-  FlushCache: boolean; now: cardinal): RawUtf8;
-begin
-  if now = 0 then
-    now := GetTickCount64 shr 18 + 1; // div 262.144 seconds = every 4.4 min
-  _SystemStoreAsPemSafe.Lock;
-  try
-    // first search if not already in cache
-    with _OneSystemStoreAsPem[CertStore] do
-    begin
-      if not FlushCache then
-        if Tix = now then
-        begin
-          result := Pem; // quick retrieved from cache
-          exit;
-        end;
-      // fallback search depending on the POSIX / Windows specific OS
-      result := _GetSystemStoreAsPem(CertStore); // implemented in each .inc
-      Tix := now;
-      Pem := result;
-    end;
-  finally
-    _SystemStoreAsPemSafe.UnLock;
-  end;
-end;
-
-function GetSystemStoreAsPem(CertStores: TSystemCertificateStores;
-  FlushCache, OnlySystemStore: boolean): RawUtf8;
-var
-  now: cardinal;
-  s: TSystemCertificateStore;
-  v: RawUtf8;
-begin
-  result := '';
-  now := GetTickCount64 shr 18 + 1;
-  _SystemStoreAsPemSafe.Lock;
-  try
-    // first search if not already in cache
-    if not FlushCache then
-      with _SystemStoreAsPem do
-        if (Tix = now) and
-           (Scope = CertStores) and
-           (Pem <> '') then
-        begin
-          result := Pem; // quick retrieved from cache
-          exit;
-        end;
-    // load from a file, bounded within the application or from env variable
-    if not OnlySystemStore then
-    begin
-      if GetSystemStoreAsPemLocalFile <> '' then
-        {$ifdef OSPOSIX}
-        if GetSystemStoreAsPemLocalFile[1] = '/' then // full /posix/path
-        {$else}
-        if GetSystemStoreAsPemLocalFile[2] = ':' then // 'C:\path\to\file.pem'
-        {$endif OSPOSIX}
-          result := StringFromFile(GetSystemStoreAsPemLocalFile)
-        else
-          result := StringFromFile(
-            Executable.ProgramFilePath + GetSystemStoreAsPemLocalFile);
-      if result = '' then
-        result := StringFromFile(GetEnvironmentVariable('SSL_CA_CERT_FILE'));
-    end;
-  finally
-    _SystemStoreAsPemSafe.UnLock; // GetOneSystemStoreAsPem() blocks
-  end;
-  // fallback to search depending on the POSIX / Windows specific OS stores
-  if result = '' then
-    for s := low(s) to high(s) do
-      if s in CertStores then
-      begin
-        v := GetOneSystemStoreAsPem(s, FlushCache, now);
-        if v <> '' then
-          result := result + v + #13#10;
-      end;
-  if result <> '' then
-  begin
-    _SystemStoreAsPemSafe.Lock;
-    try
-      with _SystemStoreAsPem do
-      begin
-        Tix := now;
-        Scope := CertStores;
-        Pem := result;
-      end;
-    finally
-      _SystemStoreAsPemSafe.UnLock;
-    end;
-  end;
-end;
-
-// SMBIOS can be available outside of Intel/AMD - e.g. on aarch64-win64
-
-// from DSP0134 3.6.0 System Management BIOS (SMBIOS) Reference Specification
-const
-  SMB_ANCHOR  = $5f4d535f;  // _SM_
-  SMB_INT4    = $494d445f;  // _DMI
-  SMB_INT5    = $5f;        // _
-  SMB_ANCHOR4 = $334d535f;  // _SM3
-  SMB_ANCHOR5 = $5f;        // _
-
-type
-  TSmbEntryPoint32 = packed record
-    Anchor: cardinal;  // = SMB_ANCHOR
-    Checksum: byte;
-    Length: byte;
-    MajVers: byte;
-    MinVers: byte;
-    MaxSize: word;
-    Revision: byte;
-    PadTo16: array[1 .. 5] of byte;
-    IntAnch4: cardinal; // = SMB_INT4
-    IntAnch5: byte;     // = SMB_INT5
-    IntChecksum: byte;
-    StructLength: word;
-    StructAddr: cardinal;
-    NumStruct: word;
-    BcdRevision: byte;
-  end;
-  PSmbEntryPoint32 = ^TSmbEntryPoint32;
-
-  TSmbEntryPoint64 = packed record
-    Anch4: cardinal; // = SMB_ANCHOR4
-    Anch5: byte;     // = SMB_ANCHOR5
-    Checksum: byte;
-    Length: byte;
-    MajVers: byte;
-    MinVers: byte;
-    DocRev: byte;
-    Revision: byte;
-    Reserved: byte;
-    StructMaxLength: cardinal;
-    StructAddr: QWord;
-  end;
-  PSmbEntryPoint64 = ^TSmbEntryPoint64;
-
-function SmbiosChecksum(p: pointer; l: PtrInt): PtrUInt;
-var
-  cs: byte;
-  i: PtrInt;
-begin
-  cs := 0;
-  for i := 0 to l - 1 do
-    inc(cs, PByteArray(p)[i]);
-  result := ord(cs = 0); // returns 0 if failed
-end;
-
-function GetRawSmbios32(p: PSmbEntryPoint32; var info: TRawSmbiosInfo): PtrUInt;
-begin
-  result := SmbiosChecksum(p, p^.Length);
-  if result = 0 then
-    exit;
-  result := p^.StructAddr;
-  info.SmbMajorVersion := p^.MajVers;
-  info.SmbMinorVersion := p^.MinVers;
-  info.DmiRevision := p^.Revision; // 0 = SMBIOS 2.1
-  info.Length := p^.StructLength;
-end;
-
-function GetRawSmbios64(p: PSmbEntryPoint64; var info: TRawSmbiosInfo): PtrUInt;
-begin
-  result := SmbiosChecksum(p, p^.Length);
-  if result = 0 then
-    exit;
-  result := p^.StructAddr;
-  info.SmbMajorVersion := p^.MajVers;
-  info.SmbMinorVersion := p^.MinVers;
-  info.DmiRevision := p^.Revision; // 1 = SMBIOS 3.0
-  info.Length := p^.StructMaxLength;
-end;
-
-// caller should then try to decode SMB from pointer(result) + info.Len
-function SearchSmbios(const mem: RawByteString; var info: TRawSmbiosInfo): PtrUInt;
-var
-  p, pend: PSmbEntryPoint32;
-begin
-  result := 0;
-  if mem = '' then
-    exit;
-  p := pointer(mem);
-  pend := @PByteArray(mem)[length(mem) - SizeOf(p^)];
-  repeat
-    if (p^.Anchor = SMB_ANCHOR) and
-       (p^.IntAnch4 = SMB_INT4) and
-       (p^.IntAnch5 = SMB_INT5) then
-    begin
-      result := GetRawSmbios32(p, info);
-      if result <> 0 then
-        exit;
-    end
-    else if (p^.Anchor = SMB_ANCHOR4) and
-            (PSmbEntryPoint64(p)^.Anch5 = SMB_ANCHOR5) then
-    begin
-      result := GetRawSmbios64(pointer(p), info);
-      if result <> 0 then
-        exit; // here info.Length = max length
-    end;
-    inc(PHash128(p)); // search on 16-byte (paragraph) boundaries
-  until PtrUInt(p) >= PtrUInt(pend);
-end;
-
-procedure ComputeGetSmbios;
-begin
-  GlobalLock; // thread-safe retrieval
-  try
-    if not _SmbiosRetrieved then
-    begin
-      _SmbiosRetrieved := true;
-      Finalize(RawSmbios.Data);
-      FillCharFast(RawSmbios, SizeOf(RawSmbios), 0);
-      if _GetRawSmbios(RawSmbios) then // OS specific call
-         if DecodeSmbios(RawSmbios, _Smbios) <> 0 then
-         begin
-           // we were able to retrieve and decode SMBIOS information
-           {$ifdef OSPOSIX}
-           _AfterDecodeSmbios(RawSmbios); // persist in SMB_CACHE for non-root
-           {$endif OSPOSIX}
-           exit;
-         end;
-      // if not root on POSIX, SMBIOS is not available
-      // -> try to get what the OS exposes (Linux, MacOS or FreeBSD)
-      DirectSmbiosInfo(_Smbios);
-    end;
-  finally
-    GlobalUnLock;
-  end;
-end;
-
-function GetRawSmbios: boolean;
-begin
-  if not _SmbiosRetrieved then
-    ComputeGetSmbios; // fill both RawSmbios and _Smbios[]
-  result := RawSmbios.Data <> '';
-end;
-
-function GetSmbios(info: TSmbiosBasicInfo): RawUtf8;
-begin
-  if not _SmbiosRetrieved then
-    ComputeGetSmbios; // fill both RawSmbios and _Smbios[]
-  result := _Smbios[info];
-end;
-
-procedure GetComputerUuid(out uuid: TGuid; disable: TGetComputerUuid);
-var
-  n, i: PtrInt;
-  u: THash128Rec absolute uuid;
-  s: RawByteString;
-  fn: TFileName;
-  mac: TRawUtf8DynArray;
-
-  procedure crctext(const s: RawUtf8);
-  begin
-    if s = '' then
-      exit;
-    u.c[n] := crc32c(u.c[n], pointer(s), length(s));
-    n := (n + 1) and 3; // update only 32-bit of UUID per crctext() call
-  end;
-
-begin
-  // first try to retrieve the Machine BIOS UUID
-  if not _SmbiosRetrieved then
-    ComputeGetSmbios; // maybe from local SMB_CACHE file for non-root
-  if not (gcuSmbios in disable) and
-     (_Smbios[sbiUuid] <> '') and
-     TextToUuid(_Smbios[sbiUuid], uuid) then
-    exit;
-  // did we already compute (and persist) this UUID?
-  if disable = [] then // we persist a fully-qualified UUID only
-  begin
-    fn := UUID_CACHE;
-    s := StringFromFile(fn);
-    if length(s) = SizeOf(uuid) then
-    begin
-      uuid := PGuid(s)^; // seems to be a valid UUID binary blob
-      exit;
-    end;
-  end;
-  // no known UUID: compute and store a 128-bit hash from HW specs
-  // which should remain identical even between full OS reinstalls
-  // note: /etc/machine-id is no viable alternative since it is from SW random
-  s := CPU_ARCH_TEXT;
-  crc128c(pointer(s), length(s), u.b); // rough starting point
-  {$ifdef CPUINTELARM}
-  if not (gcuCpuFeatures in disable) then
-    crc128c(@CpuFeatures, SizeOf(CpuFeatures), u.b); // override
-  {$endif CPUINTELARM}
-  if (RawSmbios.Data <> '') and // some bios have no uuid but some HW info
-     not (gcuSmbiosData in disable) then
-    crc32c128(@u.b, pointer(RawSmbios.Data), length(RawSmbios.Data));
-  n := 0;
-  if not (gcuSmbiosText in disable) then
-    for i := 0 to length(_Smbios) - 1 do // some of _Smbios[] may be set
-      crctext(PRawUtf8Array(@_Smbios)[i]);
-  if not (gcuCpuInfoText in disable) then
-    crctext(CpuCacheText);
-  if not (gcuBiosInfoText in disable) then
-    crctext(BiosInfoText);
-  if not (gcuCpuInfoText in disable) then
-    crctext(CpuInfoText);
-  if Assigned(GetSystemMacAddress) and
-     not (gcuMacAddress in disable) then
-    // from mormot.net.sock or mormot.core.os.posix.inc for Linux only
-    mac := GetSystemMacAddress;
-  if mac <> nil then
-    // MAC should make it unique at least over the local network
-    for i := 0 to high(mac) do
-      crctext(mac[i])
-  else
-  begin
-    // unpersisted fallback if mormot.net.sock is not included (very unlikely)
-    crctext(Executable.Host);
-    exit; // unpersisted
-  end;
-  if fn <> '' then // disable = []
-    // we have enough unique HW information to store it locally for next startup
-    // note: RawSmbios.Data may not be genuine e.g. between VMs
-    if FileFromBuffer(@u, SizeOf(u), fn) then
-      FileSetSticky(fn); // use S_ISVTX so that file is not removed from /var/tmp
-end;
-
-var
-  _GetComputerUuid: RawUtf8;
-
-function GetComputerUuid(disable: TGetComputerUuid): RawUtf8;
-var
-  u: TGuid;
-begin
-  if disable = [] then
-  begin
-    result := _GetComputerUuid; // try from cache
-    if result <> '' then
-      exit;
-  end;
-  GetComputerUuid(u, disable);
-  UuidToText(u, result);
-  if disable <> [] then
-    exit; // cache fully-qualified UUID only
-  GlobalLock;
-  _GetComputerUuid := result;
-  GlobalUnLock;
-end;
-
-procedure DecodeSmbiosUuid(src: PGuid; out dest: RawUtf8; const raw: TRawSmbiosInfo);
-var
-  uid: TGuid;
-begin
-  uid := src^;
-  // reject full $00 = unsupported or full $ff = not set
-  if IsZero(@uid, SizeOf(uid)) or
-     ((PCardinalArray(@uid)[0] = $ffffffff) and
-      (PCardinalArray(@uid)[1] = $ffffffff) and
-      (PCardinalArray(@uid)[2] = $ffffffff) and
-      (PCardinalArray(@uid)[3] = $ffffffff)) then
-    exit;
-  // GUIDToString() already displays the first 4 bytes as little-endian
-  // - we don't need to swap those bytes as dmi_system_uuid() in dmidecode.c
-  // on Windows, to match "wmic csproduct get uuid" official value
-  // - on MacOs, sduInvert is set to match IOPlatformUUID value from ioreg :(
-  if (_SmbiosDecodeUuid = sduInvert) or
-  // - dmi_save_uuid() from the Linux kernel do check for SMBIOS 2.6 version
-  // https://elixir.bootlin.com/linux/latest/source/drivers/firmware/dmi_scan.c
-     ((_SmbiosDecodeUuid = sduVersion) and
-      (raw.SmbMajorVersion shl 8 + raw.SmbMinorVersion < $0206)) then
-  begin
-    uid.D1 := bswap32(uid.D1);
-    uid.D2 := bswap16(uid.D2);
-    uid.D3 := bswap16(uid.D3);
-  end;
-  UuidToText(uid, dest);
-end;
-
-function DecodeSmbios(var raw: TRawSmbiosInfo; out info: TSmbiosBasicInfos): PtrInt;
-var
-  lines: array[byte] of TSmbiosBasicInfo; // single pass efficient decoding
-  len, trimright: PtrInt;
-  cur: ^TSmbiosBasicInfo;
-  s, sEnd: PByteArray;
-begin
-  result := 0;
-  Finalize(info);
-  s := pointer(raw.Data);
-  if s = nil then
-    exit;
-  sEnd := @s[length(raw.Data)];
-  FillCharFast(lines, SizeOf(lines), ord(sbiUndefined));
-  repeat
-    if (s[0] = 127) or // type (127=EOT)
-       (s[1] < 4) or   // length
-       (PtrUInt(@s[s[1]]) > PtrUInt(sEnd)) then
-    begin
-      s := @s[2]; // truncate to the exact end of DMI/SMBIOS input
-      break;
-    end;
-    case s[0] of
-      0: // Bios Information (type 0)
-        begin
-          lines[s[4]] := sbiBiosVendor;
-          lines[s[5]] := sbiBiosVersion;
-          lines[s[8]] := sbiBiosDate;
-          if s[1] >= $17 then // 2.4+
-          begin
-            _fmt('%d.%d', [s[$14], s[$15]], info[sbiBiosRelease]);
-            _fmt('%d.%d', [s[$16], s[$17]], info[sbiBiosFirmware]);
-          end;
-        end;
-      1: // System Information (type 1)
-        begin
-          lines[s[4]] := sbiManufacturer;
-          lines[s[5]] := sbiProductName;
-          lines[s[6]] := sbiVersion;
-          lines[s[7]] := sbiSerial;
-          if s[1] >= $18 then // 2.1+
-          begin
-            DecodeSmbiosUuid(@s[8], info[sbiUuid], raw);
-            if s[1] >= $1a then // 2.4+
-            begin
-              lines[s[$19]] := sbiSku;
-              lines[s[$1a]] := sbiFamily;
-            end;
-          end;
-        end;
-      2: // Baseboard (or Module) Information (type 2) - keep only the first
-        begin
-          lines[s[4]] := sbiBoardManufacturer;
-          lines[s[5]] := sbiBoardProductName;
-          lines[s[6]] := sbiBoardVersion;
-          lines[s[7]] := sbiBoardSerial;
-          lines[s[8]] := sbiBoardAssetTag;
-          lines[s[10]] := sbiBoardLocation;
-        end;
-      4: // Processor Information (type 4) - keep only the first
-        begin
-          lines[s[7]] := sbiCpuManufacturer;
-          lines[s[$10]] := sbiCpuVersion;
-          if s[1] >= $22 then // 2.3+
-          begin
-            lines[s[$20]] := sbiCpuSerial;
-            lines[s[$21]] := sbiCpuAssetTag;
-            lines[s[$22]] := sbiCpuPartNumber;
-          end;
-        end;
-      11: // OEM Strings (Type 11) - keep only the first
-        if s[4] <> 0 then
-          lines[1] := sbiOem; // e.g. 'vboxVer_6.1.36'
-      22: // Portable Battery (type 22) - keep only the first
-        if s[1] >= $0f then // 2.1+
-        begin
-          lines[s[4]] := sbiBatteryLocation;
-          lines[s[5]] := sbiBatteryManufacturer;
-          lines[s[8]] := sbiBatteryName;
-          lines[s[$0e]] := sbiBatteryVersion;
-          if s[1] >= $14 then // 2.2+
-            lines[s[$14]] := sbiBatteryChemistry;
-        end;
-    end;
-    s := @s[s[1]]; // go to string table
-    cur := @lines[1];
-    if s[0] = 0 then
-      inc(PByte(s)) // no string table
-    else
-      repeat
-        len := StrLen(s);
-        if cur^ <> sbiUndefined then
-        begin
-          if info[cur^] = '' then // only set the first occurrence if multiple
-          begin
-            trimright := len;
-            while (trimright <> 0) and
-                  (s[trimright - 1] <= ord(' ')) do
-              dec(trimright);
-            FastSetString(info[cur^], s, trimright);
-          end;
-          cur^ := sbiUndefined; // reset slot in lines[]
-        end;
-        s := @s[len + 1]; // next string
-        inc(cur);
-      until s[0] = 0; // end of string table
-    inc(PByte(s)); // go to next structure
-  until false;
-  // compute the exact DMI/SMBIOS size, and adjust the raw.Data length
-  result := PtrUInt(s) - PtrUInt(raw.Data);
-  raw.Length := result;
-  if length(raw.Data) <> result then
-    FakeSetLength(raw.Data, result);
-end;
-
-
-{ **************** TSynLocker Threading Features }
-
-// as reference, take a look at Linus insight
-// from https://www.realworldtech.com/forum/?threadid=189711&curpostid=189755
-{$ifdef CPUINTEL}
-procedure DoPause; {$ifdef FPC} assembler; nostackframe; {$endif}
-asm
-      pause
-end;
-{$endif CPUINTEL}
-
-const
-  {$ifdef CPUINTEL}
-  SPIN_COUNT = 1000;
-  {$else}
-  SPIN_COUNT = 100; // since DoPause does nothing, switch to thread sooner
-  {$endif CPUINTEL}
-
-function DoSpin(spin: PtrUInt): PtrUInt;
-  {$ifdef CPUINTEL} {$ifdef HASINLINE} inline; {$endif} {$endif}
-  // on Intel, the pause CPU instruction would relax the core
-  // on ARM/AARCH64, the not-inlined function call makes a small delay
-begin
-  {$ifdef CPUINTEL}
-  DoPause;
-  {$endif CPUINTEL}
-  dec(spin);
-  if spin = 0 then
-  begin
-    SwitchToThread; // fpnanosleep on POSIX
-    spin := SPIN_COUNT;
-  end;
-  result := spin;
-end;
-
-
-{ TLightLock }
-
-procedure TLightLock.Init;
-begin
-  Flags := 0;
-end;
-
-procedure TLightLock.Done;
-begin // just for compatibility with TOSLock
-end;
-
-procedure TLightLock.Lock;
-begin
-  // we tried a dedicated asm but it was slower: inlining is preferred
-  if not LockedExc(Flags, 1, 0) then
-    LockSpin;
-end;
-
-procedure TLightLock.UnLock;
-begin
-  {$ifdef CPUINTEL}
-  Flags := 0; // non reentrant locks need no additional thread safety
-  {$else}
-  LockedExc(Flags, 0, 1); // ARM can be weak-ordered
-  // https://preshing.com/20121019/this-is-why-they-call-it-a-weakly-ordered-cpu
-  {$endif CPUINTEL}
-end;
-
-function TLightLock.TryLock: boolean;
-begin
-  result := (Flags = 0) and // first check without any (slow) atomic opcode
-            LockedExc(Flags, 1, 0);
-end;
-
-function TLightLock.IsLocked: boolean;
-begin
-  result := Flags <> 0;
-end;
-
-procedure TLightLock.LockSpin;
-var
-  spin: PtrUInt;
-begin
-  spin := SPIN_COUNT;
-  repeat
-    spin := DoSpin(spin);
-  until TryLock;
-end;
-
-
-{ TMultiLightLock }
-
-procedure TMultiLightLock.Init;
-begin
-  Flags := 0;
-  ThreadID := TThreadID(0);
-  ReentrantCount := 0;
-end;
-
-procedure TMultiLightLock.Done;
-begin
-  Flags := PtrUInt(-1);
-  ThreadID := TThreadID(0); // invalid combination to let TryLock fail
-end;
-
-procedure TMultiLightLock.Lock;
-begin
-  if not TryLock then
-    LockSpin;
-end;
-
-procedure TMultiLightLock.UnLock;
-begin
-  dec(ReentrantCount);
-  if ReentrantCount <> 0 then
-    exit;
-  {$ifdef CPUINTEL}
-  Flags := 0;
-  {$else}
-  LockedExc(Flags, 0, 1); // ARM can be weak-ordered
-  // https://preshing.com/20121019/this-is-why-they-call-it-a-weakly-ordered-cpu
-  {$endif CPUINTEL}
-  ThreadID := TThreadID(0);
-end;
-
-function TMultiLightLock.TryLock: boolean;
-var
-  tid: TThreadID;
-begin
-  tid := GetCurrentThreadId;
-  if Flags = 0 then                // is not locked
-    if LockedExc(Flags, 1, 0) then // atomic acquisition
-    begin
-      ThreadID := tid;
-      ReentrantCount := 1;
-      result := true;          // acquired this lock
-    end
-    else
-      result := false          // impossible to acquire this lock
-  else if ThreadID <> tid then // locked by another thread
-    result := false
-  else
-  begin
-    inc(ReentrantCount);       // locked by this thread - make it reentrant
-    result := true;
-  end;
-end;
-
-procedure TMultiLightLock.ForceLock;
-begin
-  Flags := PtrUInt(-1); // forced acquisition, whatever the current state is
-  ThreadID := GetCurrentThreadId;
-  ReentrantCount := MaxInt; // make this method reentrant
-end;
-
-function TMultiLightLock.IsLocked: boolean;
-begin
-  result := Flags <> 0;
-end;
-
-procedure TMultiLightLock.LockSpin;
-var
-  spin: PtrUInt;
-begin
-  spin := SPIN_COUNT;
-  repeat
-    spin := DoSpin(spin);
-  until TryLock;
-end;
-
-
-{ TRWLightLock }
-
-procedure TRWLightLock.Init;
-begin
-  Flags := 0; // bit 0=WriteLock, >0=ReadLock counter
-end;
-
-procedure TRWLightLock.ReadLock;
-var
-  f: PtrUInt;
-begin
-  // if not writing, atomically increase the RD counter in the upper flag bits
-  f := Flags and not 1; // bit 0=WriteLock, >0=ReadLock counter
-  if not LockedExc(Flags, f + 2, f) then
-    ReadLockSpin;
-end;
-
-function TRWLightLock.TryReadLock: boolean;
-var
-  f: PtrUInt;
-begin
-  // if not writing, atomically increase the RD counter in the upper flag bits
-  f := Flags and not 1; // bit 0=WriteLock, >0=ReadLock counter
-  result := LockedExc(Flags, f + 2, f);
-end;
-
-procedure TRWLightLock.ReadUnLock;
-begin
-  LockedDec(Flags, 2);
-end;
-
-procedure TRWLightLock.ReadLockSpin;
-var
-  spin: PtrUInt;
-begin
-  spin := SPIN_COUNT;
-  repeat
-    spin := DoSpin(spin);
-  until TryReadLock;
-end;
-
-function TRWLightLock.TryWriteLock: boolean;
-var
-  f: PtrUInt;
-begin
-  f := Flags and not 1; // bit 0=WriteLock, >0=ReadLock
-  result := (Flags = f) and
-            LockedExc(Flags, f + 1, f);
-end;
-
-procedure TRWLightLock.WriteLock;
-begin
-  if not TryWriteLock then
-    WriteLockSpin;
-end;
-
-procedure TRWLightLock.WriteUnLock;
-begin
-  LockedDec(Flags, 1);
-end;
-
-procedure TRWLightLock.WriteLockSpin;
-var
-  spin: PtrUInt;
-begin
-  spin := SPIN_COUNT;
-  repeat
-    spin := DoSpin(spin);
-  until TryWriteLock;
-end;
-
-
-{ TRWLock }
-
-procedure TRWLock.Init;
-begin
-  // bit 0 = WriteLock, 1 = ReadWriteLock, 2.. = ReadOnlyLock counter
-  Flags := 0;
-  // no need to set the other fields because they will be reset if Flags=0
-end;
-
-procedure TRWLock.AssertDone;
-begin
-  if Flags <> 0 then
-    raise EOSException.CreateFmt('TRWLock Flags=%x', [Flags]);
-end;
-
-// dedicated asm for this most simple (and used) method
-{$ifdef ASMX64}
-
-procedure TRWLock.ReadOnlyLock;
-// stack frame is required (at least on Windows) since it may call SwitchToThread
-var
-  backup: pointer; // better than push/pop since we have a stack frame
-asm
-        {$ifdef SYSVABI}
-        mov     rcx, rdi      // rcx = self
-        {$endif SYSVABI}
-@retry: mov     r8d, SPIN_COUNT
-@spin:  mov     rax, qword ptr [rcx + TRWLock.Flags]
-        and     rax, not 1
-        lea     rdx, [rax + 4]
-   lock cmpxchg qword ptr [rcx + TRWLock.Flags], rdx
-        jz      @done
-        pause
-        dec     r8d
-        jnz     @spin
-        mov     qword ptr [backup], rcx
-        call    SwitchToThread
-        mov     rcx, qword ptr [backup] // restore for the wait loop
-        jmp     @retry
-@done:  // restore the stack frame
-end;
-
-{$else}
-
-procedure TRWLock.ReadOnlyLock;
-var
-  f: PtrUInt;
-begin
-  // if not writing, atomically increase the RD counter in the upper flag bits
-  f := Flags and not 1; // bit 0=WriteLock, 1=ReadWriteLock, >1=ReadOnlyLock
-  if not LockedExc(Flags, f + 4, f) then
-    ReadOnlyLockSpin;
-end;
-
-procedure TRWLock.ReadOnlyLockSpin;
-var
-  spin, f: PtrUInt;
-begin
-  spin := SPIN_COUNT;
-  repeat
-    spin := DoSpin(spin);
-    f := Flags and not 1; // retry ReadOnlyLock
-  until (Flags = f) and
-        LockedExc(Flags, f + 4, f);
-end;
-
-{$endif ASMX64}
-
-procedure TRWLock.ReadOnlyUnLock;
-begin
-  LockedDec(Flags, 4);
-end;
-
-procedure TRWLock.ReadWriteLock;
-var
-  spin, f: PtrUInt;
-  tid: TThreadID;
-begin
-  tid := GetCurrentThreadId;
-  if (Flags and 2 = 2) and
-     (LastReadWriteLockThread = tid) then
-  begin
-    inc(LastReadWriteLockCount); // allow ReadWriteLock to be reentrant
-    exit;
-  end;
-  // if not writing, atomically acquire the upgradable RD flag bit
-  spin := SPIN_COUNT;
-  repeat
-    f := Flags and not 3; // bit 0=WriteLock, 1=ReadWriteLock, >1=ReadOnlyLock
-    if (Flags = f) and
-       LockedExc(Flags, f + 2, f) then
-      break;
-    spin := DoSpin(spin);
-  until false;
-  LastReadWriteLockThread := tid;
-  LastReadWriteLockCount := 0;
-end;
-
-procedure TRWLock.ReadWriteUnLock;
-begin
-  if LastReadWriteLockCount <> 0 then
-  begin
-    dec(LastReadWriteLockCount);
-    exit;
-  end;
-  LastReadWriteLockThread := TThreadID(0);
-  LockedDec(Flags, 2);
-end;
-
-procedure TRWLock.WriteLock;
-var
-  spin, f: PtrUInt;
-  tid: TThreadID;
-begin
-  tid := GetCurrentThreadId;
-  if (Flags and 1 = 1) and
-     (LastWriteLockThread = tid) then
-  begin
-    inc(LastWriteLockCount); // allow WriteLock to be reentrant
-    exit;
-  end;
-  spin := SPIN_COUNT;
-  // acquire the WR flag bit
-  repeat
-    f := Flags and not 1; // bit 0=WriteLock, 1=ReadWriteLock, >1=ReadOnlyLock
-    if (Flags = f) and
-       LockedExc(Flags, f + 1, f) then
-      if (Flags and 2 = 2) and
-         (LastReadWriteLockThread <> tid) then
-        // there is a pending ReadWriteLock but not on this thread
-        LockedDec(Flags, 1) // try again
-      else
-        // we exclusively acquired the WR lock
-        break;
-    spin := DoSpin(spin);
-  until false;
-  LastWriteLockThread := tid;
-  LastWriteLockCount := 0;
-  // wait for all readers to have finished their job
-  while Flags > 3 do
-    spin := DoSpin(spin);
-end;
-
-procedure TRWLock.WriteUnlock;
-begin
-  if LastWriteLockCount <> 0 then
-  begin
-    dec(LastWriteLockCount); // reentrant call
-    exit;
-  end;
-  LastWriteLockThread := TThreadID(0);
-  LockedDec(Flags, 1);
-end;
-
-procedure TRWLock.Lock(context: TRWLockContext);
-begin
-  if context = cReadOnly then
-    ReadOnlyLock
-  else if context = cReadWrite then
-    ReadWriteLock
-  else
-    WriteLock;
-end;
-
-procedure TRWLock.UnLock(context: TRWLockContext);
-begin
-  if context = cReadOnly then
-    ReadOnlyUnLock
-  else if context = cReadWrite then
-    ReadWriteUnLock
-  else
-    WriteUnLock;
-end;
-
-
-{ TOSLock }
-
-procedure TOSLock.Init;
-begin
-  mormot.core.os.InitializeCriticalSection(CS);
-end;
-
-procedure TOSLock.Done;
-begin
-  DeleteCriticalSectionIfNeeded(CS);
-end;
-
-procedure TOSLock.Lock;
-begin
-  mormot.core.os.EnterCriticalSection(CS);
-end;
-
-function TOSLock.TryLock: boolean;
-begin
-  result := mormot.core.os.TryEnterCriticalSection(CS) <> 0;
-end;
-
-procedure TOSLock.UnLock;
-begin
-  mormot.core.os.LeaveCriticalSection(CS);
-end;
-
-
-{ TLockedList }
-
-procedure TLockedList.Init(onesize: PtrUInt; const onefree: TOnLockedListOne);
-begin
-  FillCharFast(self, SizeOf(self), 0);
-  fSize := onesize;
-  fOnFree := onefree;
-  fSequence := (Random32 shr 2) + 65536; // 65535 < sequence < MaxInt
-end;
-
-function LockedListFreeAll(o: PLockedListOne; const OnFree: TOnLockedListOne): integer;
-var
-  next: PLockedListOne;
-begin
-  result := 0;
-  while o <> nil do
-  begin
-    inc(result);
-    next := o.next;
-    if Assigned(OnFree) then
-      OnFree(o);
-    FreeMem(o);
-    o := next;
-  end;
-end;
-
-procedure TLockedList.Done;
-begin
-  Clear;
-  EmptyBin;
-end;
-
-procedure TLockedList.Clear;
-begin
-  Safe.Lock;
-  try
-    LockedListFreeAll(fHead, fOnFree);
-    fHead := nil;
-    Count := 0;
-  finally
-    Safe.UnLock;
-  end;
-end;
-
-function TLockedList.EmptyBin: integer;
-begin
-  Safe.Lock;
-  try
-    result := LockedListFreeAll(fBin, nil);
-    fBin := nil;
-  finally
-    Safe.UnLock;
-  end;
-end;
-
-function TLockedList.New: pointer;
-begin
-  Safe.Lock;
-  try
-    // try to recycle from single-linked list bin, or allocate
-    result := fBin;
-    if result <> nil then
-      fBin := PLockedListOne(result).next
-    else
-      result := AllocMem(fSize);
-    PLockedListOne(result).sequence := fSequence;
-    inc(fSequence); // protected by Safe.Lock
-    // insert at beginning of the main double-linked list
-    PLockedListOne(result).next := fHead;
-    if fHead <> nil then
-      PLockedListOne(fHead).prev := result;
-    fHead := result;
-    inc(Count);
-  finally
-    Safe.UnLock;
-  end;
-end;
-
-function TLockedList.Free(one: pointer): boolean;
-var
-  o: PLockedListOne absolute one;
-begin
-  result := false;
-  if (o = nil) or
-     (o^.sequence = 0) then
-    exit;
-  Safe.Lock;
-  try
-    // remove from main double-linked list
-    if o = fHead then
-      fHead := o.next;
-    if o.next <> nil then
-      PLockedListOne(o.next).prev := o.prev;
-    if o.prev <> nil then
-      PLockedListOne(o.prev).next := o.next;
-    // release internals and add to the recycle bin
-    if Assigned(fOnFree) then
-      fOnFree(o);
-    FillCharFast(o^, fSize, 0); // garbage collect as void
-    o.next := fBin;
-    fBin := o;
-    dec(Count);
-  finally
-    Safe.UnLock;
-  end;
-  result := true;
-end;
-
-
-{ TAutoLock }
-
-constructor TAutoLock.Create(aLock: PSynLocker);
-begin
-  fLock := aLock;
-  fLock^.Lock;
-end;
-
-destructor TAutoLock.Destroy;
-begin
-  fLock^.UnLock;
-end;
-
-
-{ TSynLocker }
-
-function NewSynLocker: PSynLocker;
-begin
-  result := AllocMem(SizeOf(TSynLocker));
-  InitializeCriticalSection(result^.fSection);
-  result^.fInitialized := true;
-end;
-
-procedure TSynLocker.Init;
-begin
-  InitializeCriticalSection(fSection);
-  fLockCount := 0;
-  fPaddingUsedCount := 0;
-  fInitialized := true;
-  fRW.Init;
-end;
-
-procedure TSynLocker.Done;
-var
-  i: PtrInt;
-  v: PSynVarData;
-begin
-  v := @Padding[0];
-  for i := 1 to fPaddingUsedCount do
-  begin
-    if (v^.VType and VTYPE_STATIC) <> 0 then
-      VarClearProc(v^.Data); // won't include varAny = SetPointer
-    inc(v);
-  end;
-  DeleteCriticalSection(fSection);
-  fInitialized := false;
-end;
-
-procedure TSynLocker.DoneAndFreeMem;
-begin
-  Done;
-  FreeMem(@self);
-end;
-
-function TSynLocker.GetIsLocked: boolean;
-begin
-  case fRWUse of
-    uSharedLock:
-      result := fLockCount <> 0; // only updated by uSharedLock
-    uRWLock:
-      result := fRW.Flags = 0;   // no lock at all
-  else
-    result := false;             // uNoLock will never lock
-  end;
-end;
-
-procedure TSynLocker.RWLock(context: TRWLockContext);
-begin
-  case fRWUse of
-    uSharedLock:
-      begin
-        mormot.core.os.EnterCriticalSection(fSection);
-        inc(fLockCount);
-      end;
-    uRWLock:
-      fRW.Lock(context);
-  end; // uNoLock will just do nothing
-end;
-
-procedure TSynLocker.RWUnLock(context: TRWLockContext);
-begin
-  case fRWUse of
-    uSharedLock:
-      begin
-        dec(fLockCount);
-        mormot.core.os.LeaveCriticalSection(fSection);
-      end;
-    uRWLock:
-      fRW.UnLock(context);
-  end; // uNoLock will just do nothing
-end;
-
-procedure TSynLocker.ReadLock;
-begin
-  RWLock(cReadOnly); // will be properly inlined
-end;
-
-procedure TSynLocker.ReadUnLock;
-begin
-  RWUnLock(cReadOnly);
-end;
-
-procedure TSynLocker.ReadWriteLock;
-begin
-  RWLock(cReadWrite);
-end;
-
-procedure TSynLocker.ReadWriteUnLock;
-begin
-  RWUnLock(cReadWrite);
-end;
-
-procedure TSynLocker.Lock;
-begin
-  RWLock(cWrite);
-end;
-
-procedure TSynLocker.UnLock;
-begin
-  RWUnLock(cWrite);
-end;
-
-function TSynLocker.TryLock: boolean;
-begin
-  result := (fRWUse = uSharedLock) and
-            (mormot.core.os.TryEnterCriticalSection(fSection) <> 0);
-  if result then
-    inc(fLockCount);
-end;
-
-function TSynLocker.TryLockMS(retryms: integer; terminated: PBoolean): boolean;
-var
-  ms: integer;
-  endtix: Int64;
-begin
-  result := TryLock;
-  if result or
-     (fRWUse <> uSharedLock) or
-     (retryms <= 0) then
-    exit;
-  ms := 0;
-  endtix := GetTickCount64 + retryms;
-  repeat
-    SleepHiRes(ms);
-    result := TryLock;
-    if result or
-       ((terminated <> nil) and
-        terminated^) then
-      exit;
-    ms := ms xor 1; // 0,1,0,1... seems to be good for scaling
-  until GetTickCount64 > endtix;
-end;
-
-function TSynLocker.ProtectMethod: IUnknown;
-begin
-  result := TAutoLock.Create(@self);
-end;
-
-function TSynLocker.GetVariant(Index: integer): Variant;
-begin
-  if cardinal(Index) < cardinal(fPaddingUsedCount) then
-  {$ifdef HASFASTTRYFINALLY}
-  try
-  {$else}
-  begin
-  {$endif HASFASTTRYFINALLY}
-    RWLock(cReadOnly);
-    result := variant(Padding[Index]); // safe copy
-  {$ifdef HASFASTTRYFINALLY}
-  finally
-  {$endif HASFASTTRYFINALLY}
-    RWUnLock(cReadOnly);
-  end
-  else
-    VarClear(result);
-end;
-
-procedure TSynLocker.SetVariant(Index: integer; const Value: Variant);
-begin
-  if cardinal(Index) <= high(Padding) then
-  try
-    RWLock(cWrite);
-    if Index >= fPaddingUsedCount then
-      fPaddingUsedCount := Index + 1;
-    variant(Padding[Index]) := Value;
-  finally
-    RWUnLock(cWrite);
-  end;
-end;
-
-function TSynLocker.GetInt64(Index: integer): Int64;
-begin
-  if cardinal(Index) < cardinal(fPaddingUsedCount) then
-  {$ifdef HASFASTTRYFINALLY}
-  try
-  {$else}
-  begin
-  {$endif HASFASTTRYFINALLY}
-    RWLock(cReadOnly);
-    if not VariantToInt64(variant(Padding[Index]), result) then
-      result := 0;
-  {$ifdef HASFASTTRYFINALLY}
-  finally
-  {$endif HASFASTTRYFINALLY}
-    RWUnLock(cReadOnly);
-  end
-  else
-    result := 0;
-end;
-
-procedure TSynLocker.SetInt64(Index: integer; const Value: Int64);
-begin
-  SetVariant(Index, Value);
-end;
-
-function TSynLocker.GetBool(Index: integer): boolean;
-begin
-  result := false;
-  if cardinal(Index) < cardinal(fPaddingUsedCount) then
-  {$ifdef HASFASTTRYFINALLY}
-  try
-  {$else}
-  begin
-  {$endif HASFASTTRYFINALLY}
-    RWLock(cReadOnly);
-    if not VariantToBoolean(variant(Padding[Index]), result) then
-      result := false;
-  {$ifdef HASFASTTRYFINALLY}
-  finally
-  {$endif HASFASTTRYFINALLY}
-    RWUnLock(cReadOnly);
-  end;
-end;
-
-procedure TSynLocker.SetBool(Index: integer; const Value: boolean);
-begin
-  SetVariant(Index, Value);
-end;
-
-function TSynLocker.GetUnlockedInt64(Index: integer): Int64;
-begin
-  if (cardinal(Index) >= cardinal(fPaddingUsedCount)) or
-     not VariantToInt64(variant(Padding[Index]), result) then
-    result := 0;
-end;
-
-procedure TSynLocker.SetUnlockedInt64(Index: integer; const Value: Int64);
-begin
-  if cardinal(Index) >= high(Padding) then
-    exit;
-  if Index >= fPaddingUsedCount then
-    fPaddingUsedCount := Index + 1;
-  variant(Padding[Index]) := Value;
-end;
-
-function TSynLocker.GetPointer(Index: integer): pointer;
-begin
-  result := nil;
-  if cardinal(Index) < cardinal(fPaddingUsedCount) then
-  {$ifdef HASFASTTRYFINALLY}
-  try
-  {$else}
-  begin
-  {$endif HASFASTTRYFINALLY}
-    RWLock(cReadOnly);
-    with Padding[Index].Data do
-      if VType = varAny then
-        result := VAny;
-  {$ifdef HASFASTTRYFINALLY}
-  finally
-  {$endif HASFASTTRYFINALLY}
-    RWUnLock(cReadOnly);
-  end;
-end;
-
-procedure TSynLocker.SetPointer(Index: integer; const Value: pointer);
-begin
-  if cardinal(Index) <= high(Padding) then
-    try
-      RWLock(cWrite);
-      if Index >= fPaddingUsedCount then
-        fPaddingUsedCount := Index + 1;
-      with Padding[Index] do
-      begin
-        VarClearAndSetType(variant(Data), varAny);
-        VAny := Value;
-      end;
-    finally
-      RWUnLock(cWrite);
-    end;
-end;
-
-function TSynLocker.GetUtf8(Index: integer): RawUtf8;
-begin
-  if cardinal(Index) < cardinal(fPaddingUsedCount) then
-    {$ifdef HASFASTTRYFINALLY}
-    try
-    {$else}
-    begin
-    {$endif HASFASTTRYFINALLY}
-      RWLock(cReadOnly);
-      VariantStringToUtf8(variant(Padding[Index]), result);
-    {$ifdef HASFASTTRYFINALLY}
-    finally
-    {$endif HASFASTTRYFINALLY}
-      RWUnLock(cReadOnly);
-    end
-    else
-      result := '';
-end;
-
-procedure TSynLocker.SetUtf8(Index: integer; const Value: RawUtf8);
-begin
-  if cardinal(Index) <= high(Padding) then
-    try
-      RWLock(cWrite);
-      if Index >= fPaddingUsedCount then
-        fPaddingUsedCount := Index + 1;
-      RawUtf8ToVariant(Value, variant(Padding[Index]));
-    finally
-      RWUnLock(cWrite);
-    end;
-end;
-
-function TSynLocker.LockedInt64Increment(Index: integer; const Increment: Int64): Int64;
-begin
-  result := 0;
-  if cardinal(Index) <= high(Padding) then
-    try
-      RWLock(cWrite);
-      with Padding[Index] do
-      begin
-        if Index < fPaddingUsedCount then
-          VariantToInt64(variant(Data), result)
-        else
-          fPaddingUsedCount := Index + 1;
-        variant(Data) := Int64(result + Increment);
-      end;
-    finally
-      RWUnLock(cWrite);
-    end;
-end;
-
-function TSynLocker.LockedExchange(Index: integer; const Value: variant): variant;
-begin
-  VarClear(result);
-  if cardinal(Index) <= high(Padding) then
-    try
-      RWLock(cWrite);
-      with Padding[Index] do
-      begin
-        if Index < fPaddingUsedCount then
-          result := variant(Data)
-        else
-          fPaddingUsedCount := Index + 1;
-        variant(Data) := Value;
-      end;
-    finally
-      RWUnLock(cWrite);
-    end;
-end;
-
-function TSynLocker.LockedPointerExchange(Index: integer; Value: pointer): pointer;
-begin
-  result := nil;
-  if cardinal(Index) <= high(Padding) then
-    try
-      RWLock(cWrite);
-      with Padding[Index] do
-      begin
-        if Index < fPaddingUsedCount then
-          if VType = varAny then
-            result := VAny
-          else
-            VarClearProc(Data)
-        else
-          fPaddingUsedCount := Index + 1;
-        VType := varAny;
-        VAny := Value;
-      end;
-    finally
-      RWUnLock(cWrite);
-    end;
-end;
-
-
-{ TSynLocked }
-
-constructor TSynLocked.Create;
-begin
-  fSafe := NewSynLocker;
-end;
-
-destructor TSynLocked.Destroy;
-begin
-  inherited Destroy;
-  fSafe^.DoneAndFreeMem;
-end;
-
-procedure TSynLocked.Lock;
-begin
-  if self <> nil then
-    fSafe^.Lock;
-end;
-
-procedure TSynLocked.Unlock;
-begin
-  if self <> nil then
-    fSafe^.UnLock;
-end;
-
-
-{ TObjectOSLightLock }
-
-constructor TObjectOSLightLock.Create;
-begin
-  fSafe.Init;
-end;
-
-destructor TObjectOSLightLock.Destroy;
-begin
-  fSafe.Done;
-end;
-
-procedure TObjectOSLightLock.Lock;
-begin
-  if self <> nil then
-    fSafe.Lock;
-end;
-
-procedure TObjectOSLightLock.Unlock;
-begin
-  if self <> nil then
-    fSafe.UnLock;
-end;
-
-
-{ TSynEvent }
-
-function TSynEvent.SleepStep(var start: Int64; terminated: PBoolean): Int64;
-var
-  ms: integer;
-  endtix: Int64;
-begin
-  ms := SleepStepTime(start, result, @endtix);
-  if (ms < 10) or
-     (terminated = nil) then
-    if ms = 0 then
-      SleepHiRes(0) // < 16 ms is a pious wish on Windows anyway
-    else
-      WaitFor(ms)
-  else
-    repeat
-      WaitFor(10);
-      if terminated^ then
-        exit;
-      result := GetTickCount64;
-    until result >= endtix;
-end;
-
-function TSynEvent.IsEventFD: boolean;
-begin
-  {$ifdef HASEVENTFD}
-  result := fFD <> 0;
-  {$else}
-  result := false;
-  {$endif HASEVENTFD}
-end;
-
-
-{ TLecuyerThreadSafe }
-
-function TLecuyerThreadSafe.Next: cardinal;
-begin
-  Safe.Lock;
-  result := Generator.Next;
-  Safe.UnLock;
-end;
-
-function TLecuyerThreadSafe.NextDouble: double;
-begin
-  Safe.Lock;
-  result := Generator.NextDouble;
-  Safe.UnLock;
-end;
-
-procedure TLecuyerThreadSafe.Fill(dest: pointer; count: integer);
-begin
-  Safe.Lock;
-  Generator.Fill(dest, count);
-  Safe.UnLock;
-end;
-
-procedure TLecuyerThreadSafe.FillShort31(var dest: TShort31);
-begin
-  Fill(@dest, 32);
-  FillAnsiStringFromRandom(@dest, 32);
-end;
-
-
-procedure GlobalLock;
-begin
-  mormot.core.os.EnterCriticalSection(GlobalCriticalSection.CS);
-end;
-
-procedure GlobalUnLock;
-begin
-  mormot.core.os.LeaveCriticalSection(GlobalCriticalSection.CS);
-end;
-
-var
-  InternalGarbageCollection: record // RegisterGlobalShutdownRelease() list
-    Instances:  TObjectDynArray;
-    Count: integer;
-    Shutdown: boolean; // paranoid check to avoid messing with Instances[]
-  end;
-
-function RegisterGlobalShutdownRelease(Instance: TObject;
-  SearchExisting: boolean): pointer;
-begin
-  if not InternalGarbageCollection.Shutdown then
-  begin
-    GlobalLock;
-    try
-      with InternalGarbageCollection do
-        if not SearchExisting or
-           not PtrUIntScanExists(pointer(Instances), Count, PtrUInt(Instance)) then
-          PtrArrayAdd(Instances, Instance, Count);
-    finally
-      GlobalUnLock;
-    end;
-  end;
-  result := Instance;
-end;
-
-function SleepDelay(elapsed: PtrInt): PtrInt;
-begin
-  if elapsed < 50 then
-    result := 0 // 10us on POSIX, SwitchToThread on Windows
-  else if elapsed < 200 then
-    result := 1
-  else if elapsed < 500 then
-    result := 5
-  else if elapsed < 2000 then
-    result := 50
-  else
-    result := 120 + Random32(130); // random 120-250 ms
-end;
-
-function SleepStepTime(var start, tix: Int64; endtix: PInt64): PtrInt;
-begin
-  tix := GetTickCount64;
-  if (start = 0) or
-     (tix < 50) then
-    start := tix
-  else if start < 0 then
-    start := tix - 50; // ensure tix - start = elapsed is not < 50
-  result := SleepDelay(tix - start);
-  if endtix <> nil then
-    endtix^ := tix + result;
-end;
-
-function SleepStep(var start: Int64; terminated: PBoolean): Int64;
-var
-  ms: integer;
-  endtix: Int64;
-begin
-  ms := SleepStepTime(start, result, @endtix);
-  if (ms < 10) or
-     (terminated = nil) then
-    SleepHiRes(ms) // < 16 ms is a pious wish on Windows anyway
-  else
-    repeat
-      SleepHiRes(10); // on Windows, HW clock resolution is around 16 ms
-      result := GetTickCount64;
-    until (ms = 0) or
-          terminated^ or
-          (result >= endtix);
-end;
-
-function SleepHiRes(ms: cardinal; var terminated: boolean;
-  terminatedvalue: boolean): boolean;
-var
-  start, endtix: Int64;
-begin
-  if terminated <> terminatedvalue then
-    if ms < 20 then
-      SleepHiRes(ms) // below HW clock resolution
-    else
-    begin
-      start := GetTickCount64;
-      endtix := start + ms;
-      repeat
-      until (terminated = terminatedvalue) or
-            (SleepStep(start, @terminated) > endtix);
-    end;
-  result := terminated = terminatedvalue;
-end;
-
-procedure SpinExc(var Target: PtrUInt; NewValue, Comperand: PtrUInt);
-var
-  spin: PtrUInt;
-begin
-  spin := SPIN_COUNT;
-  while (Target <> Comperand) or
-        not LockedExc(Target, NewValue, Comperand) do
-    spin := DoSpin(spin);
-end;
-
-function ObjArrayAdd(var aObjArray; aItem: TObject;
-  var aSafe: TLightLock; aCount: PInteger): PtrInt;
-begin
-  aSafe.Lock;
-  if aCount <> nil then
-    result := PtrArrayAdd(aObjArray, aItem, aCount^)
-  else
-    result := PtrArrayAdd(aObjArray, aItem);
-  aSafe.UnLock;
-end;
-
-function PtrArrayDelete(var aPtrArray; aItem: pointer; var aSafe: TLightLock;
-  aCount: PInteger): PtrInt;
-begin
-  if pointer(aPtrArray) = nil then
-  begin
-    result := -1; // no need to lock anything
-    exit;
-  end;
-  aSafe.Lock;
-  result := PtrArrayDelete(aPtrArray, aItem, aCount);
-  aSafe.UnLock;
-end;
-
-function SetCpuSet(var CpuSet: TCpuSet; CpuIndex: cardinal): boolean;
-begin
-  result := false;
-  if (CpuIndex >= SizeOf(CpuSet) shl 3) or
-     (CpuIndex >= SystemInfo.dwNumberOfProcessors) then
-    exit;
-  SetBitPtr(@CpuSet, CpuIndex);
-  result := true;
-end;
-
-function CurrentCpuSet(out CpuSet: TCpuSet): integer;
-begin
-  ResetCpuSet(CpuSet);
-  if GetMaskAffinity(CpuSet) then
-    result := GetBitsCount(CpuSet, SizeOf(CpuSet) shl 3)
-  else
-    result := 0;
-end;
-
-function SetThreadCpuAffinity(Thread: TThread; CpuIndex: cardinal): boolean;
-var
-  mask: TCpuSet;
-begin
-  ResetCpuSet(mask);
-  result := SetCpuSet(mask, CpuIndex) and
-            SetThreadMaskAffinity(Thread, mask);
-end;
-
-function SetThreadSocketAffinity(Thread: TThread; SocketIndex: cardinal): boolean;
-begin
-  result := (SocketIndex < cardinal(length(CpuSocketsMask))) and
-            SetThreadMaskAffinity(Thread, CpuSocketsMask[SocketIndex]);
-end;
-
-procedure _SetThreadName(ThreadID: TThreadID; const Format: RawUtf8;
-  const Args: array of const);
-begin
-  // do nothing - properly implemented in mormot.core.log
-end;
-
-procedure SetCurrentThreadName(const Format: RawUtf8; const Args: array of const);
-begin
-  SetThreadName(GetCurrentThreadId, Format, Args);
-end;
-
-procedure SetCurrentThreadName(const Name: RawUtf8);
-begin
-  SetThreadName(GetCurrentThreadId, '%', [Name]);
-end;
-
-threadvar // do not publish for compilation within Delphi packages
-  _CurrentThreadName: TShort31; // 31 chars is enough for our debug purpose
-
-function CurrentThreadNameShort: PShortString;
-begin
-  result := @_CurrentThreadName;
-end;
-
-function GetCurrentThreadName: RawUtf8;
-begin
-  ShortStringToAnsi7String(_CurrentThreadName, result);
-end;
-
-function GetCurrentThreadInfo: ShortString;
-begin
-  result := ShortString(format('Thread %x [%s]',
-    [PtrUInt(GetCurrentThreadId), _CurrentThreadName]));
-end;
-
-
-{ ****************** Unix Daemon and Windows Service Support }
-
-const
-  // hardcoded to avoid linking mormot.core.rtti for GetEnumName()
-  _SERVICESTATE: array[TServiceState] of string[12] = (
-    'NotInstalled',
-    'Stopped',
-    'Starting',
-    'Stopping',
-    'Running',
-    'Resuming',
-    'Pausing',
-    'Paused',
-    'Failed',
-    'Error');
-
-function ToText(st: TServiceState): PShortString;
-begin
-  result := @_SERVICESTATE[st];
-end;
-
-function ExtractExecutableName(const cmd: RawUtf8; posix: boolean): RawUtf8;
-var
-  temp: RawUtf8;
-  argv: TParseCommandsArgs;
-  argc: integer;
-begin
-  if (pcInvalidCommand in ParseCommandArgs(cmd, @argv, @argc, @temp, posix)) or
-     ({%H-}argc = 0) then
-    result := ''
-  else
-    FastSetString(result, argv[0], StrLen(argv[0]));
-end;
-
-function ExtractCommandArgs(const cmd: RawUtf8; out param: TRawUtf8DynArray;
-  posix: boolean): TParseCommands;
-var
-  temp: RawUtf8;
-  argv: TParseCommandsArgs;
-  argc: integer;
-  i: PtrInt;
-begin
-  result := ParseCommandArgs(cmd, @argv, @argc, @temp, posix);
-  if result * PARSECOMMAND_ERROR <> [] then
-    exit; // failed
-  SetLength(param, argc);
-  for i := 0 to argc - 1 do
-    FastSetString(param[i], argv[i], StrLen(argv[i]));
-end;
-
-function ParseCommandArgs(const cmd: RawUtf8; argv: PParseCommandsArgs;
-  argc: PInteger; temp: PRawUtf8; posix: boolean): TParseCommands;
-var
-  n: PtrInt;
-  state: set of (sWhite, sInArg, sInSQ, sInDQ, sSpecial, sBslash);
-  c: AnsiChar;
-  d, p: PAnsiChar;
-begin
-  result := [pcInvalidCommand];
-  if argv <> nil then
-    argv[0] := nil;
-  if argc <> nil then
-    argc^ := 0;
-  if cmd = '' then
-    exit;
-  if argv = nil then
-    d := nil
-  else
-  begin
-    if temp = nil then
-      exit;
-    SetLength(temp^, length(cmd));
-    d := pointer(temp^);
-  end;
-  state := [];
-  n := 0;
-  p := pointer(cmd);
-  repeat // parse the command line text, using a state machine in the loop
-    c := p^;
-    if d <> nil then
-      d^ := c;
-    inc(p);
-    case c of
-      #0:
-        begin
-          if sInSQ in state then
-            include(result, pcUnbalancedSingleQuote);
-          if sInDQ in state then
-            include(result, pcUnbalancedDoubleQuote);
-          exclude(result, pcInvalidCommand);
-          if argv <> nil then
-            argv^[n] := nil; // always end with a last argv^[] = nil
-          if argc <> nil then
-            argc^ := n;
-          exit;
-        end;
-      #1 .. ' ':
-        begin
-         if state = [sInArg] then
-         begin
-           state := [];
-           if d <> nil then
-           begin
-             d^ := #0;
-             inc(d);
-           end;
-           continue;
-         end;
-         if state * [sInSQ, sInDQ] = [] then
-           continue;
-        end;
-      '\':
-        if posix and
-           (state * [sInSQ, sBslash] = []) then
-          if sInDQ in state then
-          begin
-            case p^ of
-              '"', '\', '$', '`':
-                begin
-                  include(state, sBslash);
-                  continue;
-                end;
-            end;
-          end
-          else if p^ = #0 then
-          begin
-            include(result, pcHasEndingBackSlash);
-            exit;
-          end
-          else
-          begin
-            if d <> nil then
-              d^ := p^;
-            inc(p);
-          end;
-      '^':
-        if not posix and
-           (state * [sInSQ, sInDQ, sBslash] = []) then
-          if PWord(p)^ = $0a0d then
-          begin
-            inc(p, 2);
-            continue;
-          end
-          else if p^ = #0 then
-          begin
-            include(result, pcHasEndingBackSlash);
-            exit;
-          end
-          else
-          begin
-            if d <> nil then
-              d^ := p^;
-            inc(p);
-          end;
-      '''':
-        if posix and
-           not(sInDQ in state) then
-          if sInSQ in state then
-          begin
-            exclude(state, sInSQ);
-            continue;
-          end
-          else if state = [] then
-          begin
-            if argv <> nil then
-              argv^[n] := d;
-            inc(n);
-            if n = high(argv^) then
-              exit;
-            state := [sInSQ, sInArg];
-            continue;
-          end
-          else if state = [sInArg] then
-          begin
-            state := [sInSQ, sInArg];
-            continue;
-          end;
-      '"':
-        if not(sInSQ in state) then
-          if sInDQ in state then
-          begin
-            exclude(state, sInDQ);
-            continue;
-          end
-          else if state = [] then
-          begin
-            if argv <> nil then
-              argv^[n] := d;
-            inc(n);
-            if n = high(argv^) then
-              exit;
-            state := [sInDQ, sInArg];
-            continue;
-          end
-          else if state = [sInArg] then
-          begin
-            state := [sInDQ, sInArg];
-            continue;
-          end;
-      '|',
-      '<',
-      '>':
-        if state * [sInSQ, sInDQ] = [] then
-          include(result, pcHasRedirection);
-      '&',
-      ';':
-        if posix and
-           (state * [sInSQ, sInDQ] = []) then
-        begin
-          include(state, sSpecial);
-          include(result, pcHasJobControl);
-        end;
-      '`':
-        if posix and
-           (state * [sInSQ, sBslash] = []) then
-           include(result, pcHasSubCommand);
-      '(',
-      ')':
-        if posix and
-           (state * [sInSQ, sInDQ] = []) then
-          include(result, pcHasParenthesis);
-      '$':
-        if posix and
-           (state * [sInSQ, sBslash] = []) then
-          if p^ = '(' then
-            include(result, pcHasSubCommand)
-          else
-            include(result, pcHasShellVariable);
-      '*',
-      '?':
-        if posix and
-           (state * [sInSQ, sInDQ] = []) then
-          include(result, pcHasWildcard);
-    end;
-    exclude(state, sBslash);
-    if state = [] then
-    begin
-      if argv <> nil then
-        argv^[n] := d;
-      inc(n);
-      if n = high(argv^) then
-        exit;
-      state := [sInArg];
-    end;
-    if d <> nil then
-      inc(d);
-  until false;
-end;
-
-procedure TrimDualSpaces(var s: RawUtf8);
-var
-  f, i: PtrInt;
-begin
-  f := 1;
-  repeat
-    i := PosEx('  ', s, f);
-    if i = 0 then
-      break;
-    delete(s, i, 1); // dual space -> single space
-    f := i;
-  until false;
-  TrimSelf(s);
-end;
-
-
-procedure InitializeUnit;
-var
-  m: TUriMethod;
-begin
-  {$ifdef ISFPC27}
-  // we force UTF-8 everywhere on FPC for consistency with Lazarus
-  SetMultiByteConversionCodePage(CP_UTF8);
-  SetMultiByteRTLFileSystemCodePage(CP_UTF8);
-  {$endif ISFPC27}
-  GlobalCriticalSection.Init;
-  ConsoleCriticalSection.Init;
-  InitializeSpecificUnit; // in mormot.core.os.posix/windows.inc files
-  TrimDualSpaces(OSVersionText);
-  TrimDualSpaces(OSVersionInfoEx);
-  TrimDualSpaces(BiosInfoText);
-  TrimDualSpaces(CpuInfoText);
-  OSVersionShort := ToTextOS(OSVersionInt32);
-  InitializeExecutableInformation;
-  JSON_CONTENT_TYPE_VAR := JSON_CONTENT_TYPE;
-  JSON_CONTENT_TYPE_HEADER_VAR := JSON_CONTENT_TYPE_HEADER;
-  NULL_STR_VAR := 'null';
-  BOOL_UTF8[false] := 'false';
-  BOOL_UTF8[true]  := 'true';
-  for m := low(METHODNAME32) to pred(high(METHODNAME32)) do
-    METHODNAME32[m] := PCardinal(METHODNAME[m])^;
-  // minimal stubs which will be properly implemented in mormot.core.log.pas
-  GetExecutableLocation := _GetExecutableLocation;
-  SetThreadName := _SetThreadName;
-  ShortToUuid := _ShortToUuid;
-  AppendShortUuid := _AppendShortUuid;
-end;
-
-procedure FinalizeUnit;
-var
-  i: PtrInt;
-begin
-  with InternalGarbageCollection do
-  begin
-    Shutdown := true; // avoid nested initialization at shutdown
-    for i := Count - 1 downto 0 do
-      FreeAndNilSafe(Instances[i]); // before GlobalCriticalSection deletion
-  end;
-  ObjArrayClear(CurrentFakeStubBuffers);
-  Executable.Version.Free;
-  Executable.Command.Free;
-  FinalizeSpecificUnit; // in mormot.core.os.posix/windows.inc files
-  ConsoleCriticalSection.Done;
-  GlobalCriticalSection.Done;
-  {$ifndef NOEXCEPTIONINTERCEPT}
-  _RawLogException := nil;
-  RawExceptionIntercepted := true;
-  {$endif NOEXCEPTIONINTERCEPT}
-end;
-
-
-initialization
-  InitializeUnit;
-
-finalization
-  FinalizeUnit;
-
-end.
-
+/// Framework Core Low-Level Wrappers to the Operating-System API
+// - this unit is a part of the Open Source Synopse mORMot framework 2,
+// licensed under a MPL/GPL/LGPL three license - see LICENSE.md
+unit mormot.core.os;
+
+{
+  *****************************************************************************
+
+  Cross-platform functions shared by all framework units
+  - Some Cross-System Type and Constant Definitions
+  - Gather Operating System Information
+  - Operating System Specific Types (e.g. TWinRegistry)
+  - Unicode, Time, File, Console, Library process
+  - Per Class Properties O(1) Lookup via vmtAutoTable Slot (e.g. for RTTI cache)
+  - TSynLocker/TSynLocked and Low-Level Threading Features
+  - Unix Daemon and Windows Service Support
+
+  Aim of this unit is to centralize most used OS-specific API calls, like a
+    SysUtils unit on steroids, to avoid $ifdef/$endif in "uses" clauses.
+    See mormot.core.os.mac and mormot.core.os.security units for completion.
+  In practice, no "Windows", nor "Linux/Posix" reference should be needed in
+    regular units, once mormot.core.os is included. :)
+  This unit only refers to mormot.core.base so can be used almost stand-alone.
+
+  *****************************************************************************
+}
+
+interface
+
+{$I ..\mormot.defines.inc}
+
+uses
+  {$ifdef OSWINDOWS}
+  Windows, // needed here e.g. for redefinition/redirection of standard types
+  Messages,
+  {$endif OSWINDOWS}
+  classes,
+  contnrs,
+  types,
+  sysutils,
+  mormot.core.base;
+
+
+{ ****************** Some Cross-System Type and Constant Definitions }
+
+type
+  /// allow to customize the possible line feeds
+  TLineFeed = (
+    lfSystem,
+    lfCR,
+    lfCRLF);
+
+const
+  {$ifdef OSWINDOWS}
+  /// operating-system dependent Line Feed characters (#13#10 or #10)
+  CRLF = #13#10;
+  /// operating-system dependent wildchar to match all files in a folder
+  FILES_ALL = '*.*';
+  /// operating-system dependent "inverted" delimiter for NormalizeFileName()
+  InvertedPathDelim = '/';
+  /// operating-system dependent boolean if paths are case-insensitive
+  PathCaseInsensitive = true;
+  {$else}
+  /// operating-system dependent Line Feed characters
+  CRLF = #10;
+  /// operating-system dependent wildchar to match all files in a folder
+  FILES_ALL = '*';
+  /// operating-system dependent "inverted" delimiter for NormalizeFileName()
+  InvertedPathDelim = '\';
+  /// operating-system dependent boolean if paths are case-insensitive
+  PathCaseInsensitive = false;
+  {$endif OSWINDOWS}
+  /// convert a TLineFeed value into its UTF-8 text representation
+  LINE_FEED: array[TLineFeed] of string[3] = (CRLF, #10, #13#10);
+
+  /// human-friendly alias to open a file for exclusive writing
+  fmShareRead      = fmShareDenyWrite;
+  /// human-friendly alias to open a file for exclusive reading
+  fmShareWrite     = fmShareDenyRead;
+  /// human-friendly alias to open a file with no read/write exclusion
+  fmShareReadWrite = fmShareDenyNone;
+
+  /// a convenient constant to open a file for reading without exclusion
+  fmOpenReadShared = fmOpenRead or fmShareReadWrite;
+
+  /// a convenient constant to open a file for writing without exclusion
+  fmOpenWriteShared = fmOpenReadWrite or fmShareReadWrite;
+
+  /// a convenient constant to create a file without exclusion
+  fmCreateShared = fmCreate or fmShareReadWrite;
+
+  /// a convenient array constant to open a file for writing without exclusion
+  fmCreateOrRewrite: array[{rewrite=}boolean] of cardinal = (
+    fmCreateShared,
+    fmOpenWriteShared);
+
+type
+  /// the available HTTP methods transmitted between client and server
+  // - remote ORM supports non-standard mLOCK/mUNLOCK/mABORT/mSTATE verbs
+  // - not all IANA verbs are available, because our TRestRouter will only
+  // support mGET .. mOPTIONS verbs anyway
+  // - for basic CRUD operations, we consider Create=mPOST, Read=mGET,
+  // Update=mPUT and Delete=mDELETE - even if it is not fully RESTful
+  TUriMethod = (
+    mNone,
+    mGET,
+    mPOST,
+    mPUT,
+    mDELETE,
+    mHEAD,
+    mBEGIN,
+    mEND,
+    mABORT,
+    mLOCK,
+    mUNLOCK,
+    mSTATE,
+    mPATCH,
+    mOPTIONS);
+
+  /// set of available HTTP methods transmitted between client and server
+  TUriMethods = set of TUriMethod;
+
+/// convert a string HTTP verb into its TUriMethod enumerate
+// - conversion is case-insensitive
+function ToMethod(const method: RawUtf8): TUriMethod;
+
+/// convert a TUriMethod enumerate to its #0 terminated uppercase text
+function ToText(m: TUriMethod): PUtf8Char; overload;
+
+const
+  /// void HTTP Status Code (not a standard value, for internal use only)
+  HTTP_NONE = 0;
+  /// HTTP Status Code for "Continue"
+  HTTP_CONTINUE = 100;
+  /// HTTP Status Code for "Switching Protocols"
+  HTTP_SWITCHINGPROTOCOLS = 101;
+  /// HTTP Status Code for "Success"
+  HTTP_SUCCESS = 200;
+  /// HTTP Status Code for "Created"
+  HTTP_CREATED = 201;
+  /// HTTP Status Code for "Accepted"
+  HTTP_ACCEPTED = 202;
+  /// HTTP Status Code for "Non-Authoritative Information"
+  HTTP_NONAUTHORIZEDINFO = 203;
+  /// HTTP Status Code for "No Content"
+  HTTP_NOCONTENT = 204;
+  /// HTTP Status Code for "Reset Content"
+  HTTP_RESETCONTENT = 205;
+  /// HTTP Status Code for "Partial Content"
+  HTTP_PARTIALCONTENT = 206;
+  /// HTTP Status Code for "Multiple Choices"
+  HTTP_MULTIPLECHOICES = 300;
+  /// HTTP Status Code for "Moved Permanently"
+  HTTP_MOVEDPERMANENTLY = 301;
+  /// HTTP Status Code for "Found"
+  HTTP_FOUND = 302;
+  /// HTTP Status Code for "See Other"
+  HTTP_SEEOTHER = 303;
+  /// HTTP Status Code for "Not Modified"
+  HTTP_NOTMODIFIED = 304;
+  /// HTTP Status Code for "Use Proxy"
+  HTTP_USEPROXY = 305;
+  /// HTTP Status Code for "Temporary Redirect"
+  HTTP_TEMPORARYREDIRECT = 307;
+  /// HTTP Status Code for "Permanent Redirect"
+  HTTP_PERMANENTREDIRECT = 308;
+  /// HTTP Status Code for "Bad Request"
+  HTTP_BADREQUEST = 400;
+  /// HTTP Status Code for "Unauthorized"
+  HTTP_UNAUTHORIZED = 401;
+  /// HTTP Status Code for "Forbidden"
+  HTTP_FORBIDDEN = 403;
+  /// HTTP Status Code for "Not Found"
+  HTTP_NOTFOUND = 404;
+  // HTTP Status Code for "Method Not Allowed"
+  HTTP_NOTALLOWED = 405;
+  // HTTP Status Code for "Not Acceptable"
+  HTTP_NOTACCEPTABLE = 406;
+  // HTTP Status Code for "Proxy Authentication Required"
+  HTTP_PROXYAUTHREQUIRED = 407;
+  /// HTTP Status Code for "Request Time-out"
+  HTTP_TIMEOUT = 408;
+  /// HTTP Status Code for "Conflict"
+  HTTP_CONFLICT = 409;
+  /// HTTP Status Code for "Payload Too Large"
+  HTTP_PAYLOADTOOLARGE = 413;
+  /// HTTP Status Code for "Range Not Satisfiable"
+  HTTP_RANGENOTSATISFIABLE = 416;
+  /// HTTP Status Code for "I'm a teapot"
+  HTTP_TEAPOT = 418;
+  /// HTTP Status Code for "Internal Server Error"
+  HTTP_SERVERERROR = 500;
+  /// HTTP Status Code for "Not Implemented"
+  HTTP_NOTIMPLEMENTED = 501;
+  /// HTTP Status Code for "Bad Gateway"
+  HTTP_BADGATEWAY = 502;
+  /// HTTP Status Code for "Service Unavailable"
+  HTTP_UNAVAILABLE = 503;
+  /// HTTP Status Code for "Gateway Timeout"
+  HTTP_GATEWAYTIMEOUT = 504;
+  /// HTTP Status Code for "HTTP Version Not Supported"
+  HTTP_HTTPVERSIONNONSUPPORTED = 505;
+
+  /// a fake response code, generated for client side panic failure/exception
+  // - for it is the number of a man
+  HTTP_CLIENTERROR = 666;
+  /// a fake response code, usedfor internal THttpAsyncServer asynchronous process
+  HTTP_ASYNCRESPONSE = 777;
+
+  /// the successful HTTP response codes after a GET request
+  HTTP_GET_OK = [HTTP_SUCCESS, HTTP_NOCONTENT, HTTP_PARTIALCONTENT];
+
+/// retrieve the HTTP reason text from its integer code as PRawUtf8
+// - e.g. StatusCodeToText(200)^='OK'
+// - as defined in http://www.w3.org/Protocols/rfc2616/rfc2616-sec10.html
+// - returns the generic 'Invalid Request' for any unknown Code
+function StatusCodeToText(Code: cardinal): PRawUtf8;
+
+/// retrieve the HTTP reason text from its integer code
+// - as defined in http://www.w3.org/Protocols/rfc2616/rfc2616-sec10.html
+procedure StatusCodeToReason(Code: cardinal; var Reason: RawUtf8);
+
+/// convert any HTTP_* constant to an integer status code and its English text
+// - returns e.g. '200 OK' or '404 Not Found', calling StatusCodeToText()
+function StatusCodeToShort(Code: cardinal): TShort47;
+
+/// returns true for successful HTTP status codes, i.e. in 200..399 range
+// - will map mainly SUCCESS (200), CREATED (201), NOCONTENT (204),
+// PARTIALCONTENT (206), NOTMODIFIED (304) or TEMPORARYREDIRECT (307) codes
+// - any HTTP status not part of this range will be identified as erronous
+// request e.g. in the web server statistics
+function StatusCodeIsSuccess(Code: integer): boolean;
+  {$ifdef HASINLINE}inline;{$endif}
+
+/// check the supplied HTTP header to not contain more than one EOL
+// - to avoid unexpected HTTP body injection, e.g. from unsafe business code
+function IsInvalidHttpHeader(head: PUtf8Char; headlen: PtrInt): boolean;
+
+const
+  /// HTTP header name for the content type, as defined in the corresponding RFC
+  HEADER_CONTENT_TYPE = 'Content-Type: ';
+
+  /// HTTP header name for the content type, in upper case
+  // - as defined in the corresponding RFC
+  // - could be used e.g. with IdemPChar() to retrieve the Content-Type value
+  HEADER_CONTENT_TYPE_UPPER = 'CONTENT-TYPE: ';
+
+  /// HTTP header name for the client IP, in upper case
+  // - as defined in our HTTP server classes
+  // - could be used e.g. with IdemPChar() to retrieve the remote IP address
+  HEADER_REMOTEIP_UPPER = 'REMOTEIP: ';
+
+  /// HTTP header name for the authorization token, in upper case
+  // - could be used e.g. with IdemPChar() to retrieve a JWT value
+  // - will detect header computed e.g. by motmot.net.http's
+  // AuthorizationBearer()
+  HEADER_BEARER_UPPER = 'AUTHORIZATION: BEARER ';
+
+  /// MIME content type used for JSON communication (as used by the Microsoft
+  // WCF framework and the YUI framework)
+  // - no 'charset=UTF-8' encoding is necessary, as by specified by RFC 7159
+  JSON_CONTENT_TYPE = 'application/json';
+
+  /// HTTP header for MIME content type used for plain JSON
+  // - i.e. 'Content-Type: application/json'
+  JSON_CONTENT_TYPE_HEADER = HEADER_CONTENT_TYPE + JSON_CONTENT_TYPE;
+
+  /// MIME content type used for plain JSON, in upper case
+  // - could be used e.g. with IdemPChar() to retrieve the Content-Type value
+  JSON_CONTENT_TYPE_UPPER = 'APPLICATION/JSON';
+
+  /// HTTP header for MIME content type used for plain JSON, in upper case
+  // - could be used e.g. with IdemPChar() to retrieve the Content-Type value
+  JSON_CONTENT_TYPE_HEADER_UPPER =
+    HEADER_CONTENT_TYPE_UPPER + JSON_CONTENT_TYPE_UPPER;
+
+  /// MIME content type used for plain UTF-8 text
+  TEXT_CONTENT_TYPE = 'text/plain; charset=UTF-8';
+
+  /// HTTP header for MIME content type used for plain UTF-8 text
+  TEXT_CONTENT_TYPE_HEADER = HEADER_CONTENT_TYPE + TEXT_CONTENT_TYPE;
+
+  /// MIME content type used for UTF-8 encoded HTML
+  HTML_CONTENT_TYPE = 'text/html; charset=UTF-8';
+
+  /// HTTP header for MIME content type used for UTF-8 encoded HTML
+  HTML_CONTENT_TYPE_HEADER = HEADER_CONTENT_TYPE + HTML_CONTENT_TYPE;
+
+  /// MIME content type used for UTF-8 encoded XML
+  XML_CONTENT_TYPE = 'text/xml';
+
+  /// HTTP header for MIME content type used for UTF-8 encoded XML
+  XML_CONTENT_TYPE_HEADER = HEADER_CONTENT_TYPE + XML_CONTENT_TYPE;
+
+  /// MIME content type used for raw binary data
+  BINARY_CONTENT_TYPE = 'application/octet-stream';
+
+  /// MIME content type used for raw binary data, in upper case
+  BINARY_CONTENT_TYPE_UPPER = 'APPLICATION/OCTET-STREAM';
+
+  /// HTTP header for MIME content type used for raw binary data
+  BINARY_CONTENT_TYPE_HEADER = HEADER_CONTENT_TYPE + BINARY_CONTENT_TYPE;
+
+  /// MIME content type used for a JPEG picture
+  JPEG_CONTENT_TYPE = 'image/jpeg';
+
+  /// a IdemPPChar() compatible array of textual MIME content types
+  // - as used e.g. by IsHtmlContentTypeTextual()
+  CONTENT_TYPE_TEXTUAL: array[0..7] of PAnsiChar = (
+    JSON_CONTENT_TYPE_UPPER,
+    'TEXT/',
+    'APPLICATION/XML',
+    'APPLICATION/JSON',
+    'APPLICATION/JAVASCRIPT',
+    'APPLICATION/X-JAVASCRIPT',
+    'IMAGE/SVG+XML',
+    nil);
+
+  /// internal HTTP content-type for efficient static file sending
+  // - detected e.g. by http.sys' THttpApiServer.Request or via the NGINX
+  // X-Accel-Redirect header's THttpServer.Process (see
+  // THttpServer.NginxSendFileFrom) for direct sending with no local bufferring
+  // - the OutCustomHeader should contain the proper 'Content-type: ....'
+  // corresponding to the file (e.g. by calling GetMimeContentType() function)
+  STATICFILE_CONTENT_TYPE = '!STATICFILE';
+
+  /// internal HTTP content-type Header for efficient static file sending
+  STATICFILE_CONTENT_TYPE_HEADER =
+    HEADER_CONTENT_TYPE + STATICFILE_CONTENT_TYPE;
+
+  /// uppercase version of HTTP header for static file content serving
+  STATICFILE_CONTENT_TYPE_HEADER_UPPPER =
+    HEADER_CONTENT_TYPE_UPPER + STATICFILE_CONTENT_TYPE;
+
+  /// used to notify e.g. the THttpServerRequest not to wait for any response
+  // from the client
+  // - is not to be used in normal HTTP process, but may be used e.g. by
+  // TWebSocketProtocolRest.ProcessFrame() to avoid to wait for an incoming
+  // response from the other endpoint
+  NORESPONSE_CONTENT_TYPE = '!NORESPONSE';
+
+  /// HTTP body following RFC 2324 standard e.g. for banned IP
+  HTTP_BANIP_RESPONSE: string[201] =
+    'HTTP/1.0 418 I''m a teapot'#13#10 +
+    'Content-Length: 125'#13#10 +
+    'Content-Type: text/plain'#13#10#13#10 +
+    'Server refuses to brew coffee because it is currently a teapot.'#13#10 +
+    'Do not mess with it and retry from this IP in a few seconds.';
+
+  /// JSON compatible representation of a boolean value, i.e. 'false' and 'true'
+  // - can be used e.g. in logs, or anything accepting a ShortString
+  BOOL_STR: array[boolean] of string[7] = (
+    'false', 'true');
+
+  /// the JavaScript-like values of non-number IEEE constants
+  // - as recognized by FloatToShortNan, and used by TTextWriter.Add()
+  // when serializing such single/double/extended floating-point values
+  JSON_NAN: array[TFloatNan] of string[11] = (
+    '0', '"NaN"', '"Infinity"', '"-Infinity"');
+
+var
+  /// MIME content type used for JSON communication
+  // - i.e. 'application/json' as stated by datatracker.ietf.org/doc/html/rfc7159
+  // - this global will be initialized with JSON_CONTENT_TYPE constant, to
+  // avoid a memory allocation each time it is assigned to a variable
+  JSON_CONTENT_TYPE_VAR: RawUtf8;
+
+  /// HTTP header for MIME content type used for plain JSON
+  // - this global will be initialized with JSON_CONTENT_TYPE_HEADER constant,
+  // to avoid a memory allocation each time it is assigned to a variable
+  JSON_CONTENT_TYPE_HEADER_VAR: RawUtf8;
+
+  /// can be used to avoid a memory allocation for res := 'null'
+  // - this global will be initialized with 'null' constant, to
+  // avoid a memory allocation each time it is assigned to a variable
+  NULL_STR_VAR: RawUtf8;
+
+  /// JSON compatible representation of a boolean value, i.e. 'false' and 'true'
+  // - can be used when a RawUtf8 string is expected
+  // - this global will be initialized with 'false' and 'true' constants, to
+  // avoid a memory allocation each time it is assigned to a variable
+  BOOL_UTF8: array[boolean] of RawUtf8;
+
+const // some time conversion constants with Milli/Micro/NanoSec resolution
+  SecsPerHour  = SecsPerMin * MinsPerHour; // missing in oldest Delphi
+  SecsPerDay   = SecsPerMin * MinsPerDay;
+  SecsPerWeek  = 7 * SecsPerDay;
+  SecsPerMonth = 2629746; // rough approximation of SecsPerDay * 365.2425 / 12
+  SecsPerYear  = 12 * SecsPerMonth;
+
+  MilliSecsPerSec      = 1000;
+  MilliSecsPerSecShl   = 10; // 1 shl 10 = 1024 = rough approximation of 1000
+  MilliSecsPerMin      = MilliSecsPerSec  * SecsPerMin;
+  MilliSecsPerHour     = MilliSecsPerMin  * MinsPerHour;
+  MilliSecsPerDay      = MilliSecsPerHour * HoursPerDay;
+  MicroSecsPerMilliSec = 1000;
+  MicroSecsPerSec      = MicroSecsPerMilliSec * MilliSecsPerSec;
+  NanoSecsPerMicroSec  = 1000;
+  NanoSecsPerMilliSec  = NanoSecsPerMicroSec  * MicroSecsPerMilliSec;
+  NanoSecsPerSec       = NanoSecsPerMilliSec  * MilliSecsPerSec;
+
+
+{ ****************** Gather Operating System Information }
+
+type
+  /// Exception types raised by this mormot.core.os unit
+  EOSException = class(ExceptionWithProps);
+
+  /// the known operating systems
+  // - it will also recognize most Linux distributions
+  TOperatingSystem = (
+    osUnknown,
+    osWindows,
+    osLinux,
+    osOSX,
+    osBSD,
+    osPOSIX,
+    osArch,
+    osAurox,
+    osDebian,
+    osFedora,
+    osGentoo,
+    osKnoppix,
+    osMint,
+    osMandrake,
+    osMandriva,
+    osNovell,
+    osUbuntu,
+    osSlackware,
+    osSolaris,
+    osSuse,
+    osSynology,
+    osTrustix,
+    osClear,
+    osUnited,
+    osRedHat,
+    osLFS,
+    osOracle,
+    osMageia,
+    osCentOS,
+    osCloud,
+    osXen,
+    osAmazon,
+    osCoreOS,
+    osAlpine,
+    osAndroid);
+
+  /// the recognized Windows versions
+  // - defined even outside OSWINDOWS to access e.g. from monitoring tools
+  TWindowsVersion = (
+    wUnknown,
+    w2000,
+    wXP,
+    wXP_64,
+    wServer2003,
+    wServer2003_R2,
+    wVista,
+    wVista_64,
+    wServer2008,
+    wServer2008_64,
+    wSeven,
+    wSeven_64,
+    wServer2008_R2,
+    wServer2008_R2_64,
+    wEight,
+    wEight_64,
+    wServer2012,
+    wServer2012_64,
+    wEightOne,
+    wEightOne_64,
+    wServer2012R2,
+    wServer2012R2_64,
+    wTen,
+    wTen_64,
+    wServer2016,
+    wServer2016_64,
+    wEleven,
+    wEleven_64,
+    wServer2019_64,
+    wServer2022_64,
+    wServer2025_64);
+
+  /// the running Operating System, encoded as a 32-bit integer
+  TOperatingSystemVersion = packed record
+    case os: TOperatingSystem of
+    osUnknown: (
+      b: array[0..2] of byte);
+    osWindows: (
+      win: TWindowsVersion;
+      winbuild: word);
+    osLinux: (
+      utsrelease: array[0..2] of byte);
+  end;
+
+const
+  /// the recognized MacOS versions, as plain text
+  // - indexed from OSVersion32.utsrelease[2] kernel revision
+  MACOS_NAME: array[8 .. 25] of RawUtf8 = (
+    '10.4 Tiger',
+    '10.5 Leopard',
+    '10.6 Snow Leopard',
+    '10.7 Lion',
+    '10.8 Mountain Lion',
+    '10.9 Mavericks',
+    '10.10 Yosemite',
+    '10.11 El Capitan',
+    '10.12 Sierra',
+    '10.13 High Sierra',
+    '10.14 Mojave',
+    '10.15 Catalina',
+    '11 Big Sur',
+    '12 Monterey',
+    '13 Ventura',
+    '14 Sonoma',
+    '15 Sequoia',
+    '16 Next');
+
+  /// the recognized Windows versions, as plain text
+  // - defined even outside OSWINDOWS to allow process e.g. from monitoring tools
+  WINDOWS_NAME: array[TWindowsVersion] of RawUtf8 = (
+    '',
+    '2000',
+    'XP',
+    'XP 64bit',
+    'Server 2003',
+    'Server 2003 R2',
+    'Vista',
+    'Vista 64bit',
+    'Server 2008',
+    'Server 2008 64bit',
+    '7',
+    '7 64bit',
+    'Server 2008 R2',
+    'Server 2008 R2 64bit',
+    '8',
+    '8 64bit',
+    'Server 2012',
+    'Server 2012 64bit',
+    '8.1',
+    '8.1 64bit',
+    'Server 2012 R2',
+    'Server 2012 R2 64bit',
+    '10',
+    '10 64bit',
+    'Server 2016',
+    'Server 2016 64bit',
+    '11',
+    '11 64bit',
+    'Server 2019 64bit',
+    'Server 2022 64bit',
+    'Server 2025 64bit');
+
+  /// the recognized Windows versions which are 32-bit
+  WINDOWS_32 = [
+     w2000,
+     wXP,
+     wServer2003,
+     wServer2003_R2,
+     wVista,
+     wServer2008,
+     wSeven,
+     wServer2008_R2,
+     wEight,
+     wServer2012,
+     wEightOne,
+     wServer2012R2,
+     wTen,
+     wServer2016,
+     wEleven];
+
+  /// translate one operating system (and distribution) into a its common name
+  OS_NAME: array[TOperatingSystem] of RawUtf8 = (
+    'Unknown',
+    'Windows',
+    'Linux',
+    'OSX',
+    'BSD',
+    'POSIX',
+    'Arch',
+    'Aurox',
+    'Debian',
+    'Fedora',
+    'Gentoo',
+    'Knoppix',
+    'Mint',
+    'Mandrake',
+    'Mandriva',
+    'Novell',
+    'Ubuntu',
+    'Slackware',
+    'Solaris',
+    'Suse',
+    'Synology',
+    'Trustix',
+    'Clear',
+    'United',
+    'RedHat',
+    'LFS',
+    'Oracle',
+    'Mageia',
+    'CentOS',
+    'Cloud',
+    'Xen',
+    'Amazon',
+    'CoreOS',
+    'Alpine',
+    'Android');
+
+  /// translate one operating system (and distribution) into a single character
+  // - may be used internally e.g. for a HTTP User-Agent header, as with
+  // TFileVersion.UserAgent and UserAgentParse()
+  OS_INITIAL: array[TOperatingSystem] of AnsiChar = (
+    '?', // Unknown
+    'W', // Windows
+    'L', // Linux
+    'X', // OSX
+    'B', // BSD
+    'P', // POSIX
+    'A', // Arch
+    'a', // Aurox
+    'D', // Debian
+    'F', // Fedora
+    'G', // Gentoo
+    'K', // Knoppix
+    'M', // Mint
+    'm', // Mandrake
+    'n', // Mandriva
+    'N', // Novell
+    'U', // Ubuntu
+    'S', // Slackware
+    's', // Solaris
+    'u', // Suse
+    'Y', // Synology
+    'T', // Trustix
+    'C', // Clear
+    't', // United
+    'R', // RedHat
+    'l', // LFS
+    'O', // Oracle
+    'G', // Mageia
+    'c', // CentOS
+    'd', // Cloud
+    'x', // Xen
+    'Z', // Amazon
+    'r', // CoreOS
+    'p', // Alpine
+    'J'  // Android (J=JVM)
+    );
+
+  /// the operating systems items which actually have a Linux kernel
+  OS_LINUX = [
+    osLinux,
+    osArch .. osAndroid];
+
+  /// the compiler family used
+  COMP_TEXT = {$ifdef FPC}'Fpc'{$else}'Delphi'{$endif};
+
+  /// the target Operating System used for compilation, as short text
+  OS_TEXT =
+    {$ifdef OSWINDOWS}
+      'Win';
+    {$else} {$ifdef OSDARWIN}
+      'OSX';
+    {$else}{$ifdef OSBSD}
+      'BSD';
+    {$else} {$ifdef OSANDROID}
+      'Android';
+    {$else} {$ifdef OSLINUX}
+      'Linux';
+    {$else}
+      'Posix';
+    {$endif OSLINUX}
+    {$endif OSANDROID}
+    {$endif OSBSD}
+    {$endif OSDARWIN}
+    {$endif OSWINDOWS}
+
+  /// the CPU architecture used for compilation
+  CPU_ARCH_TEXT =
+    {$ifdef CPUX86}
+      'x86'
+    {$else} {$ifdef CPUX64}
+      'x64'
+    {$else} {$ifdef CPUARM}
+      'arm' +
+    {$else} {$ifdef CPUAARCH64}
+      'aarch' +
+    {$ifdef CPUPOWERPC}
+      'ppc' +
+    {$else} {$ifdef CPUSPARC}
+      'sparc' +
+    {$endif CPUSPARC}
+    {$endif CPUPOWERPC}
+    {$endif CPUARM}
+    {$endif CPUAARCH64}
+    {$ifdef CPU32}
+      '32'
+    {$else}
+      '64'
+    {$endif CPU32}
+    {$endif CPUX64}
+    {$endif CPUX86};
+
+var
+  /// the target Operating System used for compilation, as TOperatingSystem
+  // - a specific Linux distribution may be detected instead of plain osLinux
+  OS_KIND: TOperatingSystem =
+    {$ifdef OSWINDOWS}
+      osWindows
+    {$else} {$ifdef OSDARWIN}
+      osOSX
+    {$else} {$ifdef OSBSD}
+      osBSD
+    {$else} {$ifdef OSANDROID}
+      osAndroid
+    {$else} {$ifdef OSLINUX}
+      osLinux
+    {$else}
+      osPOSIX
+    {$endif OSLINUX}
+    {$endif OSANDROID}
+    {$endif OSBSD}
+    {$endif OSDARWIN}
+    {$endif OSWINDOWS};
+
+  /// the current Operating System version, as retrieved for the current process
+  // - contains e.g. 'Windows Seven 64 SP1 (6.1.7601)' or 'Windows XP SP3 (5.1.2600)' or
+  // 'Windows 10 64bit 22H2 (10.0.19045.4046)' or 'macOS 13 Ventura (Darwin 22.3.0)' or
+  // 'Ubuntu 16.04.5 LTS - Linux 3.13.0 110 generic#157 Ubuntu SMP Mon Feb 20 11:55:25 UTC 2017'
+  OSVersionText: RawUtf8;
+  /// some addition system information as text, e.g. 'Wine 1.1.5'
+  // - also always appended to OSVersionText high-level description
+  // - use if PosEx('Wine', OSVersionInfoEx) > 0 then to check for Wine presence
+  OSVersionInfoEx: RawUtf8;
+  /// the current Operating System version, as retrieved for the current process
+  // and computed by ToTextOS(OSVersionInt32)
+  // - contains e.g. 'Windows Vista' or 'Ubuntu Linux 5.4.0' or
+  // 'macOS 13 Ventura 22.3.0'
+  OSVersionShort: RawUtf8;
+
+  {$ifdef OSWINDOWS}
+  /// on Windows, the Update Build Revision as shown with the "ver/winver" command
+  // - to track the current update state of the system
+  WindowsUbr: integer;
+  /// on Windows, the ready-to-be-displayed text version of the system
+  // - e.g. 'Windows 10 Entreprise N'
+  WindowsProductName: RawUtf8;
+  /// on Windows, the ready-to-be-displayed text version of the system
+  // - e.g. '22H2'
+  WindowsDisplayVersion: RawUtf8;
+  {$endif OSWINDOWS}
+
+  /// some textual information about the current CPU and its known cache
+  // - contains e.g. '4 x Intel(R) Core(TM) i5-7300U CPU @ 2.60GHz [3MB]'
+  CpuInfoText: RawUtf8;
+  /// the on-chip cache size, in bytes, as returned by the OS
+  // - retrieved from /proc/cpuinfo "cache size" entry (L3 cache) on Linux or
+  // CpuCache[3/4].Size (from GetLogicalProcessorInformation) on Windows
+  CpuCacheSize: cardinal;
+  /// the available cache information as returned by the OS
+  // - e.g. 'L1=2*32KB  L2=256KB  L3=3MB' on Windows or '3072 KB' on Linux
+  CpuCacheText: RawUtf8;
+  /// some textual information about the current computer hardware, from BIOS
+  // - contains e.g. 'LENOVO 20HES23B0U ThinkPad T470'
+  BiosInfoText: RawUtf8;
+
+  /// how many hardware CPU sockets are defined on this system
+  // - i.e. the number of physical CPU slots, not the number of logical CPU
+  // cores as returned by SystemInfo.dwNumberOfProcessors
+  // - as used e.g. by SetThreadAffinity()
+  CpuSockets: integer;
+
+  /// Level 1 to 4 CPU caches as returned by GetLogicalProcessorInformation
+  // - yes, Intel introduced a Level 4 cache (eDRAM) with some Haswell/Iris CPUs
+  // - this information is not retrieved on all Linux / POSIX systems yet
+  // - only Unified or Data caches are include (not Instruction or Trace)
+  // - note: some CPU - like the Apple M1 - have 128 bytes of LineSize
+  CpuCache: array[1..4] of record
+    Count, Size, LineSize: cardinal;
+  end;
+
+  {$ifdef OSLINUXANDROID}
+  /// contains the Flags: or Features: value of Linux /proc/cpuinfo
+  CpuInfoFeatures: RawUtf8;
+  {$endif OSLINUXANDROID}
+
+  /// the running Operating System
+  OSVersion32: TOperatingSystemVersion;
+  /// the running Operating System, encoded as a 32-bit integer
+  OSVersionInt32: integer absolute OSVersion32;
+
+/// convert an Operating System type into its text representation
+// - returns e.g. 'Windows Vista' or 'Ubuntu' or 'macOS 13 Ventura'
+function ToText(const osv: TOperatingSystemVersion): RawUtf8; overload;
+
+/// convert an Operating System type into its one-word text representation
+// - returns e.g. 'Vista' or 'Ubuntu' or 'OSX'
+function ToTextShort(const osv: TOperatingSystemVersion): RawUtf8;
+
+/// convert a 32-bit Operating System type into its full text representation
+// - including the kernel revision (not the distribution version) on POSIX systems
+// - returns e.g. 'Windows Vista', 'Windows 11 64-bit 22000' or 'Ubuntu Linux 5.4.0'
+function ToTextOS(osint32: integer): RawUtf8;
+
+/// check if the current OS (i.e. OS_KIND value) match a description
+// - will handle osPosix and osLinux as generic detection of those systems
+// - osUnknown will always return true
+function MatchOS(os: TOperatingSystem): boolean;
+
+type
+  /// the recognized ARM/AARCH64 CPU types
+  // - https://github.com/karelzak/util-linux/blob/master/sys-utils/lscpu-arm.c
+  // - is defined on all platforms for cross-system use
+  TArmCpuType = (
+    actUnknown,
+    actARM810,
+    actARM920,
+    actARM922,
+    actARM926,
+    actARM940,
+    actARM946,
+    actARM966,
+    actARM1020,
+    actARM1022,
+    actARM1026,
+    actARM11MPCore,
+    actARM1136,
+    actARM1156,
+    actARM1176,
+    actCortexA5,
+    actCortexA7,
+    actCortexA8,
+    actCortexA9,
+    actCortexA12,
+    actCortexA15,
+    actCortexA17,
+    actCortexR4,
+    actCortexR5,
+    actCortexR7,
+    actCortexR8,
+    actCortexM0,
+    actCortexM1,
+    actCortexM3,
+    actCortexM4,
+    actCortexM7,
+    actCortexM0P,
+    actCortexA32,
+    actCortexA53,
+    actCortexA35,
+    actCortexA55,
+    actCortexA65,
+    actCortexA57,
+    actCortexA72,
+    actCortexA73,
+    actCortexA75,
+    actCortexA76,
+    actNeoverseN1,
+    actCortexA77,
+    actCortexA76AE,
+    actCortexR52,
+    actCortexM23,
+    actCortexM33,
+    actNeoverseV1,
+    actCortexA78,
+    actCortexA78AE,
+    actCortexX1,
+    actCortex510,
+    actCortex710,
+    actCortexX2,
+    actNeoverseN2,
+    actNeoverseE1,
+    actCortexA78C,
+    actCortexX1C,
+    actCortexA715,
+    actCortexX3,
+    actNeoverseV2,
+    actCortexA520,
+    actCortexA720,
+    actCortexX4,
+    actNeoverseV3,
+    actCortextX925,
+    actCortextA725,
+    actNeoverseN3);
+  /// a set of recognized ARM/AARCH64 CPU types
+  TArmCpuTypes = set of TArmCpuType;
+
+  /// the recognized ARM/AARCH64 CPU hardware implementers
+  // - https://github.com/karelzak/util-linux/blob/master/sys-utils/lscpu-arm.c
+  TArmCpuImplementer = (
+    aciUnknown,
+    aciARM,
+    aciBroadcom,
+    aciCavium,
+    aciDEC,
+    aciFUJITSU,
+    aciHiSilicon,
+    aciInfineon,
+    aciMotorola,
+    aciNVIDIA,
+    aciAPM,
+    aciQualcomm,
+    aciSamsung,
+    aciMarvell,
+    aciApple,
+    aciFaraday,
+    aciIntel,
+    aciMicrosoft,
+    aciPhytium,
+    aciAmpere);
+  /// a set of recognized ARM/AARCH64 CPU hardware implementers
+  TArmCpuImplementers = set of TArmCpuImplementer;
+
+/// recognize a given ARM/AARCH64 CPU from its 12-bit hardware ID
+function ArmCpuType(id: word): TArmCpuType;
+
+/// recognize a given ARM/AARCH64 CPU type name from its 12-bit hardware ID
+function ArmCpuTypeName(act: TArmCpuType; id: word): RawUtf8;
+
+/// recognize a given ARM/AARCH64 CPU implementer from its 8-bit hardware ID
+function ArmCpuImplementer(id: byte): TArmCpuImplementer;
+
+/// recognize a given ARM/AARCH64 CPU implementer name from its 8-bit hardware ID
+function ArmCpuImplementerName(aci: TArmCpuImplementer; id: word): RawUtf8;
+
+
+const
+  /// contains the Delphi/FPC Compiler Version as text
+  // - e.g. 'Delphi 10.3 Rio', 'Delphi 2010' or 'Free Pascal 3.3.1'
+  COMPILER_VERSION: RawUtf8 =
+  {$ifdef FPC}
+    'Free Pascal ' + {$I %FPCVERSION%} // FPC makes it simple
+  {$else}
+    'Delphi'
+    {$if     defined(VER140)} + ' 6'
+    {$elseif defined(VER150)} + ' 7'
+    {$elseif defined(VER160)} + ' 8'
+    {$elseif defined(VER170)} + ' 2005'
+    {$elseif defined(VER185)} + ' 2007'
+    {$elseif defined(VER180)} + ' 2006'
+    {$elseif defined(VER200)} + ' 2009'
+    {$elseif defined(VER210)} + ' 2010'
+    {$elseif defined(VER220)} + ' XE'
+    {$elseif defined(VER230)} + ' XE2'
+    {$elseif defined(VER240)} + ' XE3'
+    {$elseif defined(VER250)} + ' XE4'
+    {$elseif defined(VER260)} + ' XE5'
+    {$elseif defined(VER265)} + ' AppMethod 1'
+    {$elseif defined(VER270)} + ' XE6'
+    {$elseif defined(VER280)} + ' XE7'
+    {$elseif defined(VER290)} + ' XE8'
+    {$elseif defined(VER300)} + ' 10 Seattle'
+    {$elseif defined(VER310)} + ' 10.1 Berlin'
+    {$elseif defined(VER320)} + ' 10.2 Tokyo'
+    {$elseif defined(VER330)} + ' 10.3 Rio'
+    {$elseif defined(VER340)} + ' 10.4 Sydney'
+    {$elseif defined(VER350)} + ' 11'
+      {$if declared(RTLVersion113)} + '.3' {$else}
+      {$if declared(RTLVersion112)} + '.2' {$else}
+      {$if declared(RTLVersion111)} + '.1' {$ifend} {$ifend} {$ifend}
+                              + ' Alexandria'
+    {$elseif defined(VER360)} + ' 12'
+      {$if declared(RTLVersion123)} + '.3' {$else}
+      {$if declared(RTLVersion122)} + '.2' {$else}
+      {$if declared(RTLVersion121)} + '.1' {$ifend} {$ifend} {$ifend}
+                              + ' Athens'
+    {$elseif defined(VER370)} + ' 13 Next'
+    {$ifend}
+  {$endif FPC}
+  {$ifdef CPU64} + ' 64 bit' {$else} + ' 32 bit' {$endif};
+
+{$ifndef PUREMORMOT2}
+const
+  HTTP_RESP_STATICFILE = STATICFILE_CONTENT_TYPE;
+
+/// deprecated function: use COMPILER_VERSION constant instead
+function GetDelphiCompilerVersion: RawUtf8; deprecated;
+{$endif PUREMORMOT2}
+
+{$ifdef OSWINDOWS}
+
+{$ifdef UNICODE}
+
+const
+  /// a global constant to be appended for Windows Ansi or Wide API names
+  // - match the Wide API on Delphi, since String=UnicodeString
+  // - you should not use this suffix, but the 'W' API everywhere, with proper
+  // conversion into RawUtf8 or TFileName/string
+  _AW = 'W';
+
+{$else}
+
+const
+  /// a global constant to be appended for Windows Ansi or Wide API names
+  // - match the Ansi API oldest Delphi, where String=AnsiString
+  // - but won't always match the Ansi API on FPC, because Lazarus forces
+  // CP_UTF8, so you should NOT use this suffix, but the '*W' API everywhere,
+  // with proper conversion into RawUtf8 or TFileName/string
+  _AW = 'A';
+
+type
+  /// low-level API structure, not defined in old Delphi versions
+  TOSVersionInfoEx = record
+    dwOSVersionInfoSize: DWORD;
+    dwMajorVersion: DWORD;
+    dwMinorVersion: DWORD;
+    dwBuildNumber: DWORD;
+    dwPlatformId: DWORD;
+    szCSDVersion: array[0..127] of char;
+    wServicePackMajor: WORD;
+    wServicePackMinor: WORD;
+    wSuiteMask: WORD;
+    wProductType: BYTE;
+    wReserved: BYTE;
+  end;
+
+{$endif UNICODE}
+
+var
+  /// is set to TRUE if the current process is a 32-bit image running under WOW64
+  // - WOW64 is the x86 emulator that allows 32-bit Windows-based applications
+  // to run seamlessly on 64-bit Windows
+  // - equals always FALSE if the current executable is a 64-bit image
+  IsWow64: boolean;
+  /// is set to TRUE if the current process running through a software emulation
+  // - e.g. a Win32/Win64 Intel application running via Prism on Windows for Arm
+  IsWow64Emulation: boolean;
+  /// the current System information, as retrieved for the current process
+  // - under a WOW64 process, it will use the GetNativeSystemInfo() new API
+  // to retrieve the real top-most system information
+  // - note that the lpMinimumApplicationAddress field is replaced by a
+  // more optimistic/realistic value ($100000 instead of default $10000)
+  // - under BSD/Linux, only contain dwPageSize and dwNumberOfProcessors fields
+  SystemInfo: TSystemInfo;
+  /// low-level Operating System information, as retrieved for the current process
+  OSVersionInfo: TOSVersionInfoEx;
+  /// the current Windows edition, as retrieved for the current process
+  OSVersion: TWindowsVersion;
+
+{$else OSWINDOWS}
+
+var
+  /// emulate only some used fields of Windows' TSystemInfo
+  SystemInfo: record
+    /// retrieved from libc's getpagesize() - is expected to not be 0
+    dwPageSize: cardinal;
+    /// the number of available logical CPUs
+    // - retrieved from HW_NCPU (BSD) or /proc/cpuinfo (Linux)
+    // - see CpuSockets for the number of physical CPU sockets
+    dwNumberOfProcessors: cardinal;
+    /// meaningful system information, as returned by fpuname()
+    uts: record
+      sysname, release, version: RawUtf8;
+    end;
+    /// Linux Distribution release name, retrieved from /etc/*-release
+    release: RawUtf8;
+  end;
+
+{$endif OSWINDOWS}
+
+  /// the number of physical memory bytes available to the process
+  // - equals TMemoryInfo.memtotal as retrieved from GetMemoryInfo() at startup
+  SystemMemorySize: PtrUInt;
+
+type
+  /// used to retrieve version information from any EXE
+  // - under Linux, all version numbers are set to 0 by default, unless
+  // you define the FPCUSEVERSIONINFO conditional and information is
+  // extracted from executable resources
+  // - for the main executable, do not create once instance of this class, but
+  // call GetExecutableVersion / SetExecutableVersion and access the Executable
+  // global variable
+  TFileVersion = class(TSynPersistent)
+  protected
+    fDetailed: string;
+    fFileName: TFileName;
+    fBuildDateTime: TDateTime;
+    fVersionInfo, fUserAgent: RawUtf8;
+    // change the version - returns true if supplied values are actually new
+    function SetVersion(aMajor, aMinor, aRelease, aBuild: integer): boolean;
+  public
+    /// executable major version number
+    Major: integer;
+    /// executable minor version number
+    Minor: integer;
+    /// executable release version number
+    Release: integer;
+    /// executable release build number
+    Build: integer;
+    /// build year of this exe file
+    BuildYear: word;
+    /// version info of the exe file as '3.1'
+    // - return "string" type, i.e. UnicodeString for Delphi 2009+
+    Main: string;
+    /// associated CompanyName string version resource
+    CompanyName: RawUtf8;
+    /// associated FileDescription string version resource
+    FileDescription: RawUtf8;
+    /// associated FileVersion string version resource
+    FileVersion: RawUtf8;
+    /// associated InternalName string version resource
+    InternalName: RawUtf8;
+    /// associated LegalCopyright string version resource
+    LegalCopyright: RawUtf8;
+    /// associated OriginalFileName string version resource
+    OriginalFilename: RawUtf8;
+    /// associated ProductName string version resource
+    ProductName: RawUtf8;
+    /// associated ProductVersion string version resource
+    ProductVersion: RawUtf8;
+    /// associated Comments string version resource
+    Comments: RawUtf8;
+    /// associated Language Translation string version resource
+    LanguageInfo: RawUtf8;
+    /// initialize the version information, with optional custom values
+    // - will set the version numbers, and get BuildDateTime/BuildYear
+    // - call RetrieveInformationFromFileName to parse its internal resources
+    // - for the main executable, do not use this constructor, but call
+    // GetExecutableVersion / SetExecutableVersion and access the Executable
+    // global variable
+    constructor Create(const aFileName: TFileName; aMajor: integer = 0;
+      aMinor: integer = 0; aRelease: integer = 0; aBuild: integer = 0); reintroduce;
+    /// open and extract file information from the executable FileName
+    // - note that resource extraction is not available on POSIX, unless the
+    // FPCUSEVERSIONINFO conditional has been specified in the project options
+    // - for the main executable, don't call from Executable.Version, but just
+    // run GetExecutableVersion global procedure instead
+    function RetrieveInformationFromFileName: boolean;
+    /// retrieve the version as a 32-bit integer with Major.Minor.Release
+    // - following Major shl 16+Minor shl 8+Release bit pattern
+    function Version32: integer;
+    /// build date and time of this exe file, as plain text
+    function BuildDateTimeString: string;
+    /// version info of the exe file as '3.1.0.123' or ''
+    // - this method returns '' if Detailed is '0.0.0.0'
+    function DetailedOrVoid: string;
+    /// returns the version information of this exe file as text
+    // - includes FileName (without path), Detailed and BuildDateTime properties
+    // - e.g. 'myprogram.exe 3.1.0.123 (2016-06-14 19:07:55)'
+    function VersionInfo: RawUtf8;
+    /// returns a ready-to-use User-Agent header with exe name, version and OS
+    // - e.g. 'myprogram/3.1.0.123W32' for myprogram running on Win32
+    // - here OS_INITIAL[] character is used to identify the OS, with '32'
+    // appended on Win32 only (e.g. 'myprogram/3.1.0.2W', is for Win64)
+    // - use UserAgentParse() to decode this text into meaningful information
+    function UserAgent: RawUtf8;
+    /// returns the version information of a specified exe file as text
+    // - includes FileName (without path), Detailed and BuildDateTime properties
+    // - e.g. 'myprogram.exe 3.1.0.123 2016-06-14 19:07:55'
+    class function GetVersionInfo(const aFileName: TFileName): RawUtf8;
+  published
+    /// version info of the exe file as '3.1.0.123'
+    // - return "string" type, i.e. UnicodeString for Delphi 2009+
+    // - under Linux, always return '0.0.0.0' if no custom version number
+    // has been defined
+    // - consider using DetailedOrVoid method if '0.0.0.0' is not expected
+    property Detailed: string
+      read fDetailed write fDetailed;
+    /// build date and time of this exe file
+    property BuildDateTime: TDateTime
+      read fBuildDateTime write fBuildDateTime;
+  end;
+
+/// quickly parse the TFileVersion.UserAgent content
+// - identify e.g. 'myprogram/3.1.0.2W' or 'myprogram/3.1.0.2W32' text
+function UserAgentParse(const UserAgent: RawUtf8;
+  out ProgramName, ProgramVersion: RawUtf8; out OS: TOperatingSystem): boolean;
+
+/// detect any & character, and extract it as part of the result array
+// - e.g. UnAmp('alter&nate') returns ['n', 'alternate']
+function UnAmp(const name: RawUtf8): TRawUtf8DynArray;
+
+type
+  /// the command line switches supported by TExecutableCommandLine
+  // - clkArg is for "exename arg1 arg2 arg3" main indexed arguments
+  // - clkOption is for "exename -o --opt1" boolean flags
+  // - clkParam is for "exename -n value --name value --name2=value2" pairs
+  TExecutableCommandLineKind = (
+    clkUndefined,
+    clkArg,
+    clkOption,
+    clkParam);
+
+  /// implements command-line arguments parsing
+  // - in practice, is accessible via the Executable.Command global instance
+  // - call Arg() Options() and Get/Param() to define and retrieve the flags
+  // from their names and supply some description text, then call
+  // DetectUnknown and/or FullDescription to interact with the user
+  // - by default, will use -/-- switches on POSIX, and / on Windows
+  TExecutableCommandLine = class
+  protected
+    fNames: array[clkArg .. clkParam] of TRawUtf8DynArray;
+    fRawParams, fValues: TRawUtf8DynArray; // for clkParam
+    fDesc, fDescDetail: array[clkArg .. clkParam] of RawUtf8;
+    fRetrieved: array[clkArg .. clkParam] of TBooleanDynArray;
+    fDescArg: TRawUtf8DynArray;
+    fCaseSensitiveNames: boolean;
+    fSwitch: array[{long=}boolean] of RawUtf8;
+    fLineFeed, fExeDescription, fUnknown: RawUtf8;
+    procedure Describe(const v: array of RawUtf8;
+      k: TExecutableCommandLineKind; d, def: RawUtf8; argindex: integer);
+    function Find(const v: array of RawUtf8;
+      k: TExecutableCommandLineKind = clkUndefined; const d: RawUtf8 = '';
+      const def: RawUtf8 = ''; f: PtrInt = 0): PtrInt;
+  public
+    /// mark and describe an "arg" value by 0-based index in Args[]
+    // - if true, you can access the value from Args[index]
+    function Arg(index: integer; const description: RawUtf8 = '';
+      optional: boolean = true): boolean; overload;
+    /// mark and describe an "arg" value by 0-based index in Args[]
+    // - if existing, returns the value from Args[index] - otherwise returns ''
+    function ArgU(index: integer; const description: RawUtf8 = '';
+      optional: boolean = true): RawUtf8;
+    /// mark and describe a string/TFileName "arg" value by 0-based index in Args[]
+    // - if existing, returns Args[index] as string - otherwise returns ''
+    function ArgString(index: integer; const description: RawUtf8 = '';
+      optional: boolean = true): string;
+    /// mark and describe an existing TFileName "arg" value by 0-based index in Args[]
+    // - if set, will fail in DetectUnknown if the file (or the folder) does not
+    // exist, or returns Args[index] file/folder name as string
+    function ArgFile(index: integer; const description: RawUtf8 = '';
+      optional: boolean = true; isFolder: boolean = false): TFileName;
+    /// will fail in DetectUnknown if the file or folder name does not exist
+    // - also calls and return ExpandFileName() on the supplied file or folder name
+    function CheckFileName(const name: TFileName; isFolder: boolean = false): TFileName;
+    /// mark and describe an "arg" value in Args[]
+    // - e.g. returns true if the name appears in Args[]
+    function Arg(const name: RawUtf8;
+      const description: RawUtf8 = ''): boolean; overload;
+    /// mark and describe or or several "arg" value(s) in Args[]
+    // - e.g. returns true if any of the name(s) appears in Args[]
+    function Arg(const name: array of RawUtf8;
+      const description: RawUtf8 = ''): boolean; overload;
+    /// search for a -xxxx switch in Options[]
+    // - returns true if '-name' or '--name' or '/name' do appear
+    // - if name contains a & character, will also register the following char,
+    // e.g. Option('&concise') is the same as Option(['c', 'concise'])
+    function Option(const name: RawUtf8;
+      const description: RawUtf8 = ''): boolean; overload;
+    /// search for one or severl -xxxx switches in Options[]
+    // - returns true if any '-name' or '--name' or '/name' do appear
+    function Option(const name: array of RawUtf8;
+      const description: RawUtf8 = ''): boolean; overload;
+    /// search for "-parametername" and return its RawUtf8 "parametervalue"
+    // - returns true if '-name' or '--name' or '/name' do appear with a value
+    // - if name contains a & character, will also register the following char,
+    // e.g. Get('&concise') is the same as Get(['c', 'concise'])
+    function Get(const name: RawUtf8; out value: RawUtf8;
+      const description: RawUtf8 = ''; const default: RawUtf8 = ''): boolean; overload;
+    /// search for "-parametername" and return its RawUtf8 "parametervalue"
+    // - returns true if any '-name' or '--name' or '/name' do appear with a value
+    function Get(const name: array of RawUtf8; out value: RawUtf8;
+      const description: RawUtf8 = ''; const default: RawUtf8 = ''): boolean; overload;
+    /// search for "-parametername" and return all RawUtf8 "parametervalue" occurrences
+    function Get(const name: array of RawUtf8; out value: TRawUtf8DynArray;
+      const description: RawUtf8 = ''): boolean; overload;
+    /// search for "-parametername" and return its plain string "parametervalue"
+    // - if name contains a & character, will also register the following char
+    function Get(const name: RawUtf8; out value: string;
+      const description: RawUtf8 = ''; const default: string = ''): boolean; overload;
+    /// search for "-parametername" and return all string "parametervalue" occurrences
+    function Get(const name: array of RawUtf8; out value: TStringDynArray;
+      const description: RawUtf8 = ''): boolean; overload;
+    /// search for "-parametername" and return its plain string "parametervalue"
+    function Get(const name: array of RawUtf8; out value: string;
+      const description: RawUtf8 = ''; const default: string = ''): boolean; overload;
+    /// search for "-parametername" and return all string "parametervalue" occurrences
+    // - if name contains a & character, will also register the following char
+    function Get(const name: RawUtf8; out value: TStringDynArray;
+      const description: RawUtf8 = ''): boolean; overload;
+    /// search for "-parametername" and return its integer "parametervalue"
+    // - if name contains a & character, will also register the following char
+    function Get(const name: RawUtf8; out value: integer;
+      const description: RawUtf8 = ''; default: integer = maxInt): boolean; overload;
+    /// search for "-parametername" and return its integer "parametervalue"
+    function Get(const name: array of RawUtf8; out value: integer;
+      const description: RawUtf8 = ''; default: integer = maxInt): boolean; overload;
+    /// search for "-parametername" and return its integer "parametervalue"
+    // - if name contains a & character, will also register the following char
+    function Get(const name: RawUtf8; min, max: integer; out value: integer;
+      const description: RawUtf8 = ''; default: integer = maxInt): boolean; overload;
+    /// search for "-parametername" and return its integer "parametervalue"
+    function Get(const name: array of RawUtf8; min, max: integer;
+      out value: integer; const description: RawUtf8 = '';
+      default: integer = -1): boolean; overload;
+    /// search for "-parametername" parameter in Names[]
+    // - if name contains a & character, will also search the following char
+    function Has(const name: RawUtf8): boolean; overload;
+    /// search for "-parametername" parameter in Names[]
+    function Has(const name: array of RawUtf8): boolean; overload;
+    /// search for "-parametername" and return '' or its RawUtf8 "parametervalue"
+    // - if name contains a & character, will also register the following char
+    function Param(const name: RawUtf8; const description: RawUtf8 = '';
+      const default: RawUtf8 = ''): RawUtf8; overload;
+    /// search for "-parametername" and return '' or its string "parametervalue"
+    // - if name contains a & character, will also register the following char
+    function ParamS(const name: RawUtf8; const description: RawUtf8 = '';
+      const default: string = ''): string; overload;
+    /// search for "-parametername" and return '' or its RawUtf8 "parametervalue"
+    function Param(const name: array of RawUtf8; const description: RawUtf8 = '';
+      const default: RawUtf8 = ''): RawUtf8; overload;
+    /// search for "-parametername" and return '' or its string "parametervalue"
+    function ParamS(const name: array of RawUtf8; const description: RawUtf8 = '';
+      const default: string = ''): string; overload;
+    /// search for "-parametername" and return its integer "parametervalue" or default
+    // - if name contains a & character, will also register the following char
+    function Param(const name: RawUtf8; default: integer;
+      const description: RawUtf8 = ''): integer; overload;
+    /// search for "-parametername" and return its integer "parametervalue" or default
+    function Param(const name: array of RawUtf8; default: integer;
+      const description: RawUtf8 = ''): integer; overload;
+    /// generate the text from all Arg() Options() and Get/Param() descriptions
+    // and the supplied high-level description of the program
+    // - the parameter <name> would be extracted from any #word in the
+    // description text,
+    // - for instance:
+    // ! with Executable.Command do // or use a local variable
+    // ! begin
+    // !   ExeDescription := 'An executable to test mORMot Execute.Command';
+    // !   verbose := Option('&verbose', 'generate verbose output');
+    // !   Get(['t', 'threads'], threads, '#number of threads to run', 5);
+    // !   ConsoleWrite(FullDescription);
+    // ! end;
+    // will fill "verbose" and "threads" local variables, and output on Linux:
+    // $ An executable to test mORMot Execute.Command
+    // $
+    // $ Usage: mormot2tests [options] [params]
+    // $
+    // $ Options:
+    // $   -v, --verbose       generate verbose output
+    // $
+    // $ Params:
+    // $   -t, --threads <number> (default 5)
+    // $                       number of threads to run
+    function FullDescription(const customexedescription: RawUtf8 = '';
+      const exename: RawUtf8 = ''; const onlyusage: RawUtf8 = ''): RawUtf8;
+    /// check if the supplied parameters were all registered from previous
+    // Arg() Options() and Get/Param() calls
+    // - return '' if no unexpected flag has been supplied
+    // - return an error message like 'Unexpected --name option' otherwise
+    function DetectUnknown: RawUtf8;
+    /// call DetectUnknown and output any error message to the console
+    // - return false if the parameters are valid
+    // - otherwise, return true and caller should exit the process
+    function ConsoleWriteUnknown(const exedescription: RawUtf8 = ''): boolean;
+    /// define 'h help' and call ConsoleWriteUnknown()
+    // - caller should exit the process if this method returned true
+    function ConsoleHelpFailed(const exedescription: RawUtf8 = ''): boolean;
+    /// fill the stored arguments and options from executable parameters
+    // - called e.g. at unit inialization to set Executable.CommandLine variable
+    // - you can execute it again e.g. to customize the switches characters
+    function Parse(const DescriptionLineFeed: RawUtf8 = CRLF;
+      const ShortSwitch: RawUtf8 = {$ifdef OSWINDOWS} '/' {$else} '-' {$endif};
+      const LongSwitch: RawUtf8 = {$ifdef OSWINDOWS} '/' {$else} '--' {$endif}): boolean;
+    /// remove all recognized arguments and switches
+    procedure Clear;
+    /// internal method returning a switch text from its identifier
+    function SwitchAsText(const v: RawUtf8): RawUtf8;
+    /// the ParamStr(1..ParamCount) arguments as RawUtf8, excluding Options[]
+    // switches and Params[]/Values[] parameters
+    property Args: TRawUtf8DynArray
+      read fNames[clkArg];
+    /// the "-optionname" boolean switches as stored in ParamStr()
+    property Options: TRawUtf8DynArray
+      read fNames[clkOption];
+    /// the names of "-parametername parametervalue" as stored in ParamStr()
+    // - mapping the Values[] associated array
+    property Names: TRawUtf8DynArray
+      read fNames[clkParam];
+    /// the values of "-parametername parametervalue" as stored in ParamStr()
+    // - mapping the Names[] associated array
+    property Values: TRawUtf8DynArray
+      read fValues;
+    /// if search within Args[] Options[] or Names[] should be case-sensitive
+    property CaseSensitiveNames: boolean
+      read fCaseSensitiveNames write fCaseSensitiveNames;
+    /// set a text which describes the executable
+    // - as used by default by FullDescription() and ConsoleWriteUnknown()
+    property ExeDescription: RawUtf8
+      read fExeDescription write fExeDescription;
+    /// DescriptionLineFeed value from TExecutableCommandLine.Parse()
+    property LineFeed: RawUtf8
+      read fLineFeed write fLineFeed;
+    /// map ParamStr(1 .. ParamCount) values, encoded as RawUtf8
+    // - may be used e.g. for regression tests instead of ParamStr():
+    // ! c.RawParams := CsvToRawUtf8DynArray('-o file.txt --y -v -t 1', ' ');
+    property RawParams: TRawUtf8DynArray
+      read fRawParams write fRawParams;
+  end;
+
+  /// stores some global information about the current executable and computer
+  // - as set at unit initialization into the Executable global variable
+  TExecutable = record
+    /// the main executable name, without any path nor extension
+    // - e.g. 'Test' for 'c:\pathto\Test.exe'
+    ProgramName: RawUtf8;
+    /// the main executable details, as used e.g. by TSynLog
+    // - e.g. 'C:\Dev\lib\SQLite3\exe\TestSQL3.exe 1.2.3.123 (2011-03-29 11:09:06)'
+    // - you should have called GetExecutableVersion or SetExecutableVersion
+    // to populate this field
+    ProgramFullSpec: RawUtf8;
+    /// the main executable file name (including full path)
+    // - same as paramstr(0)
+    ProgramFileName: TFileName;
+    /// the main executable full path (excluding .exe file name)
+    // - same as ExtractFilePath(paramstr(0))
+    ProgramFilePath: TFileName;
+    /// the full path of the running executable or library
+    // - for an executable, same as paramstr(0)
+    // - for a library, will contain the whole .dll file name
+    InstanceFileName: TFileName;
+    /// the current executable version
+    // - you should have called GetExecutableVersion or SetExecutableVersion
+    // to populate this field
+    Version: TFileVersion;
+    /// the current computer host name
+    Host: RawUtf8;
+    /// the current computer user name
+    User: RawUtf8;
+    /// some hash representation of this information
+    // - the very same executable on the very same computer run by the very
+    // same user will always have the same Hash value
+    // - is computed from the crc32c of this TExecutable fields: c0 from
+    // Version32, CpuFeatures and Host, c1 from User, c2 from ProgramFullSpec
+    // and c3 from InstanceFileName
+    // - may be used as an entropy seed, or to identify a process execution
+    Hash: THash128Rec;
+    /// the Command Line arguments, parsed during unit initialization
+    Command: TExecutableCommandLine;
+  end;
+
+var
+  /// global information about the current executable and computer
+  // - this structure is initialized in this unit's initialization block below
+  // but you need to call GetExecutableVersion to initialize its Version fields
+  // from the executable version resource (if any)
+  // - you can call SetExecutableVersion() with a custom version, if needed
+  Executable: TExecutable;
+
+  {$ifndef PUREMORMOT2}
+  /// deprecated global: use Executable variable instead
+  ExeVersion: TExecutable absolute Executable;
+  {$endif PUREMORMOT2}
+
+/// initialize Executable global variable, from the program version resources
+// - is not retrieved at startup, unless this function is especially called
+// - on POSIX, requires FPCUSEVERSIONINFO conditional to be set for the project
+// - use SetExecutableVersion() if you want to force a custom version
+// - is in fact just a wrapper around SetExecutableVersion(0, 0, 0, 0)
+procedure GetExecutableVersion;
+
+/// initialize Executable global variable with custom version numbers
+// - GetExecutableVersion will retrieve version information from the
+// executable itself (if it was included at build time and FPCUSEVERSIONINFO
+// conditional was specified for the project)
+// - but you can use this function to set any custom version number
+procedure SetExecutableVersion(aMajor, aMinor, aRelease, aBuild: integer); overload;
+
+/// initialize Executable global variable, supplying the version as text
+// - e.g. SetExecutableVersion('7.1.2.512');
+procedure SetExecutableVersion(const aVersionText: RawUtf8); overload;
+
+/// return a function/method location according to the supplied code address
+// - returns the address as hexadecimal by default, e.g. '4cb765'
+// - if mormot.core.log.pas is defined in the project, will redirect to
+// TDebugFile.FindLocationShort() method using .map/.dbg/.mab information, and
+// return filename, symbol name and line number (if any) as plain text, e.g.
+// '4cb765 ../src/core/mormot.core.base.pas statuscodeissuccess (11183)' on FPC
+var
+  GetExecutableLocation: function(aAddress: pointer): ShortString;
+
+/// try to retrieve the file name of the executable/library holding a function
+// - calls dladdr() on POSIX, or GetModuleFileName() on Windows
+function GetExecutableName(aAddress: pointer): TFileName;
+
+var
+  /// retrieve the MAC addresses of all hardware network adapters
+  // - mormot.net.sock.pas will inject here its own cross-platform version
+  // - this unit will include a simple parser of /sys/class/net/* for Linux only
+  // - as used e.g. by GetComputerUuid() fallback if SMBIOS is not available
+  GetSystemMacAddress: function: TRawUtf8DynArray;
+
+type
+  /// identify an operating system folder for GetSystemPath()
+  // - on Windows, spCommonData maps e.g. 'C:\ProgramData',
+  // spUserData points to 'C:\Users\<user>\AppData\Local',
+  // spCommonDocuments to 'C:\Users\Public\Documents',
+  // spUserDocuments to 'C:\Users\<user>\Documents',
+  // spTemp will call GetTempPath() or read the $TEMP environment variable,
+  // pointing typically to 'C:\Users\<user>\AppData\Local\Temp\',
+  // and spLog either to '<exepath>\log' or
+  // 'C:\Users\<user>\AppData\Local\<exename>-log' (the first writable)
+  // - on POSIX, spTemp will use $TMPDIR/$TMP environment variables,
+  // spCommonData, spCommonDocuments and spUserDocuments point to $HOME,
+  // spUserData maps $XDG_CACHE_HOME or '$HOME/.cache' or '$TMP/<user>', and
+  // spLog maps '/var/log/<exename>' or '<exepath>/log' or '$TMP/<exename>-log'
+  // - on all systems, returned spTemp, spLog and spUserData folders are always
+  // writable by the current user
+  TSystemPath = (
+    spCommonData,
+    spUserData,
+    spCommonDocuments,
+    spUserDocuments,
+    spTemp,
+    spLog);
+
+{$ifndef PUREMORMOT2}
+const
+  spTempFolder = spTemp;
+{$endif PUREMORMOT2}
+
+/// returns an operating system folder
+// - will return the full path of a given kind of private or shared folder,
+// depending on the underlying operating system
+// - will use SHGetFolderPath and the corresponding CSIDL constant under Windows
+// - under POSIX, will return the proper environment variable
+// - spLog is a writable sub-folder specific to mORMot, always created if needed
+// - returned folder name contains the trailing path delimiter (\ or /)
+function GetSystemPath(kind: TSystemPath): TFileName;
+
+/// force an operating system folder
+// - if the default location is not good enough for your project
+// - will just check that the directory exists, not that it is writable
+function SetSystemPath(kind: TSystemPath; const path: TFileName): boolean;
+
+type
+  /// identify the (Windows) system certificate stores for GetSystemStoreAsPem()
+  // - ignored on POSIX systems, in which the main cacert.pem file is used
+  // - scsCA contains known Certification Authority certificates, i.e. from
+  // entities entrusted to issue certificates that assert that the recipient
+  // individual, computer, or organization requesting the certificate fulfills
+  // the conditions of an established policy
+  // - scsMY holds certificates with associated private keys (Windows only)
+  // - scsRoot contains known Root certificates, i.e. self-signed CA certificates
+  // which are the root of the whole certificates trust tree
+  // - scsSpc contains Software Publisher Certificates (Windows only)
+  TSystemCertificateStore = (
+    scsCA,
+    scsMY,
+    scsRoot,
+    scsSpc);
+  TSystemCertificateStores = set of TSystemCertificateStore;
+
+var
+  /// the local PEM file name to be searched by GetSystemStoreAsPem() to
+  // override the OS certificates store
+  // - a relative file name (i.e. with no included path, e.g. 'cacert.pem') will
+  // be searched in the Executable.ProgramFilePath folder
+  // - an absolute file name (e.g. 'C:\path\to\file.pem' or '/posix/path') could
+  // also be specified
+  // - set by default to '' to disable this override (for security purposes)
+  GetSystemStoreAsPemLocalFile: TFileName;
+
+/// retrieve the OS certificates store as PEM text
+// - first search for [Executable.ProgramFilePath+]GetSystemStoreAsPemLocalFile,
+// then for a file pointed by a 'SSL_CA_CERT_FILE' environment variable - unless
+// OnlySystemStore is forced to true
+// - if no such file exists, or if OnlySystemStore is true, will concatenate the
+// supplied CertStores values via individual GetOneSystemStoreAsPem() calls
+// - return CA + ROOT certificates by default, ready to validate a certificate
+// - Darwin specific API is not supported yet, and is handled as a BSD system
+// - an internal cache is refreshed every 4 minutes unless FlushCache is set
+function GetSystemStoreAsPem(
+  CertStores: TSystemCertificateStores = [scsCA, scsRoot];
+  FlushCache: boolean = false; OnlySystemStore: boolean = false): RawUtf8;
+
+/// retrieve all certificates of a given system store as PEM text
+// - on Windows, will use the System Crypt API
+// - on POSIX, scsRoot loads the main CA file of the known system file, and
+// scsCA the additional certificate files which may not be part of the main file
+// - GetSystemStoreAsPemLocalFile file and 'SSL_CA_CERT_FILE' environment
+// variables are ignored: call GetSystemStoreAsPem() instead for the global store
+// - an internal cache is refreshed every 4 minutes unless FlushCache is set
+function GetOneSystemStoreAsPem(CertStore: TSystemCertificateStore;
+  FlushCache: boolean = false; now: cardinal = 0): RawUtf8;
+
+var
+  /// low-level function used by StuffExeCertificate() in mormot.misc.pecoff.pas
+  // - properly implemented by mormot.crypt.openssl.pas, but mormot.misc.pecoff
+  // has its own stand-alone version using a pre-generated fixed certificate
+  // - warning: the Marker should have no 0 byte within
+  CreateDummyCertificate: function(const Stuff, CertName: RawUtf8;
+    Marker: cardinal): RawByteString;
+
+var
+  /// allow half a day margin when checking a Certificate date validity
+  // - this global setting is used as default for all our units
+  CERT_DEPRECATION_THRESHOLD: TDateTime = 0.5;
+
+type
+  /// the raw SMBIOS information as filled by GetRawSmbios
+  // - first 4 bytes are $010003ff on POSIX if read from /var/tmp/.synopse.smb
+  TRawSmbiosInfo = record
+    /// some flag only set by GetSystemFirmwareTable() Windows API
+    Reserved: byte;
+    /// typically 2-3
+    SmbMajorVersion: byte;
+    /// typically 0-1
+    SmbMinorVersion: byte;
+    /// typically 0 for SMBIOS 2.1, 1 for SMBIOS 3.0
+    DmiRevision: byte;
+    /// the length of encoded binary in data
+    Length: DWORD;
+    /// low-level binary of the SMBIOS Structure Table
+    Data: RawByteString;
+  end;
+
+var
+  /// global variable filled by GetRawSmbios from SMBIOS binary information
+  RawSmbios: TRawSmbiosInfo;
+
+/// retrieve the SMBIOS raw information as a single RawSmbios gloabl binary blob
+// - will try the Windows API if available, or search and parse the main system
+// memory with UEFI redirection if needed - via /systab system file on Linux, or
+// kenv() on FreeBSD (only fully tested to work on Windows XP+ and Linux)
+// - follow DSP0134 3.6.0 System Management BIOS (SMBIOS) Reference Specification
+// with both SMBIOS 2.1 (32-bit) or SMBIOS 3.0 (64-bit) entry points
+// - the current user should have enough rights to read the main system memory,
+// which means it should be root on most POSIX Operating Systems - so we persist
+// this raw binary in /var/tmp/.synopse.smb to retrieve it from non-root user
+function GetRawSmbios: boolean;
+
+type
+  /// the basic SMBIOS fields supported by GetSmbios/DecodeSmbios functions
+  // - only include the first occurrence for board/cpu/battery types
+  // - see TSmbiosInfo in mormot.core.perf.pas for more complete decoding
+  TSmbiosBasicInfo = (
+    sbiUndefined,
+    sbiBiosVendor,
+    sbiBiosVersion,
+    sbiBiosFirmware,
+    sbiBiosRelease,
+    sbiBiosDate,
+    sbiManufacturer,
+    sbiProductName,
+    sbiVersion,
+    sbiSerial,
+    sbiUuid,
+    sbiSku,
+    sbiFamily,
+    sbiBoardManufacturer,
+    sbiBoardProductName,
+    sbiBoardVersion,
+    sbiBoardSerial,
+    sbiBoardAssetTag,
+    sbiBoardLocation,
+    sbiCpuManufacturer,
+    sbiCpuVersion,
+    sbiCpuSerial,
+    sbiCpuAssetTag,
+    sbiCpuPartNumber,
+    sbiBatteryLocation,
+    sbiBatteryManufacturer,
+    sbiBatteryName,
+    sbiBatteryVersion,
+    sbiBatteryChemistry,
+    sbiOem
+  );
+
+  /// the text fields stored by GetSmbios/DecodeSmbios functions
+  TSmbiosBasicInfos = array[TSmbiosBasicInfo] of RawUtf8;
+
+/// decode basic SMBIOS information as text from a TRawSmbiosInfo binary blob
+// - see DecodeSmbiosInfo() in mormot.core.perf.pas for a more complete decoder
+// - returns the total size of DMI/SMBIOS information in raw.data (may be lower)
+// - will also adjust raw.Length and truncate raw.Data to the actual useful size
+function DecodeSmbios(var raw: TRawSmbiosInfo; out info: TSmbiosBasicInfos): PtrInt;
+
+// some global definitions for proper caching and inlining of GetSmbios()
+procedure ComputeGetSmbios;
+procedure DecodeSmbiosUuid(src: PGuid; out dest: RawUtf8; const raw: TRawSmbiosInfo);
+var
+  _Smbios: TSmbiosBasicInfos;
+  _SmbiosRetrieved: boolean;
+
+  /// customize how DecodeSmbiosUuid() handle endianess of its first bytes
+  // - sduDirect will directly use GUIDToString() layout (seems expected on
+  // Windows to match "wmic csproduct get uuid" value)
+  // - sduInvert will force first values inversion (mandatory on MacOS)
+  // - sduVersion will invert for SMBios version < 2.6 (set outside Windows)
+  _SmbiosDecodeUuid: (sduDirect, sduInvert, sduVersion)
+    {$ifdef OSDARWIN}  = sduInvert  {$else}
+      {$ifdef OSPOSIX} = sduVersion {$endif} {$endif};
+
+/// retrieve SMBIOS information as text
+// - only the main values are decoded - see GetSmbiosInfo in mormot.core.perf
+// for a more complete DMI/SMBIOS decoder
+// - on POSIX, requires root to access full SMBIOS information - will fallback
+// reading /sys/class/dmi/id/* on Linux or kenv() on FreeBSD for most entries
+// if we found no previous root-retrieved cache in local /var/tmp/.synopse.smb
+// - see _SmbiosDecodeUuid global flag for UUID decoding
+function GetSmbios(info: TSmbiosBasicInfo): RawUtf8;
+  {$ifdef HASINLINE} inline; {$endif}
+
+type
+  /// define how GetComputerUuid() computes its 128-bit UUID identifier
+  // - set of potential sources, which may be excluded from computation
+  TGetComputerUuid = set of (
+    gcuSmbios,
+    gcuSmbiosData,
+    gcuSmbiosText,
+    gcuCpuFeatures,
+    gcuCpuInfoText,
+    gcuBiosInfoText,
+    gcuMacAddress);
+
+/// retrieve a genuine 128-bit UUID identifier for this computer
+// - first try GetSmbios(sbiUuid), i.e. the SMBIOS System UUID
+// - otherwise, will compute a genuine hash from known hardware information
+// (CPU, Bios, MAC) and store it in a local file for the next access (if
+// disable is void), e.g. into '/var/tmp/.synopse.uid' on POSIX
+// - on Mac, include the mormot.core.os.mac unit to properly read this UUID
+// - note: some BIOS have no UUID, so we fallback to our hardware hash on those
+// - you can specify some HW sources to be ignored during the calculation
+procedure GetComputerUuid(out uuid: TGuid; disable: TGetComputerUuid = []); overload;
+
+/// retrieve a genuine 128-bit UUID identifier for this computer
+// - returns GetSmbios(sbiUuid) if available
+// - if no GetSmbios(sbiUuid) is available, will compute a genuine hash from HW
+// and store it on a local file for the next access (if disable is void)
+// - you can specify some HW sources to be ignored during the calculation
+function GetComputerUuid(disable: TGetComputerUuid = []): RawUtf8; overload;
+
+
+{ ****************** Operating System Specific Types (e.g. TWinRegistry) }
+
+{$ifdef OSWINDOWS}
+
+type
+  // publish basic WinAPI types to avoid including "Windows" in our uses clause
+  TMessage      = Messages.TMessage;
+  HWND          = Windows.HWND;
+  BOOL          = Windows.BOOL;
+  LARGE_INTEGER = Windows.LARGE_INTEGER;
+  TFileTime     = Windows.FILETIME;
+  PFileTime     = ^TFileTime;
+
+  /// Windows handle for a Thread - for cross-platform/cross-compiler clarity
+  // - note that on POSIX TThreadID is a pointer and not a 32-bit file handle
+  TThreadID = DWORD;
+  /// a TThreadID-sized unsigned integer, to ease TThreadID alignment
+  TThreadIDInt = cardinal;
+
+  /// the known Windows Registry Root key used by TWinRegistry.ReadOpen
+  TWinRegistryRoot = (
+    wrClasses,
+    wrCurrentUser,
+    wrLocalMachine,
+    wrUsers);
+
+  /// direct access to the Windows Registry
+  // - could be used as alternative to TRegistry, which doesn't behave the same on
+  // all Delphi versions, and is enhanced on FPC (e.g. which supports REG_MULTI_SZ)
+  // - is also Unicode ready for text, using UTF-8 conversion on all compilers
+  {$ifdef USERECORDWITHMETHODS}
+  TWinRegistry = record
+  {$else}
+  TWinRegistry = object
+  {$endif USERECORDWITHMETHODS}
+  public
+    /// the opened HKEY handle
+    key: HKEY;
+    /// start low-level read access to a Windows Registry node
+    // - on success (returned true), Close method should be eventually called
+    function ReadOpen(root: TWinRegistryRoot; const keyname: RawUtf8;
+      closefirst: boolean = false): boolean;
+    /// finalize low-level read access to the Windows Registry after ReadOpen()
+    procedure Close;
+    /// read a UTF-8 string from the Windows Registry after ReadOpen()
+    // - in respect to Delphi's TRegistry, will properly handle REG_MULTI_SZ
+    // (return the first value of the multi-list) - use ReadData to retrieve
+    // all REG_MULTI_SZ values as one blob
+    // - we don't use string here since it would induce a dependency to
+    // mormot.core.unicode and UTF-8 is needed on Delphi 7/2007
+    function ReadString(const entry: SynUnicode; andtrim: boolean = true): RawUtf8;
+    /// read a Windows Registry content after ReadOpen()
+    // - works with any kind of key, but was designed for REG_BINARY
+    function ReadData(const entry: SynUnicode): RawByteString;
+    /// read a Windows Registry 32-bit REG_DWORD value after ReadOpen()
+    function ReadDword(const entry: SynUnicode): cardinal;
+    /// read a Windows Registry 64-bit REG_QWORD value after ReadOpen()
+    function ReadQword(const entry: SynUnicode): QWord;
+    /// read a Windows Registry content as binary buffer after ReadOpen()
+    // - just a wrapper around RegQueryValueExW() API call
+    function ReadBuffer(const entry: SynUnicode; data: pointer; datalen: DWORD): boolean;
+    /// read a Windows Registry content as length-specified buffer after ReadOpen()
+    // - returns the number of bytes written to Data
+    function ReadMax(const entry: SynUnicode; data: pointer; maxdatalen: DWORD): DWORD;
+    /// retrieve a Windows Registry content size as binary bytes after ReadOpen()
+    // - returns -1 if the entry is not found
+    function ReadSize(const entry: SynUnicode): integer;
+    /// enumeration of all sub-entries names of a Windows Registry key
+    function ReadEnumEntries: TRawUtf8DynArray;
+  end;
+
+  /// TSynWindowsPrivileges enumeration synchronized with WinAPI
+  // - see https://docs.microsoft.com/en-us/windows/desktop/secauthz/privilege-constants
+  TWinSystemPrivilege = (
+    wspCreateToken,
+    wspAssignPrimaryToken,
+    wspLockMemory,
+    wspIncreaseQuota,
+    wspUnsolicitedInput,
+    wspMachineAccount,
+    wspTCP,
+    wspSecurity,
+    wspTakeOwnership,
+    wspLoadDriver,
+    wspSystemProfile,
+    wspSystemTime,
+    wspProfSingleProcess,
+    wspIncBasePriority,
+    wspCreatePageFile,
+    wspCreatePermanent,
+    wspBackup,
+    wspRestore,
+    wspShutdown,
+    wspDebug,
+    wspAudit,
+    wspSystemEnvironment,
+    wspChangeNotify,
+    wspRemoteShutdown,
+    wspUndock,
+    wspSyncAgent,
+    wspEnableDelegation,
+    wspManageVolume,
+    wspImpersonate,
+    wspCreateGlobal,
+    wspTrustedCredmanAccess,
+    wspRelabel,
+    wspIncWorkingSet,
+    wspTimeZone,
+    wspCreateSymbolicLink);
+
+  /// TSynWindowsPrivileges set synchronized with WinAPI
+  TWinSystemPrivileges = set of TWinSystemPrivilege;
+
+  /// define which WinAPI token is to be retrieved
+  // - define the execution context, i.e. if the token is used for the current
+  // process or the current thread
+  // - used e.g. by TSynWindowsPrivileges or mormot.core.os.security
+  TWinTokenType = (
+    wttProcess,
+    wttThread);
+
+  /// manage available privileges on Windows platform
+  // - not all available privileges are active for all process
+  // - for usage of more advanced WinAPI, explicit enabling of privilege is
+  // sometimes needed
+  {$ifdef USERECORDWITHMETHODS}
+  TSynWindowsPrivileges = record
+  {$else}
+  TSynWindowsPrivileges = object
+  {$endif USERECORDWITHMETHODS}
+  private
+    fAvailable: TWinSystemPrivileges;
+    fEnabled: TWinSystemPrivileges;
+    fDefEnabled: TWinSystemPrivileges;
+    fToken: THandle;
+    function SetPrivilege(wsp: TWinSystemPrivilege; on: boolean): boolean;
+    procedure LoadPrivileges;
+  public
+    /// initialize the object dedicated to management of available privileges
+    // - aTokenPrivilege can be used for current process or current thread
+    procedure Init(aTokenPrivilege: TWinTokenType = wttProcess;
+      aLoadPrivileges: boolean = true);
+    /// finalize the object and relese Token handle
+    // - aRestoreInitiallyEnabled parameter can be used to restore initially
+    // state of enabled privileges
+    procedure Done(aRestoreInitiallyEnabled: boolean = true);
+    /// enable privilege
+    // - if aPrivilege is already enabled return true, if operation is not
+    // possible (required privilege doesn't exist or API error) return false
+    function Enable(aPrivilege: TWinSystemPrivilege): boolean; overload;
+    /// enable one or several privilege(s) from a set
+    // - if aPrivilege is already enabled return true, if operation is not
+    // possible (required privilege doesn't exist or API error) return false
+    function Enable(aPrivilege: TWinSystemPrivileges): boolean; overload;
+    /// disable privilege
+    // - if aPrivilege is already disabled return true, if operation is not
+    // possible (required privilege doesn't exist or API error) return false
+    function Disable(aPrivilege: TWinSystemPrivilege): boolean;
+    /// set of available privileges for current process/thread
+    property Available: TWinSystemPrivileges
+      read fAvailable;
+    /// set of enabled privileges for current process/thread
+    property Enabled: TWinSystemPrivileges
+      read fEnabled;
+    /// low-level access to the privileges token handle
+    property Token: THandle
+      read fToken;
+  end;
+
+  /// which information was returned by GetProcessInfo() overloaded functions
+  // - wpaiPID is set when PID was retrieved
+  // - wpaiBasic with ParentPID/BasePriority/ExitStatus/PEBBaseAddress/AffinityMask
+  // - wpaiPEB with SessionID/BeingDebugged
+  // - wpaiCommandLine and wpaiImagePath when CommandLine and ImagePath are set
+  TWinProcessAvailableInfos = set of (
+    wpaiPID,
+    wpaiBasic,
+    wpaiPEB,
+    wpaiCommandLine,
+    wpaiImagePath);
+
+  /// information returned by GetProcessInfo() overloaded functions
+  TWinProcessInfo = record
+    /// which information was returned within this structure
+    AvailableInfo: TWinProcessAvailableInfos;
+    /// the Process ID
+    PID: cardinal;
+    /// the Parent Process ID
+    ParentPID: cardinal;
+    /// Terminal Services session identifier associated with this process
+    SessionID: cardinal;
+    /// points to the low-level internal PEB structure
+    // - you can not directly access this memory, unless ReadProcessMemory()
+    // with proper wspDebug priviledge API is called
+    PEBBaseAddress: pointer;
+    /// GetProcessAffinityMask-like value
+    AffinityMask: cardinal;
+    /// process priority
+    BasePriority: integer;
+    /// GetExitCodeProcess-like value
+    ExitStatus: integer;
+    /// indicates whether the specified process is currently being debugged
+    BeingDebugged: byte;
+    /// command-line string passed to the process
+    CommandLine: SynUnicode;
+    /// path of the image file for the process
+    ImagePath: SynUnicode;
+  end;
+
+  PWinProcessInfo = ^TWinProcessInfo;
+  TWinProcessInfoDynArray = array of TWinProcessInfo;
+
+
+function ToText(p: TWinSystemPrivilege): PShortString; overload;
+
+/// calls OpenProcessToken() or OpenThreadToken() to get the current token
+// - caller should then run CloseHandle() once done with the Token handle
+function RawTokenOpen(wtt: TWinTokenType; access: cardinal): THandle;
+
+/// low-level retrieveal of raw binary information for a given token
+// - returns the number of bytes retrieved into buf.buf
+// - caller should then run buf.Done to release the buf result memory
+function RawTokenGetInfo(tok: THandle; tic: TTokenInformationClass;
+  var buf: TSynTempBuffer): cardinal;
+
+/// retrieve low-level process information, from the Windows API
+// - will set the needed wspDebug / SE_DEBUG_NAME priviledge during the call
+procedure GetProcessInfo(aPid: cardinal; out aInfo: TWinProcessInfo); overload;
+
+/// retrieve low-level process(es) information, from the Windows API
+// - will set the needed wspDebug / SE_DEBUG_NAME priviledge during the call
+procedure GetProcessInfo(const aPidList: TCardinalDynArray;
+  out aInfo: TWinProcessInfoDynArray); overload;
+
+/// rough detection of 'c:\windows' and 'c:\program files' folders
+function IsSystemFolder(const Folder: TFileName): boolean;
+
+// check if a folder may be affected by UAC folder virtualization
+// - on Win32 Vista+, detects 'c:\windows' and 'c:\program files' UAC folders
+// - returns always false on Win64
+function IsUacVirtualFolder(const Folder: TFileName): boolean;
+  {$ifdef CPU64} inline; {$endif}
+
+/// check if UAC folder/registry virtualization is enabled for this process
+// - returns always false on Win64 - by design
+// - calls GetTokenInformation(TokenVirtualizationEnabled) on Win32
+// - if you include {$R src\mormot.win.default.manifest.res} in your project,
+// UAC virtualization is disabled and this function returns false
+function IsUacVirtualizationEnabled: boolean;
+  {$ifdef CPU64} inline; {$endif}
+
+/// quickly retrieve a Text value from Registry
+// - could be used if TWinRegistry is not needed, e.g. for a single value
+function ReadRegString(Key: THandle; const Path, Value: string): string;
+
+/// convenient late-binding of any external library function
+// - thread-safe wrapper around LoadLibray + GetProcAddress once over a pointer
+function DelayedProc(var api; var lib: THandle;
+  libname: PChar; procname: PAnsiChar): boolean;
+
+{ some Windows API redefined here for Delphi and FPC consistency }
+
+type
+  TTimeZoneName = array[0..31] of WideChar;
+  TTimeZoneInformation = record
+    Bias: integer;
+    StandardName: TTimeZoneName;
+    StandardDate: TSystemTime;
+    StandardBias: integer;
+    DaylightName: TTimeZoneName;
+    DaylightDate: TSystemTime;
+    DaylightBias: integer;
+  end;
+
+  TDynamicTimeZoneInformation = record
+    TimeZone: TTimeZoneInformation; // XP information
+    TimeZoneKeyName: array[0..127] of WideChar;
+    DynamicDaylightTimeDisabled: boolean;
+  end;
+
+function GetTimeZoneInformation(var info: TTimeZoneInformation): DWORD;
+  stdcall; external kernel32;
+
+/// allow to change the current system time zone on Windows
+// - don't use this low-level function but the high-level mormot.core.search
+// TSynTimeZone.ChangeOperatingSystemTimeZone method
+// - will set the needed wspSystemTime / SE_SYSTEMTIME_NAME priviledge
+// - will select the proper API before and after Vista, if needed
+// - raise EOSException on failure
+procedure SetSystemTimeZone(const info: TDynamicTimeZoneInformation);
+
+const
+  /// Windows file APIs have hardcoded MAX_PATH = 260 :(
+  // - but more than 260 chars are possible with the \\?\..... prefix
+  // or by disabling the limitation in registry since Windows 10, version 1607
+  // https://learn.microsoft.com/en-us/windows/win32/fileio/maximum-file-path-limitation
+  // - extended-length path allows up to 32,767 widechars in theory, but 2047
+  // widechars seems big enough in practice e.g. with NTFS - POSIX uses 4096
+  W32_MAX = 2047;
+
+type
+  /// 4KB stack buffer for no heap allocation during UTF-16 path encoding or
+  // switch to extended-length on > MAX_PATH
+  TW32Temp = array[0..W32_MAX] of WideChar;
+
+/// efficiently return a PWideChar from a TFileName on all compilers
+// - without any memory allocation, and with proper Unicode support
+// - is also able to handle FileName with length > MAX_PATH, up to 2048 chars
+// - all the low-level file functions of this unit (e.g. FileCreate or FileOpen)
+// will use this function to support file names longer than MAX_PATH
+function W32(const FileName: TFileName; var Temp: TW32Temp; DoCopy: boolean = false): PWideChar;
+
+type
+  HCRYPTPROV = pointer;
+  HCRYPTKEY = pointer;
+  HCRYPTHASH = pointer;
+  HCERTSTORE = pointer;
+
+  CRYPTOAPI_BLOB = record
+    cbData: DWORD;
+    pbData: PByteArray;
+  end;
+  CRYPT_INTEGER_BLOB = CRYPTOAPI_BLOB;
+  CERT_NAME_BLOB     = CRYPTOAPI_BLOB;
+  CRYPT_OBJID_BLOB   = CRYPTOAPI_BLOB;
+
+  CRYPT_BIT_BLOB = record
+    cbData: DWORD;
+    pbData: PByteArray;
+    cUnusedBits: DWORD;
+  end;
+
+  CRYPT_ALGORITHM_IDENTIFIER = record
+    pszObjId: PAnsiChar;
+    Parameters: CRYPT_OBJID_BLOB;
+  end;
+
+  CERT_PUBLIC_KEY_INFO = record
+    Algorithm: CRYPT_ALGORITHM_IDENTIFIER;
+    PublicKey: CRYPT_BIT_BLOB;
+  end;
+
+  CERT_EXTENSION = record
+    pszObjId: PAnsiChar;
+    fCritical: BOOL;
+    Blob: CRYPT_OBJID_BLOB;
+  end;
+  PCERT_EXTENSION = ^CERT_EXTENSION;
+  CERT_EXTENSIONS = array[word] of CERT_EXTENSION;
+  PCERT_EXTENSIONS = ^CERT_EXTENSIONS;
+
+  CERT_INFO = record
+    dwVersion: DWORD;
+    SerialNumber: CRYPT_INTEGER_BLOB;
+    SignatureAlgorithm: CRYPT_ALGORITHM_IDENTIFIER;
+    Issuer: CERT_NAME_BLOB;
+    NotBefore: TFileTime;
+    NotAfter: TFileTime;
+    Subject: CERT_NAME_BLOB;
+    SubjectPublicKeyInfo: CERT_PUBLIC_KEY_INFO;
+    IssuerUniqueId: CRYPT_BIT_BLOB;
+    SubjectUniqueId: CRYPT_BIT_BLOB;
+    cExtension: DWORD;
+    rgExtension: PCERT_EXTENSIONS;
+  end;
+  PCERT_INFO = ^CERT_INFO;
+
+  CERT_CONTEXT = record
+    dwCertEncodingType: DWORD;
+    pbCertEncoded: PByte;
+    cbCertEncoded: DWORD;
+    pCertInfo: PCERT_INFO;
+    hCertStore: HCERTSTORE;
+  end;
+  PCCERT_CONTEXT = ^CERT_CONTEXT;
+  PPCCERT_CONTEXT = ^PCCERT_CONTEXT;
+
+  CRYPT_KEY_PROV_PARAM = record
+    dwParam: DWORD;
+    pbData: PByte;
+    cbData: DWORD;
+    dwFlags: DWORD;
+  end;
+  PCRYPT_KEY_PROV_PARAM = ^CRYPT_KEY_PROV_PARAM;
+
+  CRYPT_KEY_PROV_INFO = record
+    pwszContainerName: PWideChar;
+    pwszProvName: PWideChar;
+    dwProvType: DWORD;
+    dwFlags: DWORD;
+    cProvParam: DWORD;
+    rgProvParam: PCRYPT_KEY_PROV_PARAM;
+    dwKeySpec: DWORD;
+  end;
+  PCRYPT_KEY_PROV_INFO = ^CRYPT_KEY_PROV_INFO;
+
+  CRYPT_OID_INFO = record
+    cbSize: DWORD;
+    pszOID: PAnsiChar;
+    pwszName: PWideChar;
+    dwGroupId: DWORD;
+    Union: record
+      case integer of
+        0: (dwValue: DWORD);
+        1: (Algid: DWORD);
+        2: (dwLength: DWORD);
+    end;
+    ExtraInfo: CRYPTOAPI_BLOB;
+  end;
+  PCRYPT_OID_INFO = ^CRYPT_OID_INFO;
+
+  PCCRL_CONTEXT = pointer;
+  PPCCRL_CONTEXT = ^PCCRL_CONTEXT;
+  PCRYPT_ATTRIBUTE = pointer;
+
+  CRYPT_SIGN_MESSAGE_PARA = record
+    cbSize: DWORD;
+    dwMsgEncodingType: DWORD;
+    pSigningCert: PCCERT_CONTEXT;
+    HashAlgorithm: CRYPT_ALGORITHM_IDENTIFIER;
+    pvHashAuxInfo: pointer;
+    cMsgCert: DWORD;
+    rgpMsgCert: PPCCERT_CONTEXT;
+    cMsgCrl: DWORD;
+    rgpMsgCrl: PPCCRL_CONTEXT;
+    cAuthAttr: DWORD;
+    rgAuthAttr: PCRYPT_ATTRIBUTE;
+    cUnauthAttr: DWORD;
+    rgUnauthAttr: PCRYPT_ATTRIBUTE;
+    dwFlags: DWORD;
+    dwInnerContentType: DWORD;
+    HashEncryptionAlgorithm: CRYPT_ALGORITHM_IDENTIFIER;
+    pvHashEncryptionAuxInfo: pointer;
+  end;
+
+  PFN_CRYPT_GET_SIGNER_CERTIFICATE = function(pvGetArg: pointer;
+    dwCertEncodingType: DWORD; pSignerId: PCERT_INFO;
+    hMsgCertStore: HCERTSTORE): PCCERT_CONTEXT; stdcall;
+  CRYPT_VERIFY_MESSAGE_PARA = record
+    cbSize: DWORD;
+    dwMsgAndCertEncodingType: DWORD;
+    hCryptProv: HCRYPTPROV;
+    pfnGetSignerCertificate: PFN_CRYPT_GET_SIGNER_CERTIFICATE;
+    pvGetArg: pointer;
+  end;
+
+  PUNICODE_STRING = ^UNICODE_STRING;
+  UNICODE_STRING = packed record
+    Length: word;
+    MaximumLength: word;
+    {$ifdef CPUX64}
+    _align: array[0..3] of byte;
+    {$endif CPUX64}
+    Buffer: PWideChar;
+  end;
+
+  /// direct access to the Windows CryptoApi
+  {$ifdef USERECORDWITHMETHODS}
+  TWinCryptoApi = record
+  {$else}
+  TWinCryptoApi = object
+  {$endif USERECORDWITHMETHODS}
+  private
+    /// if the presence of this API has been tested
+    Tested: boolean;
+    /// if this API has been loaded
+    Handle: THandle;
+    /// used when inlining Available method
+    procedure Resolve;
+  public
+    /// acquire a handle to a particular key container within a
+    // particular cryptographic service provider (CSP)
+    AcquireContextA: function(var phProv: HCRYPTPROV; pszContainer: PAnsiChar;
+      pszProvider: PAnsiChar; dwProvType: DWORD; dwFlags: DWORD): BOOL; stdcall;
+    /// releases the handle of a cryptographic service provider (CSP) and a
+    // key container
+    ReleaseContext: function(hProv: HCRYPTPROV; dwFlags: PtrUInt): BOOL; stdcall;
+    /// transfers a cryptographic key from a key BLOB into a cryptographic
+    // service provider (CSP)
+    ImportKey: function(hProv: HCRYPTPROV; pbData: pointer; dwDataLen: DWORD;
+      hPubKey: HCRYPTKEY; dwFlags: DWORD; var phKey: HCRYPTKEY): BOOL; stdcall;
+    /// customizes various aspects of a session key's operations
+    SetKeyParam: function(hKey: HCRYPTKEY; dwParam: DWORD; pbData: pointer;
+      dwFlags: DWORD): BOOL; stdcall;
+    /// releases the handle referenced by the hKey parameter
+    DestroyKey: function(hKey: HCRYPTKEY): BOOL; stdcall;
+    /// encrypt the data designated by the key held by the CSP module
+    // referenced by the hKey parameter
+    Encrypt: function(hKey: HCRYPTKEY; hHash: HCRYPTHASH; Final: BOOL;
+      dwFlags: DWORD; pbData: pointer; var pdwDataLen: DWORD; dwBufLen: DWORD): BOOL; stdcall;
+    /// decrypts data previously encrypted by using the CryptEncrypt function
+    Decrypt: function(hKey: HCRYPTKEY; hHash: HCRYPTHASH; Final: BOOL;
+      dwFlags: DWORD; pbData: pointer; var pdwDataLen: DWORD): BOOL; stdcall;
+    /// fills a buffer with cryptographically random bytes
+    // - since Windows Vista with Service Pack 1 (SP1), an AES counter-mode
+    // based PRNG specified in NIST Special Publication 800-90 is used
+    GenRandom: function(hProv: HCRYPTPROV; dwLen: DWORD; pbBuffer: pointer): BOOL; stdcall;
+    /// converts a security descriptor to a string format
+    ConvertSecurityDescriptorToStringSecurityDescriptorA: function(
+      SecurityDescriptor: PSECURITY_DESCRIPTOR; RequestedStringSDRevision: DWORD;
+      SecurityInformation: DWORD; var StringSecurityDescriptor: PAnsiChar;
+      StringSecurityDescriptorLen: LPDWORD): BOOL; stdcall;
+
+    /// try to load the CryptoApi on this system
+    function Available: boolean;
+      {$ifdef HASINLINE}inline;{$endif}
+    /// wrapper around ConvertSecurityDescriptorToStringSecurityDescriptorA()
+    // - see also SecurityDescriptorToText() function in mormot.core.os.security
+    function SecurityDescriptorToText(sd: pointer; out text: RawUtf8): boolean;
+  end;
+
+const
+  NO_ERROR  = Windows.NO_ERROR; // = ERROR_SUCCESS
+
+  ERROR_ACCESS_DENIED       = Windows.ERROR_ACCESS_DENIED;
+  ERROR_INVALID_HANDLE      = Windows.ERROR_INVALID_HANDLE;
+  ERROR_INSUFFICIENT_BUFFER = Windows.ERROR_INSUFFICIENT_BUFFER;
+  ERROR_INVALID_PARAMETER   = Windows.ERROR_INVALID_PARAMETER;
+  ERROR_HANDLE_EOF          = Windows.ERROR_HANDLE_EOF;
+  ERROR_ALREADY_EXISTS      = Windows.ERROR_ALREADY_EXISTS;
+  ERROR_MORE_DATA           = Windows.ERROR_MORE_DATA;
+  ERROR_CONNECTION_INVALID  = Windows.ERROR_CONNECTION_INVALID;
+  ERROR_OLD_WIN_VERSION     = Windows.ERROR_OLD_WIN_VERSION;
+  ERROR_IO_PENDING          = Windows.ERROR_IO_PENDING;
+  ERROR_OPERATION_ABORTED   = Windows.ERROR_OPERATION_ABORTED;
+
+  // see http://msdn.microsoft.com/en-us/library/windows/desktop/aa383770
+  ERROR_WINHTTP_TIMEOUT                 = 12002;
+  ERROR_WINHTTP_OPERATION_CANCELLED     = 12017;
+  ERROR_WINHTTP_CANNOT_CONNECT          = 12029;
+  ERROR_WINHTTP_CLIENT_AUTH_CERT_NEEDED = 12044;
+  ERROR_WINHTTP_INVALID_SERVER_RESPONSE = 12152;
+  ERROR_MUI_FILE_NOT_FOUND              = 15100;
+
+  INVALID_HANDLE_VALUE = Windows.INVALID_HANDLE_VALUE; // = HANDLE(-1)
+  ENGLISH_LANGID       = $0409;
+
+  PROV_RSA_FULL        = 1;
+  PROV_RSA_AES         = 24;
+  CRYPT_NEWKEYSET      = 8;
+  CRYPT_VERIFYCONTEXT  = DWORD($F0000000);
+  PLAINTEXTKEYBLOB     = 8;
+  CUR_BLOB_VERSION     = 2;
+  KP_IV                = 1;
+  KP_MODE              = 4;
+  CALG_AES_128         = $660E;
+  CALG_AES_192         = $660F;
+  CALG_AES_256         = $6610;
+  CRYPT_MODE_CBC       = 1;
+  CRYPT_MODE_ECB       = 2;
+  CRYPT_MODE_OFB       = 3;
+  CRYPT_MODE_CFB       = 4;
+  CRYPT_MODE_CTS       = 5;
+  HCRYPTPROV_NOTTESTED = HCRYPTPROV(-1);
+  NTE_BAD_KEYSET       = HRESULT($80090016);
+
+var
+  CryptoApi: TWinCryptoApi;
+
+/// protect some data for the current user, using Windows DPAPI
+// - the application can specify a secret salt text, which should reflect the
+// current execution context, to ensure nobody could decrypt the data without
+// knowing this application-specific AppSecret value
+// - will use CryptProtectData DPAPI function call under Windows
+// - see https://msdn.microsoft.com/en-us/library/ms995355
+// - this function is Windows-only, could be slow, and you don't know which
+// algorithm is really used on your system, so using our mormot.crypt.core.pas
+// CryptDataForCurrentUser() is probably a safer (and cross-platform) alternative
+// - also note that DPAPI has been closely reverse engineered - see e.g.
+// https://www.passcape.com/index.php?section=docsys&cmd=details&id=28
+function CryptDataForCurrentUserDPAPI(const Data, AppSecret: RawByteString;
+  Encrypt: boolean): RawByteString;
+
+const
+  WINDOWS_CERTSTORE: array[TSystemCertificateStore] of PWideChar = (
+    'CA', 'MY', 'ROOT', 'SPC');
+
+/// this global procedure should be called from each thread needing to use OLE
+// - it is called e.g. by TOleDBConnection.Create when an OleDb connection
+// is instantiated for a new thread
+// - every call of CoInit shall be followed by a call to CoUninit
+// - implementation will maintain some global counting, to call the CoInitialize
+// API only once per thread
+// - only made public for user convenience, e.g. when using custom COM objects
+procedure CoInit;
+
+/// this global procedure should be called at thread termination
+// - it is called e.g. by TOleDBConnection.Destroy, when thread associated
+// to an OleDb connection is terminated
+// - every call of CoInit shall be followed by a call to CoUninit
+// - only made public for user convenience, e.g. when using custom COM objects
+procedure CoUninit;
+
+/// retrieves the current executable module handle, i.e.  its memory load address
+// - redefined in mormot.core.os to avoid dependency to the Windows unit
+function GetModuleHandle(lpModuleName: PChar): HMODULE;
+
+/// post a message to the Windows message queue
+// - redefined in mormot.core.os to avoid dependency to the Windows unit
+function PostMessage(hWnd: HWND; Msg: UINT; wParam: WPARAM; lParam: LPARAM): BOOL;
+
+/// retrieves the current stack trace
+// - only available since Windows XP
+// - FramesToSkip + FramesToCapture should be <= 62
+function RtlCaptureStackBackTrace(FramesToSkip, FramesToCapture: cardinal;
+  BackTrace, BackTraceHash: pointer): byte; stdcall;
+
+/// retrieves the current thread ID
+// - redefined in mormot.core.os to avoid dependency to the Windows unit
+function GetCurrentThreadId: DWORD; stdcall;
+
+/// retrieves the current process ID
+// - redefined in mormot.core.os to avoid dependency to the Windows unit
+function GetCurrentProcessId: DWORD; stdcall;
+
+/// retrieves the current process ID
+// - redefined in mormot.core.os to avoid dependency to the Windows unit
+function GetCurrentProcess: THandle; stdcall;
+
+/// redefined in mormot.core.os to avoid dependency to the Windows unit
+function WaitForSingleObject(hHandle: THandle; dwMilliseconds: DWORD): DWORD; stdcall;
+
+/// redefined in mormot.core.os to avoid dependency to the Windows unit
+function GetEnvironmentStringsW: PWideChar; stdcall;
+
+/// redefined in mormot.core.os to avoid dependency to the Windows unit
+function FreeEnvironmentStringsW(EnvBlock: PWideChar): BOOL; stdcall;
+
+/// expand any embedded environment variables, i.e %windir%
+function ExpandEnvVars(const aStr: string): string;
+
+/// try to enter a Critical Section (Lock)
+// - returns 1 if the lock was acquired, or 0 if the mutex is already locked
+// - redefined in mormot.core.os to avoid dependency to the Windows unit
+// - under Delphi/Windows, directly call the homonymous Win32 API
+function TryEnterCriticalSection(var cs: TRTLCriticalSection): integer; stdcall;
+
+/// enter a Critical Section (Lock)
+// - redefined in mormot.core.os to avoid dependency to the Windows unit
+// - under Delphi/Windows, directly call the homonymous Win32 API
+procedure EnterCriticalSection(var cs: TRTLCriticalSection); stdcall;
+
+/// leave a Critical Section (UnLock)
+// - redefined in mormot.core.os to avoid dependency to the Windows unit
+// - under Delphi/Windows, directly call the homonymous Win32 API
+procedure LeaveCriticalSection(var cs: TRTLCriticalSection); stdcall;
+
+/// initialize Windows IOCP instance
+// - renamed in mormot.core.os to avoid dependency to the Windows unit
+function IocpCreate(FileHandle, ExistingCompletionPort: THandle;
+  CompletionKey: pointer; NumberOfConcurrentThreads: DWORD): THandle; stdcall;
+
+/// retrieve Windows IOCP instance status
+// - renamed in mormot.core.os to avoid dependency to the Windows unit
+function IocpGetQueuedStatus(CompletionPort: THandle;
+  var lpNumberOfBytesTransferred: DWORD; var lpCompletionKey: pointer;
+  var lpOverlapped: pointer; dwMilliseconds: DWORD): BOOL; stdcall;
+
+/// trigger a Windows IOCP instance
+// - renamed in mormot.core.os to avoid dependency to the Windows unit
+function IocpPostQueuedStatus(CompletionPort: THandle;
+  NumberOfBytesTransferred: DWORD; dwCompletionKey: pointer;
+  lpOverlapped: POverlapped): BOOL; stdcall;
+
+/// finalize a Windows resource (e.g. IOCP instance)
+// - redefined in mormot.core.os to avoid dependency to the Windows unit
+function CloseHandle(hObject: THandle): BOOL; stdcall;
+
+/// redefined here to avoid warning to include "Windows" in uses clause
+// - why did Delphi define this slow RTL function as inlined in SysUtils.pas?
+// - also supports aFileName longer than MAX_PATH
+// - on Windows, aRights parameter is just ignored, and on POSIX aRights = 0
+// will set the default octal 644 file access attributes (-rw-r-r--)
+// - warning: this function replaces ALL SysUtils.FileCreate() overloads,
+// putting aMode as the SECOND parameter, just like with FileOpen()
+function FileCreate(const aFileName: TFileName; aMode: integer = 0;
+  aRights: integer = 0): THandle;
+
+/// redefined here to call CreateFileW() on non-Unicode RTL and support
+// aFileName longer than MAX_PATH
+function FileOpen(const aFileName: TFileName; aMode: integer): THandle;
+
+/// redefined here to avoid warning to include "Windows" in uses clause
+// - why did Delphi define this slow RTL function as inlined in SysUtils.pas?
+procedure FileClose(F: THandle); stdcall;
+
+/// redefined here to support FileName longer than MAX_PATH
+// - as our FileOpen/FileCreate redefinitions
+// - CheckAsDir = true is used by DirectoryExists()
+function FileExists(const FileName: TFileName; FollowLink: boolean = true;
+  CheckAsDir: boolean = false): boolean;
+
+/// redefined here to support FileName longer than MAX_PATH
+function DirectoryExists(const FileName: TFileName;
+  FollowLink: boolean = true): boolean; {$ifdef HASINLINE} inline; {$endif}
+
+/// redefined here to avoid warning to include "Windows" in uses clause
+// and support FileName longer than MAX_PATH
+// - why did Delphi define this slow RTL function as inlined in SysUtils.pas?
+function DeleteFile(const aFileName: TFileName): boolean;
+
+/// redefined here to avoid warning to include "Windows" in uses clause
+// and support FileName longer than MAX_PATH
+// - why did Delphi define this slow RTL function as inlined in SysUtils.pas?
+function RenameFile(const OldName, NewName: TFileName): boolean;
+
+/// redirection to Windows SetFileTime() of a file name from Int64(TFileTime)
+// - if any Int64 is 0, the proper value will be guess from the non-0 values
+function FileSetTime(const FileName: TFileName;
+  const Created, Accessed, Written: Int64): boolean;
+
+/// defined here to call the GetFullPathNameW() Windows API
+// - this function may convert to extended-length path if needed
+// - instead of the "manual" file name expansion of the FPC RTL
+// - also for consistency with Delphi on Windows
+function ExpandFileName(const FileName: TFileName): TFileName;
+
+{$else}
+
+/// faster cross-platform alternative to sysutils homonymous function
+// - will directly use fpstat() so is slightly faster than default FPC RTL
+function FileExists(const FileName: TFileName): boolean;
+
+/// redefined from FPC RTL sysutils for consistency
+// - warning: this function replaces ALL SysUtils.FileCreate() overloads,
+// putting aMode as the SECOND parameter, just like with FileOpen()
+// - on POSIX, aRights = 0 will set default octal 644 attributes (-rw-r-r--)
+function FileCreate(const aFileName: TFileName; aMode: integer = 0;
+  aRights: integer = 0): THandle;
+
+/// returns how many files could be opened at once on this POSIX system
+// - hard=true is for the maximum allowed limit, false for the current process
+// - returns -1 if the getrlimit() API call failed
+function GetFileOpenLimit(hard: boolean = false): integer;
+
+/// changes how many files could be opened at once on this POSIX system
+// - hard=true is for the maximum allowed limit (requires root priviledges),
+// false for the current process
+// - returns the new value set (may not match the expected max value on error)
+// - returns -1 if the getrlimit().setrlimit() API calls failed
+// - for instance, to set the limit of the current process to its highest value:
+// ! SetFileOpenLimit(GetFileOpenLimit(true));
+function SetFileOpenLimit(max: integer; hard: boolean = false): integer;
+
+/// read /proc/pid/status to ensure pid is of a real process, not a thread
+function IsValidPid(pid: cardinal): boolean;
+
+type
+  /// Low-level access to the ICU library installed on this system
+  // - "International Components for Unicode" (ICU) is an open-source set of
+  // libraries for Unicode support, internationalization and globalization
+  // - used by Unicode_CompareString, Unicode_AnsiToWide, Unicode_WideToAnsi,
+  // Unicode_InPlaceUpper and Unicode_InPlaceLower function from this unit
+  // - can maintain a thread-safe cache of up to 16 code page converters,
+  // via SharedUcnv() and SharedUcnvUnLock()
+  TIcuLibrary = record
+  private
+    icu, icudata, icui18n: pointer;
+    fLoaded: boolean;
+    procedure DoLoad(const LibName: TFileName = ''; Version: string = '');
+    procedure Done;
+  public
+    /// Initialize an ICU text converter for a given encoding
+    ucnv_open: function (converterName: PAnsiChar; var err: SizeInt): pointer; cdecl;
+    /// finalize the ICU text converter for a given encoding
+    ucnv_close: procedure (converter: pointer); cdecl;
+    /// reset the ICU text converter for a given encoding
+    ucnv_reset: procedure (converter: pointer); cdecl;
+    /// customize the ICU text converter substitute char
+    ucnv_setSubstChars: procedure (converter: pointer;
+      subChars: PAnsiChar; len: byte; var err: SizeInt); cdecl;
+    /// enable the ICU text converter fallback
+    ucnv_setFallback: procedure (cnv: pointer; usesFallback: LongBool); cdecl;
+    /// ICU text conversion from UTF-16 to a given encoding
+    ucnv_fromUChars: function (cnv: pointer; dest: PAnsiChar; destCapacity: cardinal;
+      src: PWideChar; srcLength: cardinal; var err: SizeInt): cardinal; cdecl;
+    /// ICU text conversion from a given encoding to UTF-16
+    ucnv_toUChars: function (cnv: pointer; dest: PWideChar; destCapacity: cardinal;
+      src: PAnsiChar; srcLength: cardinal; var err: SizeInt): cardinal; cdecl;
+    /// ICU UTF-16 text conversion to uppercase
+    u_strToUpper: function (dest: PWideChar; destCapacity: cardinal;
+      src: PWideChar; srcLength: cardinal; locale: PAnsiChar;
+      var err: SizeInt): cardinal; cdecl;
+    /// ICU UTF-16 text conversion to lowercase
+    u_strToLower: function (dest: PWideChar; destCapacity: cardinal;
+      src: PWideChar; srcLength: cardinal; locale: PAnsiChar;
+      var err: SizeInt): cardinal; cdecl;
+    /// ICU UTF-16 text comparison
+    u_strCompare: function (s1: PWideChar; length1: cardinal;
+      s2: PWideChar; length2: cardinal; codePointOrder: LongBool): cardinal; cdecl;
+    /// ICU UTF-16 text comparison with options, e.g. for case-insensitivity
+    u_strCaseCompare: function (s1: PWideChar; length1: cardinal;
+      s2: PWideChar; length2: cardinal; options: cardinal;
+      var err: SizeInt): cardinal; cdecl;
+    /// get the ICU data folder
+    u_getDataDirectory: function: PAnsiChar; cdecl;
+    /// set the ICU data folder
+    u_setDataDirectory: procedure(directory: PAnsiChar); cdecl;
+    /// initialize the ICU library
+    u_init: procedure(var status: SizeInt); cdecl;
+    /// try to initialize a specific version of the ICU library
+    // - first finalize any existing loaded instance
+    // - returns true if was successfully loaded and setup
+    function ForceLoad(const LibName: TFileName; const Version: string): boolean;
+    /// returns TRUE if a ICU library is available on this system
+    // - will thread-safely load and initialize it if necessary
+    function IsAvailable: boolean; inline;
+    /// Initialize an ICU text converter for a given codepage
+    // - returns nil if ICU is not available on this system
+    // - wrapper around ucnv_open/ucnv_setSubstChars/ucnv_setFallback calls
+    // - caller should make ucnv_close() once done with the returned instance
+    function ucnv(codepage: cardinal): pointer;
+    /// return a shared ICU text converter instance
+    // - the first call will initialize a shared instance for the whole process
+    // - if nil is returned, regular ucnv() should be called with a local instance
+    // - if <> nil is returned, SharedUcnvUnLock should eventually be called
+    function SharedUcnv(codepage: cardinal; out ndx: PtrInt): pointer;
+    /// release the SharedUcnv() instance
+    procedure SharedUcnvUnLock(ndx: PtrInt);
+  private
+    // implement a thread-safe cache of up to 16 converters
+    fSharedLock: PtrUInt; // = TLightLock
+    fSharedCP: array[0 .. 15] of word; // CPU cache friendly lookup
+    fShared: array[0 .. 15] of record
+      Lock: PtrUInt; // = TLightLock
+      Cnv: pointer;
+    end;
+    fSharedCount, fSharedLast: integer;
+  end;
+
+var
+  /// low-level late-binding access to any installed ICU library
+  // - typical use is to check icu.IsAvailable then the proper icu.*() functions
+  // - this unit will make icu.Done in its finalization section
+  icu: TIcuLibrary;
+
+  /// contains the current POSIX kernel revision, as one 24-bit integer
+  // - allow quick comparison mainly for kernel feature checking
+  // - e.g. on Linux, may equal $030d02 for 3.13.2, or $020620 for 2.6.32
+  KernelRevision: cardinal;
+
+
+{$ifdef OSLINUX} { some Linux-specific APIs (e.g. systemd or eventfd) }
+
+const
+  /// The first passed file descriptor is fd 3
+  SD_LISTEN_FDS_START = 3;
+
+  /// low-level libcurl library file name, depending on the running OS
+  LIBSYSTEMD_PATH = 'libsystemd.so.0';
+
+  ENV_INVOCATION_ID: PAnsiChar = 'INVOCATION_ID';
+
+type
+  /// low-level systemd parameter to sd.journal_sendv() function
+  TIoVec = record
+    iov_base: PAnsiChar;
+    iov_len: PtrUInt;
+  end;
+
+  /// implements late-binding of the systemd library
+  // - about systemd: see https://www.freedesktop.org/wiki/Software/systemd
+  // and http://0pointer.de/blog/projects/socket-activation.html - to get headers
+  // on debian: `sudo apt install libsystemd-dev && cd /usr/include/systemd`
+  TSystemD = record
+  private
+    systemd: pointer;
+    tested: boolean;
+    procedure DoLoad;
+  public
+    /// returns how many file descriptors have been passed to process
+    // - if result=1 then socket for accepting connection is LISTEN_FDS_START
+    listen_fds: function(unset_environment: integer): integer; cdecl;
+    /// returns 1 if the file descriptor is an AF_UNIX socket of the specified type and path
+    is_socket_unix: function(fd, typr, listening: integer;
+      var path: TFileName; pathLength: PtrUInt): integer; cdecl;
+    /// systemd: submit simple, plain text log entries to the system journal
+    // - priority value can be obtained using integer(LOG_TO_SYSLOG[logLevel])
+    journal_print: function(priority: integer; args: array of const): integer; cdecl;
+    /// systemd: submit array of iov structures instead of the format string to the system journal.
+    // - each structure should reference one field of the entry to submit
+    // - the second argument specifies the number of structures in the array
+    journal_sendv: function(var iov: TIoVec; n: integer): integer; cdecl;
+    /// sends notification to systemd
+    // - see https://www.freedesktop.org/software/systemd/man/notify.html
+    // status notification sample: sd.notify(0, 'READY=1');
+    // watchdog notification: sd.notify(0, 'WATCHDOG=1');
+    notify: function(unset_environment: integer; state: PUtf8Char): integer; cdecl;
+    /// check whether the service manager expects watchdog keep-alive
+    // notifications from a service
+    // - if result > 0 then usec contains the notification interval (app should
+    // notify every usec/2)
+    watchdog_enabled: function(unset_environment: integer; usec: Puint64): integer; cdecl;
+    /// returns true in case the current process was started by systemd
+    // - For systemd v232+
+    function ProcessIsStartedBySystemd: boolean;
+    /// returns TRUE if a systemd library is available
+    // - will thread-safely load and initialize it if necessary
+    function IsAvailable: boolean; inline;
+    /// release the systemd library
+    procedure Done;
+  end;
+
+var
+  /// low-level late-binding of the systemd library
+  // - typical use is to check sd.IsAvailable then the proper sd.*() functions
+  // - this unit will make sd.Done in its finalization section
+  sd: TSystemD;
+
+/// a wrapper to the eventfd() syscall
+// - returns 0 if the kernel does not support eventfd2 (before 2.6.27) or
+// if the platform is not supported (only validated on Linux x86_64 by now)
+// - returns a file descriptor handle on success, which should be fpclose()
+function LinuxEventFD(nonblocking, semaphore: boolean): integer;
+
+/// wrapper to read from a eventfd() file
+// - return 1 and decrement the counter by 1 in semaphore mode
+// - return the current counter value and set it to 0 in non-semaphor mode
+// - may be blocking or not blocking, depending on how LinuxEventFD() was called
+// - return -1 on error
+function LinuxEventFDRead(fd: integer): Int64;
+
+/// wrapper to write to a eventfd() file
+procedure LinuxEventFDWrite(fd: integer; count: QWord);
+
+/// wrapper to wait for a eventfd() file read
+// - return true if was notified for reading, or false on timeout
+function LinuxEventFDWait(fd: integer; ms: integer): boolean; inline;
+
+{$endif OSLINUX}
+
+var
+  /// allow runtime-binding of complex OS API calls
+  // - used e.g. by mormot.core.os.mac.pas to inject its own methods
+  PosixInject: record
+    GetSmbios: function(info: TSmbiosBasicInfo): RawUtf8;
+    GetSmbiosData: function: RawByteString;
+  end;
+
+{$endif OSWINDOWS}
+
+
+{ ****************** Unicode, Time, File, Console, Library process }
+
+{$ifdef OSWINDOWS}
+
+type
+  /// redefined as our own mormot.core.os type to avoid dependency to Windows
+  // - warning: do not use this type directly, but rather TSynSystemTime as
+  // defined in mormot.core.datetime which is really cross-platform, and has
+  // consistent field order (FPC POSIX/Windows fields do not match!)
+  TSystemTime = Windows.TSystemTime;
+  PSystemTime = Windows.PSystemTime;
+
+  /// system-specific type returned by FileAge(): local 32-bit bitmask on Windows
+  TFileAge = integer;
+
+{$ifdef ISDELPHI}
+
+  /// redefined as our own mormot.core.os type to avoid dependency to Windows
+  TRTLCriticalSection = Windows.TRTLCriticalSection;
+
+  /// defined as in FPC RTL, to avoid dependency to Windows.pas unit
+  // - note that on POSIX, a THandle is a 32-bit integer, but library or
+  // resource handles are likely to map pointers, i.e. up to a 64-bit integer
+  TLibHandle = THandle;
+
+{$endif ISDELPHI}
+
+  /// handle for Slim Reader/Writer (SRW) locks in exclusive mode
+  TOSLightMutex = pointer;
+
+/// a wrapper calling SystemTimeToTzSpecificLocalTime Windows API
+// - note: FileTimeToLocalFileTime is not to be involved here
+// - only used by mormot.lib.static for proper SQlite3 linking on Windows
+procedure UnixTimeToLocalTime(I64: TUnixTime; out Local: TSystemTime);
+
+/// convert an Unix seconds time to a Win32 64-bit FILETIME value
+procedure UnixTimeToFileTime(I64: TUnixTime; out FT: TFileTime);
+
+/// convert an Unix milliseconds time to a Win32 64-bit FILETIME value
+procedure UnixMSTimeToFileTime(I64: TUnixMSTime; out FT: TFileTime);
+
+/// convert a TDateTime to a Win32 64-bit FILETIME value
+procedure DateTimeToFileTime(dt: TDateTime; out FT: TFileTime);
+
+/// convert a Win32 64-bit FILETIME value into an Unix seconds time
+function FileTimeToUnixTime(const FT: TFileTime): TUnixTime;
+  {$ifdef FPC} inline; {$endif}
+
+/// convert a Win32 64-bit FILETIME value into a TDateTime
+function FileTimeToDateTime(const FT: TFileTime): TDateTime;
+
+/// convert a Win32 64-bit FILETIME value into an Unix milliseconds time
+function FileTimeToUnixMSTime(const FT: TFileTime): TUnixMSTime;
+  {$ifdef FPC} inline; {$endif}
+
+var
+  // Slim Reader/Writer (SRW) API exclusive mode - fallback to TLightLock on XP
+  InitializeSRWLock,
+  AcquireSRWLockExclusive,
+  ReleaseSRWLockExclusive: procedure(var P: TOSLightMutex); stdcall;
+  TryAcquireSRWLockExclusive: function (var P: TOSLightMutex): BOOL; stdcall;
+
+{$else}
+
+const
+  /// a cross-platform incorrect THandle value, as defined in Windows unit
+  INVALID_HANDLE_VALUE = THandle(-1);
+
+  /// allow to assign proper signed symbol table name for a libc.so.6 method
+  {$ifdef OSLINUXX64}
+  LIBC_SUFFIX = '@GLIBC_2.2.5';
+  {$else}
+  {$ifdef OSLINUXX86}
+  LIBC_SUFFIX = '@GLIBC_2.0';
+  {$else}
+  LIBC_SUFFIX = ''; // no suffix seems needed outside of Intel/AMD systems
+  {$endif OSLINUXX86}
+  {$endif OSLINUXX64}
+
+type
+  /// system-specific type returned by FileAge(): UTC 64-bit Epoch on POSIX
+  TFileAge = TUnixTime;
+
+  /// system-specific structure holding a non-recursive mutex
+  TOSLightMutex = TRTLCriticalSection;
+
+{$ifdef OSLINUX}
+  {$define OSPTHREADSLIB}    // direct pthread calls were tested on Linux only
+{$endif OSLINUX}
+{$ifdef OSDARWIN}
+  {$define OSPTHREADSSTATIC} // direct pthread calls from the 'c' library
+{$endif OSDARWIN}
+{$ifdef OSBSD}
+  {$define OSPTHREADSSTATIC} // direct pthread calls from the c library
+{$endif OSBSD}
+
+// some pthread_mutex_*() API defined here for proper inlining
+{$ifdef OSPTHREADSLIB}
+var
+  {%H-}pthread: pointer; // access to pthread.so e.g. for mormot.lib.static
+  pthread_mutex_lock:    function(mutex: pointer): integer; cdecl;
+  pthread_mutex_trylock: function(mutex: pointer): integer; cdecl;
+  pthread_mutex_unlock:  function(mutex: pointer): integer; cdecl;
+{$endif OSPTHREADSLIB}
+{$ifdef OSPTHREADSSTATIC}
+function pthread_mutex_lock(mutex: pointer): integer; cdecl;
+function pthread_mutex_trylock(mutex: pointer): integer; cdecl;
+function pthread_mutex_unlock(mutex: pointer): integer; cdecl;
+{$endif OSPTHREADSSTATIC}
+
+{$endif OSWINDOWS}
+
+/// raw cross-platform library loading function
+// - alternative to LoadLibrary() and SafeLoadLibrary() Windows API and RTL
+// - on Windows, set the SEM_NOOPENFILEERRORBOX and SEM_FAILCRITICALERRORS flags
+// to avoid unexpected message boxes (which should not happen e.g. on a service)
+// - on Win32, reset the FPU flags after load as required with some libraries
+// - consider inheriting TSynLibrary if you want to map a set of API functions
+function LibraryOpen(const LibraryName: TFileName): TLibHandle;
+
+/// raw cross-platform library unloading function
+// - alternative to FreeLibrary() Windows API and FPC RTL
+procedure LibraryClose(Lib: TLibHandle);
+
+/// raw cross-platform library resolution function, as defined in FPC RTL
+// - alternative to GetProcAddr() Windows API and FPC RTL
+function LibraryResolve(Lib: TLibHandle; ProcName: PAnsiChar): pointer;
+  {$ifdef OSWINDOWS} stdcall; {$endif}
+
+/// raw cross-platform library resolution error, e.g. after LibraryOpen
+function LibraryError: string;
+
+
+const
+  /// redefined here to avoid dependency to the Windows or SyncObjs units
+  INFINITE = cardinal(-1);
+
+/// initialize a Critical Section (for Lock/UnLock)
+// - redefined in mormot.core.os to avoid dependency to the Windows unit
+// - under Delphi/Windows, directly call the homonymous Win32 API
+procedure InitializeCriticalSection(var cs : TRTLCriticalSection);
+  {$ifdef OSWINDOWS} stdcall; {$else} inline; {$endif}
+
+/// finalize a Critical Section (for Lock/UnLock)
+// - redefined in mormot.core.os to avoid dependency to the Windows unit
+// - under Delphi/Windows, directly call the homonymous Win32 API
+procedure DeleteCriticalSection(var cs : TRTLCriticalSection);
+  {$ifdef OSWINDOWS} stdcall; {$else} inline; {$endif}
+
+{$ifdef OSPOSIX}
+
+type
+  /// a TThreadID-sized unsigned integer, to ease TThreadID alignment
+  TThreadIDInt = PtrUInt;
+
+{$ifndef OSLINUX} // try to stabilize MacOS/BSD pthreads API calls
+  {$define NODIRECTTHREADMANAGER}
+{$endif OSLINUX}
+
+{$ifdef NODIRECTTHREADMANAGER} // try to stabilize MacOS pthreads API calls
+function GetCurrentThreadId: TThreadID; inline;
+function TryEnterCriticalSection(var cs: TRTLCriticalSection): integer; inline;
+procedure EnterCriticalSection(var cs: TRTLCriticalSection); inline;
+procedure LeaveCriticalSection(var cs: TRTLCriticalSection); inline;
+{$else}
+
+/// returns the unique ID of the current running thread
+// - defined in mormot.core.os for inlined FpcCurrentThreadManager call
+var GetCurrentThreadId: function: TThreadID;
+
+/// enter a Critical Section (Lock)
+// - defined in mormot.core.os for inlined FpcCurrentThreadManager call
+var EnterCriticalSection: procedure(var cs: TRTLCriticalSection);
+
+/// leave a Critical Section (UnLock)
+// - defined in mormot.core.os for inlined FpcCurrentThreadManager call
+var LeaveCriticalSection: procedure(var cs: TRTLCriticalSection);
+
+/// try to acquire and lock a Critical Section (Lock)
+// - returns 1 if the lock was acquired, or 0 if the mutex is already locked
+// - defined in mormot.core.os for inlined FpcCurrentThreadManager call
+var TryEnterCriticalSection: function(var cs: TRTLCriticalSection): integer;
+
+{$endif NODIRECTTHREADMANAGER}
+
+{$endif OSPOSIX}
+
+/// returns TRUE if the supplied mutex has been initialized
+// - will check if the supplied mutex is void (i.e. all filled with 0 bytes)
+function IsInitializedCriticalSection(var cs: TRTLCriticalSection): boolean;
+  {$ifdef HASINLINE}inline;{$endif}
+
+/// on need initialization of a mutex, then enter the lock
+// - if the supplied mutex has been initialized, do nothing
+// - if the supplied mutex is void (i.e. all filled with 0), initialize it
+procedure InitializeCriticalSectionIfNeededAndEnter(var cs: TRTLCriticalSection);
+  {$ifdef HASINLINEWINAPI}inline;{$endif}
+
+/// on need finalization of a mutex
+// - if the supplied mutex has been initialized, delete it
+// - if the supplied mutex is void (i.e. all filled with 0), do nothing
+procedure DeleteCriticalSectionIfNeeded(var cs: TRTLCriticalSection);
+
+/// returns the current UTC time as TSystemTime from the OS
+// - under Delphi/Windows, directly call the homonymous Win32 API
+// - redefined in mormot.core.os to avoid dependency to the Windows unit
+// - under Linux/POSIX, calls clock_gettime(CLOCK_REALTIME_COARSE) if available
+// or fpgettimeofday() on Darwin/MacOS
+// - warning: do not call this function directly, but rather mormot.core.datetime
+// TSynSystemTime.FromNowUtc cross-platform method instead
+procedure GetSystemTime(out result: TSystemTime);
+  {$ifdef OSWINDOWS} stdcall; {$endif}
+
+/// set the current system time as UTC timestamp
+// - we define two functions with diverse signature to circumvent the FPC RTL
+// TSystemTime field order inconsistency
+// - warning: do not call this function directly, but rather mormot.core.datetime
+// TSynSystemTime.ChangeOperatingSystemTime cross-platform method instead
+{$ifdef OSWINDOWS}
+function SetSystemTime(const utctime: TSystemTime): boolean;
+{$else}
+function SetSystemTime(utctime: TUnixTime): boolean;
+{$endif OSWINDOWS}
+
+/// returns the current Local time as TSystemTime from the OS
+// - under Delphi/Windows, directly call the homonymous Win32 API
+// - redefined in mormot.core.os to avoid dependency to the Windows unit
+// - under Linux/POSIX, calls clock_gettime(CLOCK_REALTIME_COARSE) if available
+// or fpgettimeofday() on Darwin/MacOS, with FPC RTL TZSeconds adjustment (so
+// will be fixed for the whole process lifetime and won't change at daylight)
+// - warning: do not call this function directly, but rather mormot.core.datetime
+// TSynSystemTime.FromNowLocal cross-platform method instead
+procedure GetLocalTime(out result: TSystemTime);
+  {$ifdef OSWINDOWS} stdcall; {$endif}
+
+/// compatibility function, wrapping Win32 API file truncate at current position
+procedure SetEndOfFile(F: THandle);
+  {$ifdef OSWINDOWS} stdcall; {$else} inline; {$endif}
+
+/// compatibility function, wrapping Win32 API file flush to disk
+procedure FlushFileBuffers(F: THandle);
+  {$ifdef OSWINDOWS} stdcall; {$else} inline; {$endif}
+
+/// compatibility function, wrapping Win32 API last error code
+function GetLastError: integer;
+  {$ifdef OSWINDOWS} stdcall; {$else} inline; {$endif}
+
+/// check if the last error reporting by the system is a file access violation
+// - call GetLastError is no ErrorCode is supplied
+function IsSharedViolation(ErrorCode: integer = 0): boolean;
+
+/// compatibility function, wrapping Win32 API last error code
+procedure SetLastError(error: integer);
+  {$ifdef OSWINDOWS} stdcall; {$else} inline; {$endif}
+
+/// returns a given error code as plain text
+// - redirects to WinErrorText(error, nil) on Windows, or StrError() on POSIX
+function GetErrorText(error: integer): RawUtf8;
+  {$ifdef HASINLINE} inline; {$endif}
+
+{$ifdef OSWINDOWS}
+
+/// return the error message of a given Module
+// - first try WinErrorConstant() for system error constants (if ModuleName=nil),
+// then call FormatMessage() and override the RTL function to force the
+// ENGLISH_LANGID flag first
+// - if ModuleName does support this Code, will try it as system error
+// - replace SysErrorMessagePerModule() and SysErrorMessage() from mORMot 1
+function WinErrorText(Code: cardinal; ModuleName: PChar): RawUtf8;
+
+/// return the best known ERROR_* system error message constant texts
+// - without the 'ERROR_' prefix
+// - as used by WinErrorText() and some low-level Windows API wrappers
+function WinErrorConstant(Code: cardinal): PShortString;
+
+/// minimal GetEnumName() for Delphi + FPC on base enum type with no Min/Max
+function WinGetEnumName(Info: PAnsiChar; Value: integer): PShortString;
+
+/// raise an EOSException from the last system error using WinErrorText()
+// - if Code is kept to its default 0, GetLastError is called
+procedure RaiseLastError(const Context: shortstring;
+  RaisedException: ExceptClass = nil; Code: integer = 0);
+
+/// return a RaiseLastError-like error message using WinErrorText()
+// - if Code is kept to its default 0, GetLastError is called
+function WinLastError(const Context: shortstring; Code: integer = 0): string;
+
+/// call RaiseLastError(Code) if Code <> NO_ERROR = ERROR_SUCCESS
+procedure WinCheck(const Context: shortstring; Code: integer;
+  RaisedException: ExceptClass = nil);
+  {$ifdef HASINLINE} inline; {$endif}
+
+/// raise an Exception from the last module error using WinErrorText()
+procedure RaiseLastModuleError(ModuleName: PChar; ModuleException: ExceptClass);
+
+{$endif OSWINDOWS}
+
+/// compatibility function, wrapping Win32 API function
+// - returns the current main Window handle on Windows, or 0 on POSIX/Linux
+function GetDesktopWindow: PtrInt;
+  {$ifdef OSWINDOWS} stdcall; {$else} inline; {$endif}
+
+/// returns the curent system code page for AnsiString types
+// - as used to initialize CurrentAnsiConvert in mormot.core.unicode unit
+// - calls GetACP() Win32 API value on Delphi, or DefaultSystemCodePage on FPC -
+// i.e. GetSystemCodePage() on POSIX (likely to be UTF-8) or the value used
+// by the LCL for its "string" types (also typically UTF-8 even on Windows)
+function Unicode_CodePage: integer;
+  {$ifdef FPC} inline; {$endif}
+
+/// compatibility function, wrapping CompareStringW() Win32 API text comparison
+// - returns 1 if PW1>PW2, 2 if PW1=PW2, 3 if PW1<PW2 - so substract 2 to have
+// -1,0,1 as regular StrCompW/StrICompW comparison function result
+// - will compute StrLen(PW1/PW2) if L1 or L2 < 0
+// - on POSIX, use the ICU library, or fallback to FPC RTL widestringmanager
+// with a temporary variable - you would need to include cwstring unit
+// - in practice, is seldom called, unless our proprietary WIN32CASE collation
+// is used in mormot.db.raw.sqlite3, or via Utf8CompareOS() or Utf8CompareIOS()
+// functions from mormot.core.unicode
+// - consider Utf8ILCompReference() from mormot.core.unicode.pas for an
+// operating-system-independent Unicode 10.0 comparison function
+function Unicode_CompareString(
+  PW1, PW2: PWideChar; L1, L2: PtrInt; IgnoreCase: boolean): integer;
+
+/// compatibility function, wrapping MultiByteToWideChar() Win32 API call
+// - returns the number of WideChar written into W^ destination buffer
+// - on POSIX, use the ICU library, or fallback to FPC RTL widestringmanager
+// with a temporary variable - you would need to include cwstring unit
+// - raw function called by TSynAnsiConvert.AnsiBufferToUnicode from
+// mormot.core.unicode unit
+function Unicode_AnsiToWide(
+  A: PAnsiChar; W: PWideChar; LA, LW, CodePage: PtrInt): integer;
+
+/// compatibility function, wrapping WideCharToMultiByte() Win32 API call
+// - returns the number of AnsiChar written into A^ destination buffer
+// - on POSIX, use the ICU library, or fallback to FPC RTL widestringmanager
+// with a temporary variable - you would need to include cwstring unit
+// - raw function called by TSynAnsiConvert.UnicodeBufferToAnsi from
+// mormot.core.unicode unit
+function Unicode_WideToAnsi(
+  W: PWideChar; A: PAnsiChar; LW, LA, CodePage: PtrInt): integer;
+
+/// conversion of some UTF-16 buffer into a temporary Ansi ShortString
+// - used when mormot.core.unicode is an overkill, e.g. TCrtSocket.SockSend()
+// - calls IsAnsiCompatibleW() first to quickly handle any ASCII-7 output
+procedure Unicode_WideToShort(W: PWideChar; LW, CodePage: PtrInt;
+  var res: ShortString);
+
+/// compatibility function, wrapping Win32 API CharUpperBuffW()
+// - on POSIX, use the ICU library, or fallback to 'a'..'z' conversion only
+// - raw function called by UpperCaseUnicode() from mormot.core.unicode unit
+function Unicode_InPlaceUpper(W: PWideChar; WLen: integer): integer;
+  {$ifdef OSWINDOWS} stdcall; {$endif}
+
+/// compatibility function, wrapping Win32 API CharLowerBuffW()
+// - on POSIX, use the ICU library, or fallback to 'A'..'Z' conversion only
+// - raw function called by LowerCaseUnicode() from mormot.core.unicode unit
+function Unicode_InPlaceLower(W: PWideChar; WLen: integer): integer;
+  {$ifdef OSWINDOWS} stdcall; {$endif}
+
+/// local RTL wrapper function to avoid linking mormot.core.unicode.pas
+// - returns dest.buf as result, and dest.len as length in WideChar (not bytes)
+// - caller should always call Dest.Done to release any (unlikely) allocated memory
+function Unicode_FromUtf8(Text: PUtf8Char; TextLen: PtrInt;
+  var Dest: TSynTempBuffer): PWideChar;
+
+/// return a code page number into human-friendly (or ICU) text
+procedure Unicode_CodePageName(CodePage: cardinal; var Name: shortstring);
+
+/// returns a system-wide current monotonic timestamp as milliseconds
+// - will use the corresponding native API function under Vista+, or will be
+// redirected to a custom wrapper function for older Windows versions (XP)
+// to avoid the 32-bit overflow/wrapping issue of GetTickCount
+// - warning: FPC's SysUtils.GetTickCount64 or TThread.GetTickCount64 don't
+// handle properly 49.7 days wrapping under XP -> always use this safe version
+// - warning: FPC's SysUtils.GetTickCount64 may call fpgettimeofday() e.g.
+// on Darwin, which is not monotonic -> always use this more coherent version
+// - on POSIX, will call (via vDSO) the very fast CLOCK_MONOTONIC_COARSE if
+// available, or the low-level mach_absolute_time() monotonic Darwin API
+// - do not expect exact millisecond resolution - steps may rather be e.g.
+// within the 15-16 ms range on Windows, and 4-5 ms range on Linux
+{$ifdef OSWINDOWS}
+var
+  GetTickCount64: function: Int64; stdcall;
+{$else}
+function GetTickCount64: Int64;
+{$endif OSWINDOWS}
+
+/// returns how many seconds the system was up, accouting for time when
+// the computer is asleep
+// - on Windows, computes GetTickCount64 div 1000
+// - on Linux/BSD, will use CLOCK_BOOTTIME/CLOCK_UPTIME clock
+// - on MacOS, will use mach_continuous_time() API
+function GetUptimeSec: cardinal;
+
+/// returns the current UTC time
+// - wrap UnixMSTimeUtcFast, so use e.g. clock_gettime(CLOCK_REALTIME_COARSE)
+// under Linux, or GetSystemTimeAsFileTime under Windows
+function NowUtc: TDateTime;
+
+/// returns the current UTC date/time as a second-based c-encoded time
+// - i.e. current number of seconds elapsed since Unix epoch 1/1/1970
+// - use e.g. fast clock_gettime(CLOCK_REALTIME_COARSE) under Linux,
+// or GetSystemTimeAsFileTime under Windows
+// - returns a 64-bit unsigned value, so is "Year2038bug" free
+function UnixTimeUtc: TUnixTime;
+
+/// returns the current UTC date/time as a millisecond-based c-encoded time
+// - i.e. current number of milliseconds elapsed since Unix epoch 1/1/1970
+// - will use e.g. fast clock_gettime(CLOCK_REALTIME_COARSE) under Linux,
+// or GetSystemTimePreciseAsFileTime under Windows 8 and later
+// - on Windows, is slightly more accurate, but slower than UnixMSTimeUtcFast
+function UnixMSTimeUtc: TUnixMSTime;
+
+/// returns the current UTC date/time as a millisecond-based c-encoded time
+// - under Linux/POSIX, is the very same than UnixMSTimeUtc (inlined call)
+// - under Windows 8+, will call GetSystemTimeAsFileTime instead of
+// GetSystemTimePreciseAsFileTime, which has higher precision, but is slower
+// - prefer it under Windows, if a dozen of ms resolution is enough for your task
+function UnixMSTimeUtcFast: TUnixMSTime;
+  {$ifdef OSPOSIX} inline; {$endif}
+
+const
+  /// number of days offset between the Unix Epoch (1970) and TDateTime origin
+  UnixDelta = 25569;
+  /// number of Windows TFileTime ticks (100ns) from year 1601 to 1970
+  UnixFileTimeDelta = 116444736000000000;
+
+/// the number of minutes bias in respect to UTC/GMT date/time
+// - as retrieved via -GetLocalTimeOffset() at startup, so may not be accurate
+// after a time shift during the process execution - but any long-running
+// process (like a service) should use UTC timestamps only
+var
+  TimeZoneLocalBias: integer;
+
+{$ifndef NOEXCEPTIONINTERCEPT}
+
+type
+  /// calling context when intercepting exceptions
+  // - used e.g. for TSynLogExceptionToStr or RawExceptionIntercept() handlers
+  {$ifdef USERECORDWITHMETHODS}
+  TSynLogExceptionContext = record
+  {$else}
+  TSynLogExceptionContext = object
+  {$endif USERECORDWITHMETHODS}
+  public
+    /// the raised exception class
+    EClass: ExceptClass;
+    /// the Delphi Exception instance
+    // - may be nil for external/OS exceptions
+    EInstance: Exception;
+    /// the OS-level exception code
+    // - could be $0EEDFAE0 of $0EEDFADE for Delphi-generated exceptions
+    ECode: DWord;
+    /// = FPC's RaiseProc() FrameCount if EStack is Frame: PCodePointer
+    EStackCount: integer;
+    /// the address where the exception occurred
+    EAddr: PtrUInt;
+    /// the optional stack trace
+    EStack: PPtrUIntArray;
+    /// timestamp of this exception, as number of seconds since UNIX Epoch
+    // - UnixTimeUtc is faster than NowUtc or GetSystemTime
+    // - use UnixTimeToDateTime() to convert it into a regular TDateTime
+    ETimestamp: TUnixTime;
+    /// the logging level corresponding to this exception
+    // - may be either sllException or sllExceptionOS
+    ELevel: TSynLogLevel;
+    /// retrieve some extended information about a given Exception
+    // - on Windows, recognize most DotNet CLR Exception Names
+    function AdditionalInfo(out ExceptionNames: TPShortStringDynArray): cardinal;
+  end;
+
+  /// the global function signature expected by RawExceptionIntercept()
+  // - assigned e.g. to SynLogException() in mormot.core.log.pas
+  TOnRawLogException = procedure(const Ctxt: TSynLogExceptionContext);
+
+/// setup Exception interception for the whole process
+// - call RawExceptionIntercept(nil) to disable custom exception handling
+procedure RawExceptionIntercept(const Handler: TOnRawLogException);
+
+{$endif NOEXCEPTIONINTERCEPT}
+
+/// returns a high-resolution system-wide monotonic timestamp as microseconds
+// - under Linux/POSIX, has true microseconds resolution, calling e.g.
+// CLOCK_MONOTONIC on Linux/BSD
+// - under Windows, calls QueryPerformanceCounter / QueryPerformanceFrequency
+procedure QueryPerformanceMicroSeconds(out Value: Int64);
+
+/// cross-platform check if the supplied THandle is not invalid
+function ValidHandle(Handle: THandle): boolean;
+  {$ifdef HASINLINE}inline;{$endif}
+
+/// check for unsafe '..' '/xxx' 'c:xxx' '~/xxx' or '\\' patterns in a path
+function SafePathName(const Path: TFileName): boolean;
+
+/// check for unsafe '..' '/xxx' 'c:xxx' '~/xxx' or '\\' patterns in a RawUtf8 path
+function SafePathNameU(const Path: RawUtf8): boolean;
+
+/// check for unsafe '..' '/xxx' 'c:xxx' '~/xxx' or '\\' patterns in a filename
+function SafeFileName(const FileName: TFileName): boolean;
+
+/// check for unsafe '..' '/xxx' 'c:xxx' '~/xxx' or '\\' patterns in a RawUtf8 filename
+function SafeFileNameU(const FileName: RawUtf8): boolean;
+
+/// ensure all \ / path delimiters are normalized into the current OS expectation
+// - i.e. normalize file name to use '\' on Windows, or '/' on POSIX
+// - see MakePath() from mormot.core.text.pas to concatenate path items
+function NormalizeFileName(const FileName: TFileName): TFileName;
+
+/// ensure all \ / path delimiters are normalized into the current OS expectation
+// - this function works in-place on an UTF-8 string instance
+procedure NormalizeFileNameU(var FileName: RawUtf8);
+
+/// add some " before and after if FileName has some space within
+// - could be used when generating command line parameters
+function QuoteFileName(const FileName: TFileName): TFileName;
+
+/// faster cross-platform alternative to sysutils homonymous function
+// - on Windows, just redirect to WindowsFileTimeToDateTime() since FileDate
+// is already expected to be in local time from FileAge()
+// - on POSIX, FileDate is a 64-bit UTC value as returned from OS stat API, and
+// will be converted into a local TDateTime
+// - note: FPC FileAge(TDateTime) is wrong and truncates 1-2 seconds on Windows
+function FileDateToDateTime(const FileDate: TFileAge): TDateTime;
+  {$ifdef HASINLINE}{$ifdef OSWINDOWS}inline;{$endif}{$endif}
+
+/// get a file date and time, from its name
+// - returns 0 if file doesn't exist
+// - returns the local file age, encoded as TDateTime
+// - under Windows, will use GetFileAttributesEx fast API
+function FileAgeToDateTime(const FileName: TFileName): TDateTime;
+
+/// get a file date and time, from its name, as seconds since Unix Epoch
+// - returns 0 if file (or folder if AllowDir is true) doesn't exist
+// - returns the system API file age (not converted local), encoded as TUnixTime
+// - under Windows, will use GetFileAttributesEx and FileTimeToUnixTime
+// - under POSIX, will call directly the stat syscall
+// - faster than FileAgeToDateTime() since don't convert to local time
+function FileAgeToUnixTimeUtc(const FileName: TFileName;
+  AllowDir: boolean = false): TUnixTime;
+
+/// get the date and time of one file into a Windows File 32-bit TimeStamp
+// - this cross-system function is used e.g. by mormot.core.zip which expects
+// Windows TimeStamps in its headers
+function FileAgeToWindowsTime(F: THandle): integer;
+
+/// copy the date of one file to another
+// - FileSetDate(THandle, Age) is not implemented on POSIX: filename is needed
+function FileSetDateFrom(const Dest: TFileName; SourceHandle: THandle): boolean; overload;
+
+/// copy the date of one file to another
+// - FileSetDate(THandle, Age) is not implemented on POSIX: filename is needed
+function FileSetDateFrom(const Dest, Source: TFileName): boolean; overload;
+
+/// copy the date of one file from a Windows File 32-bit TimeStamp
+// - this cross-system function is used e.g. by mormot.core.zip which expects
+// Windows TimeStamps in its headers
+// - FileSetDate(THandle, Age) is not implemented on POSIX: filename is needed
+function FileSetDateFromWindowsTime(const Dest: TFileName; WinTime: integer): boolean;
+
+/// set the file date/time from a supplied UTC TUnixTime value
+// - avoid any temporary conversion to local time
+// - Time may come from FileAgeToUnixTimeUtc()
+function FileSetDateFromUnixUtc(const Dest: TFileName; Time: TUnixTime): boolean;
+
+/// convert a Windows API File 32-bit TimeStamp into a regular TDateTime
+// - returns 0 if the conversion failed
+// - used e.g. by FileSetDateFromWindowsTime() on POSIX
+function WindowsFileTimeToDateTime(WinTime: integer): TDateTime;
+
+/// convert a Windows API File 64-bit TimeStamp into a regular TUnixMSTime
+// - i.e. a FILETIME value as returned by GetFileTime() Win32 API
+// - some binary formats (e.g. ISO 9660 or LDAP) have such FILETIME fields
+function WindowsFileTime64ToUnixMSTime(WinTime: QWord): TUnixMSTime;
+
+/// low-level conversion of a TDateTime into a Windows File 32-bit TimeStamp
+// - returns 0 if the conversion failed
+function DateTimeToWindowsFileTime(DateTime: TDateTime): integer;
+
+/// check if a file exists and can be written
+// - on POSIX, call fpaccess() and check for the W_OK attribute
+// - on Windows, check faReadOnly and supports aFileName longer than MAX_PATH
+function FileIsWritable(const FileName: TFileName): boolean;
+
+/// reduce the visibility of a given file, and set its read/write attributes
+// - on POSIX, change attributes for the the owner, and reset group/world flags
+// so that it is accessible by the current user only; under POSIX, there is
+// no "hidden" file attribute, but you should define a FileName starting by '.'
+// - on Windows, will set the "hidden" file attribue
+procedure FileSetHidden(const FileName: TFileName; ReadOnly: boolean);
+
+/// set the "sticky bit" on a file or directory
+// - on POSIX, a "sticky" folder will ensure that its nested files will be
+// deleted by their owner; and a "sticky" file will ensure e.g. that no
+// /var/tmp file is deleted by systemd during its clean up phases
+// - on Windows, will set the Hidden and System file attributes
+procedure FileSetSticky(const FileName: TFileName);
+
+/// get a file size, from its name
+// - returns 0 if file doesn't exist, or is a directory
+// - under Windows, will use GetFileAttributesEx fast API
+// - on POSIX, will use efficient fpStat() single call but not FileOpen/FileClose
+function FileSize(const FileName: TFileName): Int64; overload;
+
+/// get a file size, from its handle
+// - returns 0 if file doesn't exist
+// - under Windows, will use the GetFileSizeEx fast API
+// - on POSIX, will use efficient FpFStat() single call and no file seek
+function FileSize(F: THandle): Int64; overload;
+
+/// FileSeek() overloaded function, working with huge files
+// - Delphi FileSeek() is buggy -> use this function to safely access files
+// bigger than 2 GB (thanks to sanyin for the report)
+function FileSeek64(Handle: THandle; const Offset: Int64;
+  Origin: cardinal = soFromBeginning): Int64;
+
+/// get a file size and its UTC Unix timestamp in milliseconds resolution
+// - return false if FileName was not found
+// - return true and set FileSize and FileTimestampUtc if found - note that
+// no local time conversion is done, so timestamp won't match FileAge()
+// - if FileName is a folder/directory, then returned FileSize equals -1
+// - use a single Operating System call, so is faster than FileSize + FileAge
+function FileInfoByName(const FileName: TFileName; out FileSize: Int64;
+  out FileTimestampUtc: TUnixMSTime): boolean; overload;
+
+/// get low-level file information, in a cross-platform way
+// - returns true on success
+// - you can specify nil for any returned value if you don't need
+// - here file write/creation time are given as TUnixMSTime values, for better
+// cross-platform process - note that FileCreateDateTime may not be supported
+// by most Linux file systems, so the oldest timestamp available is returned
+// as failover on such systems (probably the latest file metadata writing)
+function FileInfoByHandle(aFileHandle: THandle; FileId, FileSize: PInt64;
+  LastWriteAccess, FileCreateDateTime: PUnixMSTime): boolean;
+
+/// get low-level file information, in a cross-platform way
+// - is a wrapper around FileInfoByHandle() function
+// - returns true on success
+function FileInfoByName(const FileName: TFileName; FileId, FileSize: PInt64;
+  LastWriteAccess, FileCreateDateTime: PUnixMSTime): boolean; overload;
+
+/// check if a given file is likely to be an executable
+// - will check the DOS/WinPE executable header in its first bytes on Windows
+// - will call fpStat() on POSIX to check the File and Executable bits
+function FileIsExecutable(const FileName: TFileName): boolean;
+
+/// check if a given file is a symbolic link
+function FileIsSymLink(const FileName: TFileName): boolean;
+
+/// compute the size of a directory's files, optionally with nested folders
+// - basic implementation using FindFirst/FindNext so won't be the fastest
+// available, nor fully accurate when files are actually (hard) links
+function DirectorySize(const FileName: TFileName; Recursive: boolean = false;
+  const Mask: TFileName = FILES_ALL): Int64;
+
+/// copy one file to another, similar to the Windows API
+function CopyFile(const Source, Target: TFileName;
+  FailIfExists: boolean): boolean;
+
+/// create a symbolic link named SymLink pointing to the Target file
+// - won't work with directories, a non existing target file, or on Windows XP
+// - need specific (admin) priviledges on Windows, or developper mode enabled
+function FileSymLink(const SymLink, Target: TFileName): boolean;
+
+/// prompt the user for an error message to notify an unexpected issue
+// - in practice, text encoding is better to be plain 7-bit ASCII
+// - on Windows, will allocate a console if needed and write to STD_ERROR_HANDLE
+// - on POSIX, will send the output to StdErrorHandle (=2)
+procedure DisplayFatalError(const title, msg: RawUtf8);
+
+/// prompt the user for an error message to notify an unexpected issue
+// - redirect to DisplayFatalError() without any title
+// - expects the regular Format() layout with %s %d - not the FormatUtf8() %
+procedure DisplayError(const fmt: string; const args: array of const);
+
+/// get a file date and time, from a FindFirst/FindNext search
+// - the returned timestamp is in local time, not UTC
+// - this method would use the F.Timestamp field available since Delphi XE2
+function SearchRecToDateTime(const F: TSearchRec): TDateTime;
+
+/// get a file UTC date and time, from a FindFirst/FindNext search
+// - SearchRecToDateTime(), SearchRecToWindowsTime() and F.TimeStamp, which have
+// local time and require a conversion, may appear less useful on server side
+// - is implemented as a wrapper around SearchRecToUnixTimeUtc()
+function SearchRecToDateTimeUtc(const F: TSearchRec): TDateTime;
+
+/// get a file UTC date and time, from a FindFirst/FindNext search, as Unix time
+// - SearchRecToDateTime(), SearchRecToWindowsTime() and F.TimeStamp, which have
+// local time and require a conversion, may appear less useful on server side
+function SearchRecToUnixTimeUtc(const F: TSearchRec): TUnixTime;
+  {$ifdef OSPOSIX}inline;{$endif}
+
+/// get a file date and time, from a FindFirst/FindNext search, as Windows time
+// - this cross-system function is used e.g. by mormot.core.zip which expects
+// Windows TimeStamps in its headers
+function SearchRecToWindowsTime(const F: TSearchRec): integer;
+
+/// check if a FindFirst/FindNext found instance is actually a file
+// - on Windows, hidden files are ignored by default unless IncludeHidden is true
+function SearchRecValidFile(const F: TSearchRec; IncludeHidden: boolean = false): boolean;
+
+/// check if a FindFirst/FindNext found instance is actually a folder
+function SearchRecValidFolder(const F: TSearchRec; IncludeHidden: boolean = false): boolean;
+
+/// just a wrapper around FindFirst() with proper faHidden support
+function FindFirstDirectory(const Path: TFileName; IncludeHidden: boolean;
+    out F: TSearchRec): integer;
+
+type
+  /// FPC TFileStream miss a Create(aHandle) constructor like Delphi
+  TFileStreamFromHandle = class(THandleStream)
+  protected
+    fDontReleaseHandle: boolean;
+  public
+    /// explictely close the handle if needed
+    destructor Destroy; override;
+    /// Destroy calls FileClose(Handle) unless this property is true
+    property DontReleaseHandle: boolean
+      read fDontReleaseHandle write fDontReleaseHandle;
+  end;
+
+  /// a TFileStream replacement which supports FileName longer than MAX_PATH,
+  // and a proper Create(aHandle) constructor in FPC
+  TFileStreamEx = class(TFileStreamFromHandle)
+  protected
+    fFileName : TFileName;
+    function GetSize: Int64; override; // faster (1 API call instead of 3)
+  public
+    /// open or create the file from its name, depending on the supplied Mode
+    // - Mode is typically fmCreate / fmOpenReadShared
+    constructor Create(const aFileName: TFileName; Mode: cardinal);
+    /// can use this class from a low-level file OS handle
+    constructor CreateFromHandle(aHandle: THandle; const aFileName: TFileName);
+    /// open for writing or create a non-existing file from its name
+    // - use fmCreate if aFileName does not exists, or fmOpenWrite otherwise
+    constructor CreateWrite(const aFileName: TFileName);
+    /// the file name assigned to this class constructor
+    property FileName : TFileName
+      read fFilename;
+  end;
+
+  /// file stream which ignores I/O write errors
+  // - in case disk space is exhausted, TFileStreamNoWriteError.WriteBuffer
+  // won't throw any exception, so application will continue to work
+  // - used e.g. by TSynLog to let the application continue with no exception,
+  // even in case of a disk/partition full of logs
+  TFileStreamNoWriteError = class(TFileStreamEx)
+  public
+    /// open for writing, potentially with alternate unlocked file names
+    // - use fmCreate if aFileName does not exists, or fmOpenWrite otherwise
+    // - on error, will try up to aAliases alternate '<filename>-locked<#>.<ext>'
+    constructor CreateAndRenameIfLocked(
+      var aFileName: TFileName; aAliases: integer = 3);
+    /// this overriden function returns Count, as if it was always successful
+    function Write(const Buffer; Count: Longint): Longint; override;
+  end;
+
+/// a wrapper around FileRead() to ensure a whole memory buffer is retrieved
+// - expects Size to be up to 2GB (seems like a big enough memory buffer)
+// - on Windows, will read by 16MB chunks to avoid ERROR_NO_SYSTEM_RESOURCES
+// - will call FileRead() and retry up to Size bytes are filled in the buffer
+// - return true if all memory buffer has been read, or false on error
+function FileReadAll(F: THandle; Buffer: pointer; Size: PtrInt): boolean;
+
+/// a wrapper around FileWrite() to ensure a whole memory buffer is retrieved
+// - will call FileWrite() and retry up to Size bytes are written from the buffer
+// - return true if all memory buffer has been written, or false on error
+function FileWriteAll(F: THandle; Buffer: pointer; Size: PtrInt): boolean;
+
+/// overloaded function optimized for one pass reading of a (huge) file
+// - will use e.g. the FILE_FLAG_SEQUENTIAL_SCAN flag under Windows, as stated
+// by http://blogs.msdn.com/b/oldnewthing/archive/2012/01/20/10258690.aspx
+// - on POSIX, calls fpOpen(pointer(FileName),O_RDONLY) with no fpFlock() call
+// - is used e.g. by StringFromFile() or HashFile() functions
+// - note: you could better use FileReadAll() to retrieve a whole data buffer
+function FileOpenSequentialRead(const FileName: TFileName): integer;
+
+/// returns a TFileStreamFromHandle optimized for one pass file reading
+// - will use FileOpenSequentialRead(), i.e. FILE_FLAG_SEQUENTIAL_SCAN on Windows
+// - on POSIX, calls fpOpen(pointer(FileName),O_RDONLY) with no fpFlock() call
+// - is used e.g. by TRestOrmServerFullMemory and TAlgoCompress
+function FileStreamSequentialRead(const FileName: TFileName): THandleStream;
+
+/// try to open the file from its name, as fmOpenReadShared
+// - on Windows, calls CreateFileW(aFileName,GENERIC_READ) then CloseHandle
+// - on POSIX, calls fpOpen(pointer(aFileName),O_RDONLY) with no fpFlock() call
+function FileIsReadable(const aFileName: TFileName): boolean;
+
+/// copy all Source content into Dest from current position
+// - on Delphi, Dest.CopyFrom(Source, 0) uses GetSize and ReadBuffer which is
+// not compatible e.g. with TAesPkcs7Reader padding - and has a small buffer
+// - returns the number of bytes copied from Source to Dest
+function StreamCopyUntilEnd(Source, Dest: TStream): Int64;
+
+/// read a File content into a string
+// - content can be binary or text
+// - returns '' if file was not found or any read error occurred
+// - will use FileSize() API by default, unless HasNoSize is defined,
+// and read will be done using a buffer (required e.g. for POSIX char files)
+// - uses RawByteString for byte storage, whatever the codepage is
+function StringFromFile(const FileName: TFileName;
+  HasNoSize: boolean = false): RawByteString;
+
+/// read a File content from a list of potential files
+// - returns '' if no file was found, or the first matching FileName[] content
+function StringFromFirstFile(const FileName: array of TFileName): RawByteString;
+
+/// read all Files content from a list of file names
+// - returns '' if no FileName[] file was found, or the read content
+function StringFromFiles(const FileName: array of TFileName): TRawByteStringDynArray;
+
+/// read all Files content from a list of folders names
+// - returns the content of every file contained in the supplied Folders[]
+// - with optionally the FileNames[] corresponding to each result[] content
+function StringFromFolders(const Folders: array of TFileName;
+  const Mask: TFileName = FILES_ALL;
+  FileNames: PFileNameDynArray = nil): TRawByteStringDynArray;
+
+/// create a File from a string content
+// - uses RawByteString for byte storage, whatever the codepage is
+// - can optionaly force flush all write buffers to disk
+function FileFromString(const Content: RawByteString; const FileName: TFileName;
+  FlushOnDisk: boolean = false): boolean;
+
+/// create a File from a memory buffer content
+function FileFromBuffer(Buf: pointer; Len: PtrInt; const FileName: TFileName;
+  FlushOnDisk: boolean = false): boolean;
+
+/// fill a memory buffer from a file content
+function BufferFromFile(const FileName: TFileName; Buf: pointer; Len: PtrInt): boolean;
+
+/// create or append a string content to a File
+// - can optionally rotate the file to a FileName+'.bak'  over a specific size
+function AppendToFile(const Content: RawUtf8; const FileName: TFileName;
+  BackupOverMaxSize: Int64 = 0): boolean;
+
+/// compute an unique temporary file name
+// - following 'exename_123.tmp' pattern, in the system temporary folder
+function TemporaryFileName: TFileName;
+
+/// extract a path from a file name like ExtractFilePath function
+// - but cross-platform, i.e. detect both '\' and '/' on all platforms
+function ExtractPath(const FileName: TFileName): TFileName;
+
+/// extract a path from a RawUtf8 file name like ExtractFilePath function
+// - but cross-platform, i.e. detect both '\' and '/' on all platforms
+function ExtractPathU(const FileName: RawUtf8): RawUtf8;
+
+/// extract a name from a file name like ExtractFileName function
+// - but cross-platform, i.e. detect both '\' and '/' on all platforms
+function ExtractName(const FileName: TFileName): TFileName;
+
+/// extract a name from a file name like ExtractFileName function
+// - but cross-platform, i.e. detect both '\' and '/' on all platforms
+function ExtractNameU(const FileName: RawUtf8): RawUtf8;
+
+/// extract an extension from a file name like ExtractFileExt function
+// - but cross-platform, i.e. detect both '\' and '/' on all platforms
+function ExtractExt(const FileName: TFileName; WithoutDot: boolean = false): TFileName;
+
+// defined here for proper ExtractExtP() inlining
+function GetLastDelimU(const FileName: RawUtf8; OtherDelim: AnsiChar): PtrInt;
+
+/// extract an extension from a file name like ExtractFileExt function
+// - but cross-platform, i.e. detect both '\' and '/' on all platforms
+function ExtractExtU(const FileName: RawUtf8; WithoutDot: boolean = false): RawUtf8;
+
+/// extract an extension from a file name like ExtractFileExt function
+// - but cross-platform, i.e. detect both '\' and '/' on all platforms
+// - don't allocate anything, but return a pointer to the extension within FileName
+function ExtractExtP(const FileName: RawUtf8; WithoutDot: boolean = false): PUtf8Char;
+  {$ifdef HASINLINE} inline; {$endif}
+
+/// compute the file name, including its path if supplied, but without its extension
+// - e.g. GetFileNameWithoutExt('/var/toto.ext') = '/var/toto'
+// - may optionally return the extracted extension, as '.ext'
+// - will be cross-platform, i.e. detect both '\' and '/' on all platforms
+function GetFileNameWithoutExt(const FileName: TFileName;
+  Extension: PFileName = nil): TFileName;
+
+/// extract the file name without any path nor extension, as UTF-8
+// - e.g. GetFileNameWithoutExt('/var/toto.ext') = 'toto'
+// - used e.g. to compute Executable.ProgramName
+function GetFileNameWithoutExtOrPath(const FileName: TFileName): RawUtf8;
+
+/// compare two "array of TFileName" elements, grouped by file extension
+// - i.e. with no case sensitivity on Windows
+// - the expected string type is the RTL string, i.e. TFileName
+// - calls internally GetFileNameWithoutExt() and AnsiCompareFileName()
+function SortDynArrayFileName(const A, B): integer;
+
+{$ifdef ISDELPHI20062007}
+/// compatibility function defined to avoid hints on buggy Delphi 2006/2007
+function AnsiCompareFileName(const S1, S2 : TFileName): integer;
+{$endif ISDELPHI20062007}
+
+/// creates a directory if not already existing
+// - returns the full expanded directory name, including trailing path delimiter
+// - returns '' on error, unless RaiseExceptionOnCreationFailure is set
+function EnsureDirectoryExists(const Directory: TFileName;
+  RaiseExceptionOnCreationFailure: ExceptionClass = nil): TFileName; overload;
+
+/// just a wrapper around EnsureDirectoryExists(NormalizeFileName(Directory))
+function NormalizeDirectoryExists(const Directory: TFileName;
+  RaiseExceptionOnCreationFailure: ExceptionClass = nil): TFileName; overload;
+
+/// delete the content of a specified directory
+// - only one level of file is deleted within the folder: no recursive deletion
+// is processed by this function (for safety)
+// - if DeleteOnlyFilesNotDirectory is TRUE, it won't remove the folder itself,
+// but just the files found in it
+// - warning: DeletedCount^ should be a 32-bit "integer" variable, not a PtrInt
+function DirectoryDelete(const Directory: TFileName;
+  const Mask: TFileName = FILES_ALL; DeleteOnlyFilesNotDirectory: boolean = false;
+  DeletedCount: PInteger = nil): boolean;
+
+/// delete the files older than a given age in a specified directory
+// - for instance, to delete all files older than one day:
+// ! DirectoryDeleteOlderFiles(FolderName, 1);
+// - only one level of file is deleted within the folder: no recursive deletion
+// is processed by this function, unless Recursive is TRUE
+// - if Recursive=true, caller should set TotalSize^=0 to have an accurate value
+// - return false if any deprecated DeleteFile() did fail during the process
+function DirectoryDeleteOlderFiles(const Directory: TFileName;
+  TimePeriod: TDateTime; const Mask: TFileName = FILES_ALL;
+  Recursive: boolean = false; TotalSize: PInt64 = nil): boolean;
+
+type
+  /// defines how IsDirectoryWritable() verifies a folder
+  // - on Win32 Vista+, idwExcludeWinUac will check IsUacVirtualFolder()
+  // - on Windows, idwExcludeWinSys will check IsSystemFolder()
+  // - on Windows, idwTryWinExeFile will try to generate a 'xxxxx.exe' file
+  // - idwWriteSomeContent will also try to write some bytes into the file
+  TIsDirectoryWritable = set of (
+    idwExcludeWinUac,
+    idwExcludeWinSys,
+    idwTryWinExeFile,
+    idwWriteSomeContent);
+
+/// check if the directory is writable for the current user
+// - try to write and delete a void file with a random name in this folder
+function IsDirectoryWritable(const Directory: TFileName;
+  Flags: TIsDirectoryWritable = []): boolean;
+
+type
+  /// cross-platform memory mapping of a file content
+  {$ifdef USERECORDWITHMETHODS}
+  TMemoryMap = record
+  {$else}
+  TMemoryMap = object
+  {$endif USERECORDWITHMETHODS}
+  private
+    fBuf: PAnsiChar;
+    fBufSize: PtrUInt;
+    fFile: THandle;
+    {$ifdef OSWINDOWS}
+    fMap: THandle;
+    {$endif OSWINDOWS}
+    fFileSize: Int64;
+    fFileLocal, fLoadedNotMapped: boolean;
+    function DoMap(aCustomOffset: Int64): boolean;
+    procedure DoUnMap;
+  public
+    /// map the corresponding file handle
+    // - if aCustomSize and aCustomOffset are specified, the corresponding
+    // map view if created (by default, will map whole file)
+    function Map(aFile: THandle; aCustomSize: PtrUInt = 0;
+      aCustomOffset: Int64 = 0; aFileOwned: boolean = false;
+      aFileSize: Int64 = -1): boolean; overload;
+    /// map the file specified by its name
+    // - file will be closed when UnMap will be called
+    function Map(const aFileName: TFileName): boolean; overload;
+    /// set a fixed buffer for the content
+    // - emulates memory-mapping over an existing buffer
+    procedure Map(aBuffer: pointer; aBufferSize: PtrUInt); overload;
+    /// unmap the file
+    procedure UnMap;
+    /// retrieve the memory buffer mapped to the file content
+    property Buffer: PAnsiChar
+      read fBuf;
+    /// retrieve the buffer size
+    property Size: PtrUInt
+      read fBufSize;
+    /// retrieve the mapped file size
+    property FileSize: Int64
+      read fFileSize;
+    /// access to the low-level associated File handle (if any)
+    property FileHandle: THandle
+      read fFile;
+  end;
+
+  /// a TStream created from a file content, using fast memory mapping
+  TSynMemoryStreamMapped = class(TSynMemoryStream)
+  protected
+    fMap: TMemoryMap;
+    fFileStream: THandleStream;
+    fFileName: TFileName;
+  public
+    /// create a TStream from a file content using fast memory mapping
+    // - if aCustomSize and aCustomOffset are specified, the corresponding
+    // map view if created (by default, will map whole file)
+    constructor Create(const aFileName: TFileName;
+      aCustomSize: PtrUInt = 0; aCustomOffset: Int64 = 0); overload;
+    /// create a TStream from a file content using fast memory mapping
+    // - if aCustomSize and aCustomOffset are specified, the corresponding
+    // map view if created (by default, will map whole file)
+    constructor Create(aFile: THandle;
+      aCustomSize: PtrUInt = 0; aCustomOffset: Int64 = 0); overload;
+    /// release any internal mapped file instance
+    destructor Destroy; override;
+    /// the file name, if created from such Create(aFileName) constructor
+    property FileName: TFileName
+      read fFileName;
+  end;
+
+  /// low-level access to a resource bound to the executable
+  // - so that Windows is not required in your unit uses clause
+  {$ifdef USERECORDWITHMETHODS}
+  TExecutableResource = record
+  {$else}
+  TExecutableResource = object
+  {$endif USERECORDWITHMETHODS}
+  private
+    // note: we can't use THandle which is 32-bit on 64-bit POSIX
+    HResInfo: TLibHandle;
+    HGlobal: TLibHandle;
+  public
+    /// the resource memory pointer, after successful Open()
+    Buffer: pointer;
+    /// the resource memory size in bytes, after successful Open()
+    Size: PtrInt;
+    /// locate and lock a resource
+    // - use the current executable if Instance is left to its 0 default value
+    // - returns TRUE if the resource has been found, and Buffer/Size are set
+    function Open(const ResourceName: string; ResType: PChar;
+      Instance: TLibHandle = 0): boolean;
+    /// unlock and finalize a resource
+    procedure Close;
+  end;
+
+
+type
+  /// store CPU and RAM usage for a given process
+  // - as used by TSystemUse class
+  TSystemUseData = packed record
+    /// when the data has been sampled
+    Timestamp: TDateTime;
+    /// percent of current Kernel-space CPU usage for this process
+    Kernel: single;
+    /// percent of current User-space CPU usage for this process
+    User: single;
+    /// how many KB of working memory are used by this process
+    WorkKB: cardinal;
+    /// how many KB of virtual memory are used by this process
+    VirtualKB: cardinal;
+  end;
+
+  /// store CPU and RAM usage history for a given process
+  // - as returned by TSystemUse.History
+  TSystemUseDataDynArray = array of TSystemUseData;
+
+  /// low-level structure used to compute process memory and CPU usage
+  {$ifdef USERECORDWITHMETHODS}
+  TProcessInfo = record
+  {$else}
+  TProcessInfo = object
+  {$endif USERECORDWITHMETHODS}
+  private
+    {$ifdef OSWINDOWS}
+    fSysPrevIdle, fSysPrevKernel, fSysPrevUser,
+    fDiffIdle, fDiffKernel, fDiffUser, fDiffTotal: Int64;
+    {$endif OSWINDOWS}
+  public
+    /// initialize the system/process resource tracking
+    function Init: boolean;
+    /// to be called before PerSystem() or PerProcess() iteration
+    function Start: boolean;
+    /// percent of current Idle/Kernel/User CPU usage for all processes
+    function PerSystem(out Idle, Kernel, User: single): boolean;
+    /// retrieve CPU and RAM usage for a given process
+    function PerProcess(PID: cardinal; Now: PDateTime;
+      out Data: TSystemUseData; var PrevKernel, PrevUser: Int64): boolean;
+  end;
+
+  /// hold low-level information about current memory usage
+  // - as filled by GetMemoryInfo()
+  TMemoryInfo = record
+    memtotal, memfree, filetotal, filefree,
+    vmtotal, vmfree, allocreserved, allocused: QWord;
+    percent: integer;
+  end;
+
+  /// stores information about a disk partition
+  TDiskPartition = packed record
+    /// the name of this partition
+    // - is the Volume name under Windows, or the Device name under POSIX
+    name: RawUtf8;
+    /// where this partition has been mounted
+    // - e.g. 'C:' or '/home'
+    // - you can use GetDiskInfo(mounted) to retrieve current space information
+    mounted: TFileName;
+    /// total size (in bytes) of this partition
+    size: QWord;
+  end;
+
+  /// stores information about several disk partitions
+  TDiskPartitions = array of TDiskPartition;
+
+
+const
+  // 16*4KB (4KB = memory granularity) for ReserveExecutableMemory()
+  STUB_SIZE = 65536;
+
+/// cross-platform reserve some executable memory
+// - using PAGE_EXECUTE_READWRITE flags on Windows, and PROT_READ or PROT_WRITE
+// or PROT_EXEC on POSIX
+// - this function maintain an internal list of 64KB memory pages for efficiency
+// - memory blocks can not be released (don't try to use fremeem on them) and
+// will be returned to the system at process finalization
+// - caller needs to eventually call ReserveExecutableMemoryPageAccess()
+// - raise EOSException if the memory allocation failed at OS level
+function ReserveExecutableMemory(size: cardinal
+  {$ifdef CPUARM} ; ArmFakeStubAddr: pointer {$endif}): pointer;
+
+/// to be called after ReserveExecutableMemory() when you want to actually write
+// the memory blocks
+// - affect the mapping flags of the first memory page (4KB) of the Reserved
+// buffer, so its size should be < 4KB
+// - do nothing on Windows and Linux, but may be needed on OpenBSD / OSX
+procedure ReserveExecutableMemoryPageAccess(Reserved: pointer; Exec: boolean);
+
+/// check if the supplied pointer is actually pointing to some memory page
+// - will call slow but safe VirtualQuery API on Windows, or try a fpaccess()
+// syscall on POSIX systems (validated on Linux only)
+function SeemsRealPointer(p: pointer): boolean;
+
+/// fill a buffer with a copy of some low-level system memory
+// - used e.g. by GetRawSmbios on XP or Linux/POSIX
+// - will allow to read up to 4MB of memory
+// - use low-level ntdll.dll API on Windows, or reading /dev/mem on POSIX - so
+// expect sudo/root rights on most systems
+function ReadSystemMemory(address, size: PtrUInt): RawByteString;
+
+/// return the PIDs of all running processes
+// - under Windows, is a wrapper around EnumProcesses() PsAPI call
+// - on Linux, will enumerate /proc/* pseudo-files
+function EnumAllProcesses: TCardinalDynArray;
+
+/// return the process name of a given process  ID
+// - under Windows, is a wrapper around
+// QueryFullProcessImageNameW/GetModuleFileNameEx PsAPI call
+// - on Linux, will query /proc/[pid]/exe or /proc/[pid]/cmdline pseudo-file
+function EnumProcessName(PID: cardinal): RawUtf8;
+
+/// return the process ID of the parent of a given PID
+// - by default (PID = 0), will search for the parent of the current process
+// - returns 0 if the PID was not found
+function GetParentProcess(PID: cardinal = 0): cardinal;
+
+/// check if this process is currently running into the debugger
+// - redirect to the homonymous WinAPI function on Windows, or check if the
+// /proc/self/status "TracerPid:" value is non zero on Linux, or search if
+// "lazarus" is part of the parent process name for BSD
+{$ifdef OSWINDOWS}
+function IsDebuggerPresent: BOOL; stdcall;
+{$else}
+function IsDebuggerPresent: boolean;
+{$endif ODWINDOWS}
+
+/// return the time and memory usage information about a given process
+// - under Windows, is a wrapper around GetProcessTimes/GetProcessMemoryInfo
+function RetrieveProcessInfo(PID: cardinal; out KernelTime, UserTime: Int64;
+  out WorkKB, VirtualKB: cardinal): boolean;
+
+/// return the system-wide time usage information
+// - under Windows, is a wrapper around GetSystemTimes() kernel API call
+// - return false on POSIX system - call RetrieveLoadAvg() instead
+function RetrieveSystemTimes(out IdleTime, KernelTime, UserTime: Int64): boolean;
+
+/// return the system-wide time usage information
+// - on LINUX, retrieve /proc/loadavg or on OSX/BSD call libc getloadavg()
+// - return '' on Windows - call RetrieveSystemTimes() instead
+function RetrieveLoadAvg: RawUtf8;
+
+/// retrieve low-level information about current memory usage
+// - as used by TSynMonitorMemory
+// - under BSD, only memtotal/memfree/percent are properly returned
+// - allocreserved and allocused are set only if withalloc is TRUE
+function GetMemoryInfo(out info: TMemoryInfo; withalloc: boolean): boolean;
+
+/// retrieve some human-readable text from GetMemoryInfo
+// - numbers are rounded up to a single GB number with no decimals
+// - returns e.g. 'used 6GB/16GB (35% free)' text
+function GetMemoryInfoText: RawUtf8;
+
+/// retrieve some human-readable text about the current system in several lines
+// - includes UTC timestamp, memory and disk availability, and exe/OS/CPU info
+function GetSystemInfoText: RawUtf8;
+
+/// retrieve low-level information about a given disk partition
+// - as used by TSynMonitorDisk and GetDiskPartitionsText()
+// - aDriveFolderOrFile is a directory on disk (no need to specify a raw drive
+// name like 'c:\' on Windows)
+// - warning: aDriveFolderOrFile may be modified at input
+// - only under Windows the Quotas are applied separately to aAvailableBytes
+// in respect to global aFreeBytes
+function GetDiskInfo(var aDriveFolderOrFile: TFileName;
+  out aAvailableBytes, aFreeBytes, aTotalBytes: QWord
+  {$ifdef OSWINDOWS}; aVolumeName: PSynUnicode = nil{$endif}): boolean;
+
+/// retrieve how many bytes are currently available on a given folder
+// - returns 0 if the function fails
+function GetDiskAvailable(aDriveFolderOrFile: TFileName): QWord;
+
+/// retrieve low-level information about all mounted disk partitions of the system
+// - returned partitions array is sorted by "mounted" ascending order
+function GetDiskPartitions: TDiskPartitions;
+
+/// call several Operating System APIs to gather 512-bit of entropy information
+procedure XorOSEntropy(var e: THash512Rec);
+
+/// low-level function returning some random binary from the Operating System
+// - will call /dev/urandom or /dev/random under POSIX, and CryptGenRandom API
+// on Windows then return TRUE, or fallback to mormot.core.base gsl_rng_taus2
+// generator and return FALSE if the system API failed
+// - on POSIX, only up to 32 bytes (256 bits) bits are retrieved from /dev/urandom
+// or /dev/random as stated by "man urandom" Usage - then RandomBytes() padded
+// - so you may consider that the output Buffer is always filled with random
+// - you should not have to call this procedure, but faster and safer TAesPrng
+// from mormot.crypt.core - also consider the TSystemPrng class
+function FillSystemRandom(Buffer: PByteArray; Len: integer;
+  AllowBlocking: boolean): boolean;
+
+type
+  /// available console colors
+  TConsoleColor = (
+    ccBlack,
+    ccBlue,
+    ccGreen,
+    ccCyan,
+    ccRed,
+    ccMagenta,
+    ccBrown,
+    ccLightGray,
+    ccDarkGray,
+    ccLightBlue,
+    ccLightGreen,
+    ccLightCyan,
+    ccLightRed,
+    ccLightMagenta,
+    ccYellow,
+    ccWhite);
+
+var
+  /// low-level handle used for console writing
+  // - may be overriden when console is redirected
+  // - on Windows, is initialized when AllocConsole or TextColor() are called
+  StdOut: THandle;
+
+  {$ifdef OSPOSIX}
+  /// set at initialization if StdOut has the TTY flag and env has a known TERM
+  // - equals false if the console does not support colors, e.g. piped to a file
+  StdOutIsTTY: boolean;
+  {$endif OSPOSIX}
+
+  /// global flag to modify the code behavior at runtime when run from TSynTests
+  // - e.g. TSynDaemon.AfterCreate won't overwrite TSynTests.RunAsConsole logs
+  RunFromSynTests: boolean;
+
+/// similar to Windows AllocConsole API call, to be truly cross-platform
+// - do nothing on Linux/POSIX, but set StdOut propertly from StdOutputHandle
+// - on Windows, will call the corresponding API, and set StdOut global variable
+procedure AllocConsole;
+
+/// always true on POSIX, may be false for a plain Windows GUI application
+function HasConsole: boolean;
+  {$ifdef OSPOSIX} inline; {$endif OSPOSIX}
+
+/// change the console text writing color
+procedure TextColor(Color: TConsoleColor);
+
+/// change the console text background color
+procedure TextBackground(Color: TConsoleColor);
+
+/// write some text to the console using a given color
+// - this method is protected by its own CriticalSection for output consistency
+procedure ConsoleWrite(const Text: RawUtf8; Color: TConsoleColor = ccLightGray;
+  NoLineFeed: boolean = false; NoColor: boolean = false); overload;
+
+/// write some text to the console using the current color
+// - similar to writeln() but redirect to ConsoleWrite(NoColor=true)
+procedure ConsoleWriteRaw(const Text: RawUtf8; NoLineFeed: boolean = false); overload;
+  {$ifdef HASINLINE} inline; {$endif}
+
+/// append a line feed to the console
+// - similar to writeln but redirect to ConsoleWrite() with proper thread safety
+procedure ConsoleWriteLn;
+  {$ifdef HASINLINE} inline; {$endif}
+
+/// will wait for the ENTER key to be pressed, with all needed waiting process
+// - on the main thread, will call Synchronize() for proper work e.g. with
+// interface-based service implemented as optExecInMainThread
+// - on Windows, from a non-main Thread, respond to PostThreadMessage(WM_QUIT)
+// - on Windows, also properly respond to Ctrl-C or closing console events
+// - on POSIX, will call SynDaemonIntercept first, so that Ctrl-C or SIG_QUIT
+// will also be intercepted and let this procedure return
+procedure ConsoleWaitForEnterKey;
+
+/// read all available content from stdin
+// - could be used to retrieve some file piped to the command line
+// - the content is not converted, so will follow the encoding used for storage
+function ConsoleReadBody: RawByteString;
+
+{$ifdef OSWINDOWS}
+
+/// low-level access to the keyboard state of a given key
+function ConsoleKeyPressed(ExpectedKey: Word): boolean;
+
+/// local RTL wrapper function to avoid linking mormot.core.unicode.pas
+procedure Win32PWideCharToUtf8(P: PWideChar; Len: PtrInt;
+  out res: RawUtf8); overload;
+
+/// local RTL wrapper function to avoid linking mormot.core.unicode.pas
+procedure Win32PWideCharToUtf8(P: PWideChar; out res: RawUtf8); overload;
+
+/// local RTL wrapper function to avoid linking mormot.core.unicode.pas
+procedure Win32PWideCharToFileName(P: PWideChar; out fn: TFileName);
+
+/// local RTL wrapper function to avoid linking mormot.core.unicode.pas
+// - just a wrapper around Unicode_FromUtf8() over a temporary buffer
+// - caller should always call d.Done to release any (unlikely) allocated memory
+function Utf8ToWin32PWideChar(const u: RawUtf8; var d: TSynTempBuffer): PWideChar;
+
+/// local RTL wrapper function to avoid linking mormot.core.unicode.pas
+// - returns true and set A on conversion success from UTF-8 to code page CP
+// - as used internally by Utf8ToConsole()
+function Win32Utf8ToAnsi(P: pointer; L, CP: integer; var A: RawByteString): boolean;
+
+/// get DotNet exception class names from HRESULT - published for testing purpose
+procedure Win32DotNetExceptions(code: cardinal; var names: TPShortStringDynArray);
+
+/// ask the Operating System to convert a file URL to a local file path
+// - only Windows has a such a PathCreateFromUrlW() API
+// - POSIX define this in mormot.net.http.pas, where TUri is available
+// - used e.g. by TNetClientProtocolFile to implement the 'file://' protocol
+function GetFileNameFromUrl(const Uri: RawUtf8): TFileName;
+
+{$else}
+
+/// internal function just wrapping fppoll(POLLIN or POLLPRI)
+function WaitReadPending(fd, timeout: integer): boolean;
+
+type
+  /// optional callback used by PosixFileNames()
+  // - same signature as mormot.core.search MatchAnyP()
+  TOnPosixFileName = function(opaque: pointer; name: PUtf8Char; namelen: PtrInt): boolean;
+
+/// POSIX-only function calling directly getdents/getdents64 syscall
+// - could be used when FindFirst/FindNext are an overkill, e.g. to quickly
+// cache all file names of a folder in memory, optionally with its sub-folders
+// - used e.g. by TPosixFileCaseInsensitive from mormot.core.unicode
+// - warning: the file system has to support d_type (e.g. btrfs, ext2-ext4) so
+// that Recursive is handled and only DT_REG files are retrieved; non-compliant
+// file systems (or Linux Kernel older than 2.6.4) won't support the Recursive
+// search, and may return some false positives, like symlinks or nested folders
+// - an optional callback can be supplied, used e.g. by the FileNames() function
+// in mormot.core.search to efficiently implement name mask search with a TMatch
+function PosixFileNames(const Folder: TFileName; Recursive: boolean;
+  OnFile: TOnPosixFileName = nil; OnFileOpaque: pointer = nil;
+  ExcludesDir: boolean = false): TRawUtf8DynArray;
+
+{$endif OSWINDOWS}
+
+/// internal function to avoid linking mormot.core.buffers.pas
+// - will output the value as one number with one decimal and KB/MB/GB/TB suffix
+function _oskb(Size: QWord): shortstring;
+
+type
+  /// function prototype for AppendShortUuid()
+  TAppendShortUuid = procedure(const u: TGuid; var s: ShortString);
+  /// function prototype for ShortToUuid()
+  TShortToUuid = function(const text: ShortString; out uuid: TGuid): boolean;
+
+var
+  /// decode a '3F2504E0-4F89-11D3-9A0C-0305E82C3301' text into a TGuid
+  // - this unit defaults to the RTL, but mormot.core.text.pas will override it
+  ShortToUuid: TShortToUuid;
+
+  /// append a TGuid into lower-cased '3f2504e0-4f89-11d3-9a0c-0305e82c3301' text
+  // - this unit defaults to the RTL, but mormot.core.text.pas will override it
+  AppendShortUuid: TAppendShortUuid;
+
+/// direct conversion of a UTF-8 encoded string into a console OEM-encoded string
+// - under Windows, will use GetConsoleOutputCP() codepage, following CP_OEM
+// - under Linux, will expect the console to be defined with UTF-8 encoding
+// - we don't propose any ConsoleToUtf8() function because Windows depends on
+// the running program itself: most should generates CP_OEM (e.g. 850) as expected,
+// but some could use the system code page or even UTF-16 binary with BOM (!) -
+// so you may consider using AnsiToUtf8() with the proper code page
+function Utf8ToConsole(const S: RawUtf8): RawByteString;
+
+
+type
+  /// encapsulate cross-platform loading of library files
+  // - this generic class can be used for any external library (.dll/.so)
+  TSynLibrary = class
+  protected
+    fHandle: TLibHandle;
+    fLibraryPath: TFileName;
+    fTryFromExecutableFolder: boolean;
+    {$ifdef OSPOSIX}
+    fLibraryPathTested: boolean;
+    {$endif OSPOSIX}
+  public
+    /// cross-platform resolution of a function entry in this library
+    // - if RaiseExceptionOnFailure is set, missing entry will call FreeLib then raise it
+    // - ProcName can be a space-separated list of procedure names, to try
+    // alternate API names (e.g. for OpenSSL 1.1.1/3.x compatibility)
+    // - if ProcName starts with '?' then RaiseExceptionOnFailure = nil is set
+    function Resolve(const Prefix, ProcName: RawUtf8; Entry: PPointer;
+      RaiseExceptionOnFailure: ExceptionClass = nil): boolean;
+    /// cross-platform resolution of all function entries in this library
+    // - will search and fill Entry^ for all ProcName^ until ProcName^=nil
+    // - return true on success, false and call FreeLib if any entry is missing
+    function ResolveAll(ProcName: PPAnsiChar; Entry: PPointer): boolean;
+    /// cross-platform call to FreeLibrary() + set fHandle := 0
+    // - as called by Destroy, but you can use it directly to reload the library
+    procedure FreeLib;
+    /// same as SafeLoadLibrary() but setting fLibraryPath and cwd on Windows
+    function TryLoadLibrary(const aLibrary: array of TFileName;
+      aRaiseExceptionOnFailure: ExceptionClass): boolean; virtual;
+    /// release associated memory and linked library
+    destructor Destroy; override;
+    /// return TRUE if the library and all procedures were found
+    function Exists: boolean;
+      {$ifdef HASINLINE} inline; {$endif}
+    /// the associated library handle
+    property Handle: TLibHandle
+      read fHandle write fHandle;
+    /// the loaded library path
+    // - on POSIX, contains the full path (via dladdr) once Resolve() is called
+    property LibraryPath: TFileName
+      read fLibraryPath;
+    /// if set, and no path is specified, will try from Executable.ProgramFilePath
+    property TryFromExecutableFolder: boolean
+      read fTryFromExecutableFolder write fTryFromExecutableFolder;
+  end;
+
+
+{ *************** Per Class Properties O(1) Lookup via vmtAutoTable Slot }
+
+/// self-modifying code - change some memory buffer in the code segment
+// - if Backup is not nil, it should point to a Size array of bytes, ready
+// to contain the overridden code buffer, for further hook disabling
+// - some systems do forbid such live patching: consider setting NOPATCHVMT
+// and NOPATCHRTL conditionals for such projects
+procedure PatchCode(Old, New: pointer; Size: PtrInt; Backup: pointer = nil;
+  LeaveUnprotected: boolean = false);
+
+/// self-modifying code - change one PtrUInt in the code segment
+procedure PatchCodePtrUInt(Code: PPtrUInt; Value: PtrUInt;
+  LeaveUnprotected: boolean = false);
+
+{$ifdef CPUINTEL}
+/// low-level i386/x86_64 asm routine patch and redirection
+procedure RedirectCode(Func, RedirectFunc: pointer);
+{$endif CPUINTEL}
+
+
+{ **************** TSynLocker/TSynLocked and Low-Level Threading Features }
+
+type
+  /// a lightweight exclusive non-reentrant lock, stored in a PtrUInt value
+  // - calls SwitchToThread after some spinning, but don't use any R/W OS API
+  // - warning: methods are non reentrant, i.e. calling Lock twice in a raw would
+  // deadlock: see reentrant TMultiLightLock or TRWLock or TSynLocker/TOSLock
+  // - several lightlocks, each protecting a few variables (e.g. a list), may
+  // be more efficient than a more global TOSLock/TRWLock
+  // - our light locks are expected to be kept a very small amount of time (a
+  // few CPU cycles): use TOSLightLock if the lock may block too long
+  // - TryLock/UnLock can be used to thread-safely acquire a shared resource
+  // - only consume 4 bytes on CPU32, 8 bytes on CPU64
+  {$ifdef USERECORDWITHMETHODS}
+  TLightLock = record
+  {$else}
+  TLightLock = object
+  {$endif USERECORDWITHMETHODS}
+  private
+    Flags: PtrUInt;
+    procedure LockSpin; // called by the Lock method when inlined
+  public
+    /// to be called if the instance has not been filled with 0
+    // - e.g. not needed if TLightLock is defined as a class field
+    procedure Init;
+      {$ifdef HASINLINE} inline; {$endif}
+    /// could be called to finalize the instance as a TOSLock
+    // - does nothing - just for compatibility with TOSLock
+    procedure Done;
+      {$ifdef HASINLINE} inline; {$endif}
+    /// enter an exclusive non-reentrant lock
+    procedure Lock;
+      {$ifdef HASINLINE} inline; {$endif}
+    /// try to enter an exclusive non-reentrant lock
+    // - if returned true, caller should eventually call UnLock()
+    // - could also be used to thread-safely acquire a shared resource
+    function TryLock: boolean;
+      {$ifdef HASINLINE} inline; {$endif}
+    /// check if the non-reentrant lock has been acquired
+    function IsLocked: boolean;
+      {$ifdef HASINLINE} inline; {$endif}
+    /// leave an exclusive non-reentrant lock
+    procedure UnLock;
+      {$ifdef HASINLINE} inline; {$endif}
+  end;
+  PLightLock = ^TLightLock;
+
+  /// a lightweight exclusive reentrant lock
+  // - methods are reentrant, i.e. calling Lock twice in a raw would not deadlock
+  // - our light locks are expected to be kept a very small amount of time (a
+  // few CPU cycles): use TSynLocker or TOSLock if the lock may block too long
+  // - TryLock/UnLock can be used to thread-safely acquire a shared resource,
+  // in a re-entrant way
+  {$ifdef USERECORDWITHMETHODS}
+  TMultiLightLock = record
+  {$else}
+  TMultiLightLock = object
+  {$endif USERECORDWITHMETHODS}
+  private
+    Flags: PtrUInt;
+    ThreadID: TThreadID; // pointer on POSIX, DWORD on Windows
+    ReentrantCount: TThreadIDInt;
+    procedure LockSpin; // called by the Lock method when inlined
+  public
+    /// to be called if the instance has not been filled with 0
+    // - e.g. not needed if TMultiLightLock is defined as a class field
+    procedure Init;
+      {$ifdef HASINLINE} inline; {$endif}
+    /// could be called to finalize the instance as a TOSLock
+    // - will make any further TryLock fail - also for compatibility with TOSLock
+    procedure Done;
+      {$ifdef HASINLINE} inline; {$endif}
+    /// enter an exclusive reentrant lock
+    procedure Lock;
+      {$ifdef HASINLINE} inline; {$endif}
+    /// try to enter an exclusive reentrant lock
+    // - if returned true, caller should eventually call UnLock()
+    // - could also be used to thread-safely acquire a shared resource
+    function TryLock: boolean;
+      {$ifdef HASINLINE} inline; {$endif}
+    /// acquire this lock for the current thread, ignore any previous state
+    // - could be done to safely acquire and finalize a resource
+    // - this method is reentrant: you can call Lock/UnLock on this thread
+    procedure ForceLock;
+    /// check if the reentrant lock has been acquired
+    function IsLocked: boolean;
+      {$ifdef HASINLINE} inline; {$endif}
+    /// leave an exclusive reentrant lock
+    procedure UnLock;
+      {$ifdef CPUINTEL}{$ifdef HASINLINE} inline; {$endif}{$endif}
+  end;
+  PMultiLightLock = ^TMultiLightLock;
+
+  /// a lightweight multiple Reads / exclusive Write non-upgradable lock
+  // - calls SwitchToThread after some spinning, but don't use any R/W OS API
+  // - warning: ReadLocks are reentrant and allow concurrent acccess, but calling
+  // WriteLock within a ReadLock, or within another WriteLock, would deadlock
+  // - consider TRWLock if you need an upgradable lock - but for mostly reads,
+  // TRWLightLock.ReadLock/ReadUnLock/WriteLock pattern is faster than upgrading
+  // - our light locks are expected to be kept a very small amount of time (a
+  // few CPU cycles): use TSynLocker or TOSLock if the lock may block too long
+  // - several lightlocks, each protecting a few variables (e.g. a list), may
+  // be more efficient than a more global TOSLock/TRWLock
+  // - only consume 4 bytes on CPU32, 8 bytes on CPU64
+  {$ifdef USERECORDWITHMETHODS}
+  TRWLightLock = record
+  {$else}
+  TRWLightLock = object
+  {$endif USERECORDWITHMETHODS}
+  private
+    Flags: PtrUInt; // bit 0 = WriteLock, >0 = ReadLock
+    // low-level functions called by the Lock methods when inlined
+    procedure ReadLockSpin;
+    procedure WriteLockSpin;
+  public
+    /// to be called if the instance has not been filled with 0
+    // - e.g. not needed if TRWLightLock is defined as a class field
+    procedure Init;
+      {$ifdef HASINLINE} inline; {$endif}
+    /// enter a non-upgradable multiple reads lock
+    // - read locks maintain a thread-safe counter, so are reentrant and non blocking
+    // - warning: nested WriteLock call after a ReadLock would deadlock
+    procedure ReadLock;
+      {$ifdef HASINLINE} inline; {$endif}
+    /// try to enter a non-upgradable multiple reads lock
+    // - if returned true, caller should eventually call ReadUnLock
+    // - read locks maintain a thread-safe counter, so are reentrant and non blocking
+    // - warning: nested WriteLock call after a ReadLock would deadlock
+    function TryReadLock: boolean;
+      {$ifdef HASINLINE} inline; {$endif}
+    /// leave a non-upgradable multiple reads lock
+    procedure ReadUnLock;
+      {$ifdef HASINLINE} inline; {$endif}
+    /// enter a non-reentrant non-upgradable exclusive write lock
+    // - warning: nested WriteLock call after a ReadLock or another WriteLock
+    // would deadlock
+    procedure WriteLock;
+      {$ifdef HASINLINE} inline; {$endif}
+    /// try to enter a non-reentrant non-upgradable exclusive write lock
+    // - if returned true, caller should eventually call WriteUnLock
+    // - warning: nested TryWriteLock call after a ReadLock or another WriteLock
+    // would deadlock
+    function TryWriteLock: boolean;
+      {$ifdef HASINLINE} inline; {$endif}
+    /// leave a non-reentrant non-upgradable exclusive write lock
+    procedure WriteUnLock;
+      {$ifdef HASINLINE} inline; {$endif}
+  end;
+  PRWLightLock = ^TRWLightLock;
+
+  /// how TRWLock.Lock and TRWLock.UnLock high-level wrapper methods are called
+  TRWLockContext = (
+    cReadOnly,
+    cReadWrite,
+    cWrite);
+
+  /// a lightweight multiple Reads / exclusive Write reentrant and upgradable lock
+  // - calls SwitchToThread after some spinning, but don't use any R/W OS API
+  // - our light locks are expected to be kept a very small amount of time (some
+  // CPU cycles): use TSynLocker or TOSLock if the lock may block too long
+  // - warning: all methods are reentrant, but WriteLock/ReadWriteLock would
+  // deadlock if called after a ReadOnlyLock
+  {$ifdef USERECORDWITHMETHODS}
+  TRWLock = record
+  {$else}
+  TRWLock = object
+  {$endif USERECORDWITHMETHODS}
+  private
+    Flags: PtrUInt; // bit 0 = WriteLock, 1 = ReadWriteLock, >1 = ReadOnlyLock
+    LastReadWriteLockThread, LastWriteLockThread: TThreadID; // to be reentrant
+    LastReadWriteLockCount,  LastWriteLockCount: cardinal;
+    {$ifndef ASMX64}
+    procedure ReadOnlyLockSpin;
+    {$endif ASMX64}
+  public
+    /// initialize the R/W lock
+    // - not needed if TRWLock is part of a class - i.e. if was filled with 0
+    procedure Init;
+      {$ifdef HASINLINE} inline; {$endif}
+    /// could be called at shutdown to ensure that the R/W lock is in neutral state
+    procedure AssertDone;
+    /// wait for the lock to be available for reading, but not upgradable to write
+    // - several readers could acquire the lock simultaneously
+    // - ReadOnlyLock is reentrant since there is a thread-safe internal counter
+    // - warning: calling ReadWriteLock/WriteLock after ReadOnlyLock would deadlock
+    // - typical usage is the following:
+    // ! rwlock.ReadOnlyLock; // won't block concurrent ReadOnlyLock
+    // ! try
+    // !   result := Exists(value);
+    // ! finally
+    // !   rwlock.ReadOnlyUnLock;
+    // ! end;
+    procedure ReadOnlyLock;
+      {$ifdef HASINLINE} {$ifndef ASMX64} inline; {$endif} {$endif}
+    /// release a previous ReadOnlyLock call
+    procedure ReadOnlyUnLock;
+      {$ifdef HASINLINE} inline; {$endif}
+    /// wait for the lock to be accessible for reading - later upgradable to write
+    // - will mark the lock with the current thread so that a nested WriteLock
+    // would be possible, but won't block concurrent ReadOnlyLock
+    // - several readers could acquire ReadOnlyLock simultaneously, but only a
+    // single thread could acquire a ReadWriteLock
+    // - reentrant method, and nested WriteLock is allowed
+    // - typical usage is the following:
+    // ! rwlock.ReadWriteLock;      // won't block concurrent ReadOnlyLock
+    // ! try                        // but block other ReadWriteLock/WriteLock
+    // !   result := Exists(value);
+    // !   if not result then
+    // !   begin
+    // !     rwlock.WriteLock; // block any ReadOnlyLock/ReadWriteLock/WriteLock
+    // !     try
+    // !       Add(value);
+    // !     finally
+    // !       rwlock.WriteUnLock;
+    // !     end;
+    // !   end;
+    // ! finally
+    // !   rwlock.ReadWriteUnLock;
+    // ! end;
+    procedure ReadWriteLock;
+    /// release a previous ReadWriteLock call
+    procedure ReadWriteUnLock;
+      {$ifdef HASINLINE} inline; {$endif}
+    /// wait for the lock to be accessible for writing
+    // - the write lock is exclusive
+    // - calling WriteLock within a ReadWriteLock is allowed and won't block
+    // - but calling WriteLock within a ReadOnlyLock would deaadlock
+    // - this method is reentrant from a single thread
+    // - typical usage is the following:
+    // ! rwlock.WriteLock; // block any ReadOnlyLock/ReadWriteLock/WriteLock
+    // ! try
+    // !   Add(value);
+    // ! finally
+    // !   rwlock.WriteUnLock;
+    // ! end;
+    procedure WriteLock;
+    /// release a previous WriteLock call
+    procedure WriteUnlock;
+      {$ifdef FPC_OR_DELPHIXE4} inline; {$endif} // circumvent weird Delphi bug
+    /// a high-level wrapper over ReadOnlyLock/ReadWriteLock/WriteLock methods
+    procedure Lock(context: TRWLockContext {$ifndef PUREMORMOT2} = cWrite {$endif});
+      {$ifdef HASINLINE} inline; {$endif}
+    /// a high-level wrapper over ReadOnlyUnLock/ReadWriteUnLock/WriteUnLock methods
+    procedure UnLock(context: TRWLockContext {$ifndef PUREMORMOT2} = cWrite {$endif});
+      {$ifdef HASINLINE} inline; {$endif}
+  end;
+  PRWLock = ^TRWLock;
+
+  /// the standard reentrant lock supplied by the Operating System
+  // - maps TRTLCriticalSection, i.e. calls Win32 API or pthreads library
+  // - don't forget to call Init and Done to properly initialize the structure
+  // - if you do require a non-reentrant/recursive lock, consider TOSLightLock
+  // - same signature as TLightLock/TOSLightLock, usable as compile time alternatives
+  {$ifdef USERECORDWITHMETHODS}
+  TOSLock = record
+  {$else}
+  TOSLock = object
+  {$endif USERECORDWITHMETHODS}
+  private
+    CS: TRTLCriticalSection;
+  public
+    /// to be called to setup the instance
+    // - mandatory in all cases, even if TOSLock is part of a class
+    procedure Init;
+    /// to be called to finalize the instance
+    procedure Done;
+    /// enter an OS lock
+    // - notice: this method IS reentrant/recursive
+    procedure Lock;
+      {$ifdef FPC} inline; {$endif}
+    /// try to enter an OS lock
+    // - if returned true, caller should eventually call UnLock()
+    function TryLock: boolean;
+      {$ifdef FPC} inline; {$endif}
+    /// leave an OS lock
+    procedure UnLock;
+      {$ifdef FPC} inline; {$endif}
+  end;
+  POSLock = ^TOSLock;
+
+  /// the fastest non-reentrant lock supplied by the Operating System
+  // - calls Slim Reader/Writer (SRW) Win32 API in exclusive mode or directly
+  // the pthread_mutex_*() library calls in non-recursive/fast mode on Linux
+  // - on XP, where SRW are not available, fallback to a TLightLock
+  // - on non-Linux POSIX, fallback to regular cthreads/TRTLCriticalSection
+  // - don't forget to call Init and Done to properly initialize the structure
+  // - to protect a very small code section of a few CPU cycles with no Init/Done
+  // needed, and a lower footprint, you may consider our TLightLock
+  // - same signature as TOSLock/TLightLock, usable as compile time alternatives
+  // - warning: non-reentrant, i.e. nested Lock calls would block, as TLightLock
+  // - no TryLock is defined on Windows, because TryAcquireSRWLockExclusive()
+  // raised some unexpected EExternalException C000026 NT_STATUS_RESOURCE_NOT_OWNED
+  // ("Attempt to release mutex not owned by caller") during testing
+  {$ifdef USERECORDWITHMETHODS}
+  TOSLightLock = record
+  {$else}
+  TOSLightLock = object
+  {$endif USERECORDWITHMETHODS}
+  private
+    fMutex: TOSLightMutex;
+  public
+    /// to be called to setup the instance
+    // - mandatory in all cases, even if TOSLock is part of a class
+    procedure Init;
+    /// to be called to finalize the instance
+    procedure Done;
+    /// enter an OS lock
+    // - warning: this method is NOT reentrant/recursive, so any nested call
+    // would deadlock
+    procedure Lock;
+      {$ifdef HASINLINE} inline; {$endif}
+    {$ifdef OSPOSIX}
+    /// access to raw pthread_mutex_trylock() method
+    // - TryAcquireSRWLockExclusive() seems not stable on all Windows revisions
+    function TryLock: boolean;
+     {$ifdef HASINLINE} inline; {$endif}
+    {$endif OSPOSIX}
+    /// leave an OS lock
+    procedure UnLock;
+      {$ifdef HASINLINE} inline; {$endif}
+  end;
+  POSLightLock = ^TOSLightLock;
+
+  /// points to one data entry in TLockedList
+  PLockedListOne = ^TLockedListOne;
+  /// abstract parent of one data entry in TLockedList, storing two PLockedListOne
+  // - TLockedList should store unmanaged records starting with those fields
+  // - sequence field contains an incremental random-seeded 30-bit integer > 65535,
+  // to avoid ABA problems when instances are recycled
+  TLockedListOne = record
+    next, prev: pointer;
+    sequence: PtrUInt;
+  end;
+  /// optional callback event to finalize one TLockedListOne instance
+  TOnLockedListOne = procedure(one: PLockedListOne) of object;
+
+  /// thread-safe dual-linked list of TLockedListOne descendants with recycling
+  {$ifdef USERECORDWITHMETHODS}
+  TLockedList = record
+  {$else}
+  TLockedList = object
+  {$endif USERECORDWITHMETHODS}
+  private
+    fHead, fBin: pointer;
+    fSize: integer;
+    fSequence: PtrUInt;
+    fOnFree: TOnLockedListOne;
+  public
+    /// thread-safe access to the list
+    Safe: TLightLock;
+    /// how many TLockedListOne instances are currently stored in this list
+    // - excluding the instances in the recycle bin
+    Count: integer;
+    /// initialize the storage for an inherited TLockedListOne size
+    procedure Init(onesize: PtrUInt; const onefree: TOnLockedListOne = nil);
+    /// release all stored memory
+    procedure Done;
+    /// allocate a new PLockedListOne data instance in threadsafe O(1) process
+    function New: pointer;
+    /// release one PLockedListOne used data instance in threadsafe O(1) process
+    function Free(one: pointer): boolean;
+    /// release all TLockedListOne instances currently stored in this list
+    // - without moving any of those instances into the internal recycle bin
+    procedure Clear;
+    /// release all to-be-recycled items available in the internal bin
+    // - returns how many items have been released from the internal collector
+    function EmptyBin: integer;
+    /// raw access to the stored items as PLockedListOne dual-linked list
+    property Head: pointer
+      read fHead;
+    /// the size of one stored instance, including its TLockedListOne header
+    property Size: integer
+      read fSize;
+  end;
+  PLockedList = ^TLockedList;
+
+  /// how TSynLocker handles its thread processing
+  // - by default, uSharedLock will use the main TRTLCriticalSection
+  // - you may set uRWLock and call overloaded RWLock/RWUnLock() to use our
+  // lighter TRWLock - but be aware that cReadOnly followed by cReadWrite/cWrite
+  // would deadlock - regular Lock/UnLock will use cWrite exclusive lock
+  // - uNoLock will disable the whole locking mechanism
+  TSynLockerUse = (
+    uSharedLock,
+    uRWLock,
+    uNoLock);
+
+  /// allow to add cross-platform locking methods to any class instance
+  // - typical use is to define a Safe: TSynLocker property, call Safe.Init
+  // and Safe.Done in constructor/destructor methods, and use Safe.Lock/UnLock
+  // methods in a try ... finally section
+  // - in respect to the TCriticalSection class, fix a potential CPU cache line
+  // conflict which may degrade the multi-threading performance, as reported by
+  // @http://www.delphitools.info/2011/11/30/fixing-tcriticalsection
+  // - internal padding is used to safely store up to 7 values protected
+  // from concurrent access with a mutex, so that SizeOf(TSynLocker)>128
+  // - for object-level locking, see TSynLocked which owns one such
+  // instance, or call low-level fSafe := NewSynLocker in your constructor,
+  // then fSafe^.DoneAndFreemem in your destructor
+  // - RWUse property could replace the TRTLCriticalSection by a lighter TRWLock
+  // - see also TRWLock and TObjectRWLock if the multiple read / exclusive
+  // write lock is better (only if the locked process does not take too much time)
+  {$ifdef USERECORDWITHMETHODS}
+  TSynLocker = record
+  {$else}
+  TSynLocker = object
+  {$endif USERECORDWITHMETHODS}
+  private
+    fSection: TRTLCriticalSection;
+    fRW: TRWLock;
+    fPaddingUsedCount: byte;
+    fInitialized: boolean;
+    fRWUse: TSynLockerUse;
+    fLockCount: integer;
+    function GetVariant(Index: integer): Variant;
+    procedure SetVariant(Index: integer; const Value: Variant);
+    function GetInt64(Index: integer): Int64;
+    procedure SetInt64(Index: integer; const Value: Int64);
+    function GetBool(Index: integer): boolean;
+    procedure SetBool(Index: integer; const Value: boolean);
+    function GetUnlockedInt64(Index: integer): Int64;
+    procedure SetUnlockedInt64(Index: integer; const Value: Int64);
+    function GetPointer(Index: integer): pointer;
+    procedure SetPointer(Index: integer; const Value: pointer);
+    function GetUtf8(Index: integer): RawUtf8;
+    procedure SetUtf8(Index: integer; const Value: RawUtf8);
+    function GetIsLocked: boolean;
+    // - if RWUse=uSharedLock, calls EnterCriticalSection (no parallel readings)
+    // - warning: if RWUse=uRWLock, this method will use the internal TRWLock
+    // - defined in protected section for better inlining and to fix a Delphi
+    // compiler bug about warning a missing Windows unit in the uses classes
+    procedure RWLock(context: TRWLockContext);
+      {$ifdef HASSAFEINLINE} inline; {$endif}
+    procedure RWUnLock(context: TRWLockContext);
+      {$ifdef HASSAFEINLINE} inline; {$endif}
+  public
+    /// internal padding data, also used to store up to 7 variant values
+    // - this memory buffer will ensure no CPU cache line mixup occurs
+    // - you should not use this field directly, but rather the Locked[],
+    // LockedInt64[], LockedUtf8[] or LockedPointer[] methods
+    // - if you want to access those array values, ensure you protect them
+    // using a Safe.Lock; try ... Padding[n] ... finally Safe.Unlock structure,
+    // and maintain the PaddingUsedCount property accurately
+    Padding: array[0..6] of TSynVarData;
+    /// initialize the mutex
+    // - calling this method is mandatory (e.g. in the class constructor owning
+    // the TSynLocker instance), otherwise you may encounter unexpected
+    // behavior, like access violations or memory leaks
+    procedure Init;
+    /// finalize the mutex
+    // - calling this method is mandatory (e.g. in the class destructor owning
+    // the TSynLocker instance), otherwise you may encounter unexpected
+    // behavior, like access violations or memory leaks
+    procedure Done;
+    /// finalize the mutex, and call FreeMem() on the pointer of this instance
+    // - should have been initiazed with a NewSynLocker call
+    procedure DoneAndFreeMem;
+    /// low-level acquisition of the lock, as RWLock(cReadOnly)
+    // - if RWUse=uSharedLock, calls EnterCriticalSection (no parallel readings)
+    // - warning: with RWUse=uRWLock, a nested Lock call would deadlock, but not
+    // nested ReadLock calls
+    procedure ReadLock;
+    /// low-level release of the lock, as RWUnLock(cReadOnly)
+    procedure ReadUnLock;
+    /// low-level acquisition of the lock, as RWLock(cReadWrite)
+    // - if RWUse=uSharedLock, calls EnterCriticalSection (no parallel readings)
+    // - with RWUse=uRWLock, a nested Lock call would not deadlock
+    procedure ReadWriteLock;
+    /// low-level release of the lock, as RWUnLock(cReadWrite)
+    procedure ReadWriteUnLock;
+    /// lock the instance for exclusive access, as RWLock(cWrite)
+    // - is re-entrant from the same thread i.e. you can nest Lock/UnLock calls
+    // - warning: with RWUse=uRWLock, would deadlock after a nested ReadLock,
+    // but not after ReadWriteLock
+    // - use as such to avoid race condition (from a Safe: TSynLocker property):
+    // ! Safe.Lock;
+    // ! try
+    // !   ...
+    // ! finally
+    // !   Safe.Unlock;
+    // ! end;
+    procedure Lock;
+    /// will try to acquire the mutex
+    // - do nothing and return false if RWUse is not the default uSharedLock
+    // - use as such to avoid race condition (from a Safe: TSynLocker property):
+    // ! if Safe.TryLock then
+    // !   try
+    // !     ...
+    // !   finally
+    // !     Safe.Unlock;
+    // !   end;
+    function TryLock: boolean;
+    /// will try to acquire the mutex for a given time
+    // - just wait and return false if RWUse is not the default uSharedLock
+    // - use as such to avoid race condition (from a Safe: TSynLocker property):
+    // ! if Safe.TryLockMS(100) then
+    // !   try
+    // !     ...
+    // !   finally
+    // !     Safe.Unlock;
+    // !   end;
+    function TryLockMS(retryms: integer; terminated: PBoolean = nil): boolean;
+    /// release the instance for exclusive access, as RWUnLock(cWrite)
+    // - each Lock/TryLock should have its exact UnLock opposite, so a
+    // try..finally block is mandatory for safe code
+    procedure UnLock; overload;
+    /// will enter the mutex until the IUnknown reference is released
+    // - could be used as such under Delphi:
+    // !begin
+    // !  ... // unsafe code
+    // !  Safe.ProtectMethod;
+    // !  ... // thread-safe code
+    // !end; // local hidden IUnknown will release the lock for the method
+    // - warning: under FPC, you should assign its result to a local variable -
+    // see bug http://bugs.freepascal.org/view.php?id=26602
+    // !var
+    // !  LockFPC: IUnknown;
+    // !begin
+    // !  ... // unsafe code
+    // !  LockFPC := Safe.ProtectMethod;
+    // !  ... // thread-safe code
+    // !end; // LockFPC will release the lock for the method
+    // or
+    // !begin
+    // !  ... // unsafe code
+    // !  with Safe.ProtectMethod do
+    // !  begin
+    // !    ... // thread-safe code
+    // !  end; // local hidden IUnknown will release the lock for the method
+    // !end;
+    function ProtectMethod: IUnknown;
+    /// number of values stored in the internal Padding[] array
+    // - equals 0 if no value is actually stored, or a 1..7 number otherwise
+    // - you should not have to use this field, but for optimized low-level
+    // direct access to Padding[] values, within a Lock/UnLock safe block
+    property PaddingUsedCount: byte
+      read fPaddingUsedCount write fPaddingUsedCount;
+    /// returns true if the mutex is currently locked by another thread
+    // - with RWUse=uRWLock, any lock (even ReadOnlyLock) would return true
+    property IsLocked: boolean
+      read GetIsLocked;
+    /// returns true if the Init method has been called for this mutex
+    // - is only relevant if the whole object has been previously filled with 0,
+    // i.e. as part of a class or as global variable, but won't be accurate
+    // when allocated on stack
+    property IsInitialized: boolean
+      read fInitialized;
+    /// safe locked access to a Variant value
+    // - you may store up to 7 variables, using an 0..6 index, shared with
+    // LockedBool, LockedInt64, LockedPointer and LockedUtf8 array properties
+    // - returns null if the Index is out of range
+    // - allow concurrent thread reading if RWUse was set to uRWLock
+    property Locked[Index: integer]: Variant
+      read GetVariant write SetVariant;
+    /// safe locked access to a Int64 value
+    // - you may store up to 7 variables, using an 0..6 index, shared with
+    // Locked and LockedUtf8 array properties
+    // - Int64s will be stored internally as a varInt64 variant
+    // - returns nil if the Index is out of range, or does not store a Int64
+    // - allow concurrent thread reading if RWUse was set to uRWLock
+    property LockedInt64[Index: integer]: Int64
+      read GetInt64 write SetInt64;
+    /// safe locked access to a boolean value
+    // - you may store up to 7 variables, using an 0..6 index, shared with
+    // Locked, LockedInt64, LockedPointer and LockedUtf8 array properties
+    // - value will be stored internally as a varboolean variant
+    // - returns nil if the Index is out of range, or does not store a boolean
+    // - allow concurrent thread reading if RWUse was set to uRWLock
+    property LockedBool[Index: integer]: boolean
+      read GetBool write SetBool;
+    /// safe locked access to a pointer/TObject value
+    // - you may store up to 7 variables, using an 0..6 index, shared with
+    // Locked, LockedBool, LockedInt64 and LockedUtf8 array properties
+    // - pointers will be stored internally as a varAny variant
+    // - returns nil if the Index is out of range, or does not store a pointer
+    // - allow concurrent thread reading if RWUse was set to uRWLock
+    property LockedPointer[Index: integer]: pointer
+      read GetPointer write SetPointer;
+    /// safe locked access to an UTF-8 string value
+    // - you may store up to 7 variables, using an 0..6 index, shared with
+    // Locked and LockedPointer array properties
+    // - UTF-8 string will be stored internally as a varString variant
+    // - returns '' if the Index is out of range, or does not store a string
+    // - allow concurrent thread reading if RWUse was set to uRWLock
+    property LockedUtf8[Index: integer]: RawUtf8
+      read GetUtf8 write SetUtf8;
+    /// safe locked in-place increment to an Int64 value
+    // - you may store up to 7 variables, using an 0..6 index, shared with
+    // Locked and LockedUtf8 array properties
+    // - Int64s will be stored internally as a varInt64 variant
+    // - returns the newly stored value
+    // - if the internal value is not defined yet, would use 0 as default value
+    function LockedInt64Increment(Index: integer; const Increment: Int64): Int64;
+    /// safe locked in-place exchange of a Variant value
+    // - you may store up to 7 variables, using an 0..6 index, shared with
+    // Locked and LockedUtf8 array properties
+    // - returns the previous stored value, or null if the Index is out of range
+    function LockedExchange(Index: integer; const Value: variant): variant;
+    /// safe locked in-place exchange of a pointer/TObject value
+    // - you may store up to 7 variables, using an 0..6 index, shared with
+    // Locked and LockedUtf8 array properties
+    // - pointers will be stored internally as a varAny variant
+    // - returns the previous stored value, nil if the Index is out of range,
+    // or does not store a pointer
+    function LockedPointerExchange(Index: integer; Value: pointer): pointer;
+    /// unsafe access to a Int64 value
+    // - you may store up to 7 variables, using an 0..6 index, shared with
+    // Locked and LockedUtf8 array properties
+    // - Int64s will be stored internally as a varInt64 variant
+    // - returns nil if the Index is out of range, or does not store a Int64
+    // - you should rather call LockedInt64[] property, or use this property
+    // with a Lock; try ... finally UnLock block
+    property UnlockedInt64[Index: integer]: Int64
+      read GetUnlockedInt64 write SetUnlockedInt64;
+    /// how RWLock/RWUnLock would be processed
+    property RWUse: TSynLockerUse
+      read fRWUse write fRWUse;
+  end;
+
+  /// a pointer to a TSynLocker mutex instance
+  // - see also NewSynLocker and TSynLocker.DoneAndFreemem functions
+  PSynLocker = ^TSynLocker;
+
+  /// raw class used by TAutoLocker.ProtectMethod and TSynLocker.ProtectMethod
+  // - defined here for use by TAutoLocker in mormot.core.data.pas
+  TAutoLock = class(TInterfacedObject)
+  protected
+    fLock: PSynLocker;
+  public
+    constructor Create(aLock: PSynLocker);
+    destructor Destroy; override;
+  end;
+
+  /// our lightweight cross-platform TEvent-like component
+  // - on Windows, calls directly the CreateEvent/ResetEvent/SetEvent API
+  // - on Linux, will use eventfd() in blocking and non-semaphore mode
+  // - on other POSIX, will use PRTLEvent which is lighter than TEvent BasicEvent
+  // - only limitation is that we don't know if WaitFor is signaled or timeout,
+  // but this is not a real problem in practice since most code don't need this
+  // information or has already its own flag in its implementation logic
+  TSynEvent = class(TSynPersistent)
+  protected
+    fHandle: pointer; // Windows THandle or FPC PRTLEvent
+    fFD: integer;     // for eventfd()
+  public
+    /// initialize an instance of cross-platform event
+    constructor Create; override;
+    /// finalize this instance of cross-platform event
+    destructor Destroy; override;
+    /// ignore any pending events, so that WaitFor will be set on next SetEvent
+    procedure ResetEvent;
+      {$ifdef OSPOSIX} inline; {$endif}
+    /// trigger any pending event, releasing the WaitFor/WaitForEver methods
+    procedure SetEvent;
+      {$ifdef OSPOSIX} inline; {$endif}
+    /// wait until SetEvent is called from another thread, with a maximum time
+    // - does not return if it was signaled or timeout
+    // - WARNING: you should wait from a single thread at once
+    procedure WaitFor(TimeoutMS: integer);
+      {$ifdef OSPOSIX} inline; {$endif}
+    /// wait until SetEvent is called from another thread, with no maximum time
+    procedure WaitForEver;
+      {$ifdef OSPOSIX} inline; {$endif}
+    /// calls SleepHiRes() in steps while checking terminated flag and this event
+    function SleepStep(var start: Int64; terminated: PBoolean): Int64;
+    /// could be used to tune your algorithm if the eventfd() API is used
+    function IsEventFD: boolean;
+      {$ifdef HASINLINE} inline; {$endif}
+  end;
+
+  /// a thread-safe class with a virtual constructor and properties persistence
+  // - publishes a TSynLocker instance, and its managed critical section
+  // - consider a TLightLock field as lighter options, or a R/W lock with
+  // TObjectRWLock and TObjectRWLightLock classes, or even a TObjectOSLightLock
+  // - TSynLockedWithRttiMethods would add paranoid JSON persistence lock
+  TSynLocked = class(TSynPersistent)
+  protected
+    fSafe: PSynLocker; // TSynLocker would increase inherited fields offset
+  public
+    /// initialize the instance, and its associated lock
+    constructor Create; override;
+    /// finalize the instance, and its associated lock
+    destructor Destroy; override;
+    /// access to the associated instance critical section
+    property Safe: PSynLocker
+      read fSafe;
+    /// could be used as a short-cut to Safe^.Lock
+    procedure Lock;
+      {$ifdef HASINLINE}inline;{$endif}
+    /// could be used as a short-cut to Safe^.UnLock
+    procedure Unlock;
+      {$ifdef HASINLINE}inline;{$endif}
+  end;
+
+  /// a thread-safe class with a virtual constructor and properties persistence
+  // - publishes the fastest available non-reentrant Operating System lock
+  TObjectOSLightLock = class(TSynPersistent)
+  protected
+    fSafe: TOSLightLock;
+  public
+    /// initialize the instance, and its associated OS lock
+    constructor Create; override;
+    /// finalize the instance, and its associated OS lock
+    destructor Destroy; override;
+    /// access to the associated non-reentrant Operating System lock instance
+    property Safe: TOSLightLock
+      read fSafe;
+    /// could be used as a short-cut to Safe^.Lock
+    procedure Lock;
+      {$ifdef HASINLINE}inline;{$endif}
+    /// could be used as a short-cut to Safe^.UnLock
+    procedure Unlock;
+      {$ifdef HASINLINE}inline;{$endif}
+  end;
+
+  /// a thread-safe class with a virtual constructor and properties persistence
+  // - publishes a non-upgradable multiple Read / exclusive Write TRWLightLock
+  TObjectRWLightLock = class(TSynPersistent)
+  protected
+    fSafe: TRWLightLock;
+  public
+    /// access to the associated non-upgradable TRWLightLock instance
+    // - call Safe methods to protect multi-thread access on this storage
+    property Safe: TRWLightLock
+      read fSafe;
+  end;
+
+  /// a thread-safe class with a virtual constructor and properties persistence
+  // - publishes an upgradable multiple Read / exclusive Write TRWLock
+  TObjectRWLock = class(TSynPersistent)
+  protected
+    fSafe: TRWLock;
+  public
+    /// access to the associated upgradable TRWLock instance
+    // - call Safe methods to protect multi-thread access on this storage
+    property Safe: TRWLock
+      read fSafe;
+  end;
+
+/// initialize a TSynLocker instance from heap
+// - call DoneandFreeMem to release the associated memory and OS mutex
+// - as used e.g. by TSynLocked/TSynLockedWithRttiMethods to reduce class instance size
+function NewSynLocker: PSynLocker;
+
+type
+  /// a thread-safe Pierre L'Ecuyer software random generator
+  // - just wrap TLecuyer with a TLighLock
+  // - should not be used, unless may be slightly faster than a threadvar
+  {$ifdef USERECORDWITHMETHODS}
+  TLecuyerThreadSafe = record
+  {$else}
+  TLecuyerThreadSafe = object
+  {$endif USERECORDWITHMETHODS}
+  public
+    Safe: TLightLock;
+    Generator: TLecuyer;
+    /// compute the next 32-bit generated value
+    function Next: cardinal; overload;
+    /// compute a 64-bit floating point value
+    function NextDouble: double;
+    /// XOR some memory buffer with random bytes
+    procedure Fill(dest: pointer; count: integer);
+    /// fill some string[31] with 7-bit ASCII random text
+    procedure FillShort31(var dest: TShort31);
+  end;
+
+  TThreadIDDynArray = array of TThreadID;
+
+var
+  /// a global thread-safe Pierre L'Ecuyer software random generator
+  // - should not be used, unless may be slightly faster than a threadvar
+  SharedRandom: TLecuyerThreadSafe;
+
+{$ifdef OSPOSIX}
+  /// could be set to TRUE to force SleepHiRes(0) to call the POSIX sched_yield
+  // - in practice, it has been reported as buggy under POSIX systems
+  // - even Linus Torvald himself raged against its usage - see e.g.
+  // https://www.realworldtech.com/forum/?threadid=189711&curpostid=189752
+  // - you may tempt the devil and try it by yourself
+  SleepHiRes0Yield: boolean = false;
+{$endif OSPOSIX}
+
+/// similar to Windows sleep() API call, to be truly cross-platform
+// - using millisecond resolution
+// - SleepHiRes(0) calls ThreadSwitch on Windows, but POSIX version will
+// wait 10 microsecond unless SleepHiRes0Yield is forced to true (bad idea)
+// - in respect to RTL's Sleep() function, it will return on ESysEINTR if was
+// interrupted by any OS signal
+// - warning: wait typically for the next system timer interrupt on Windows,
+// which is every 16ms by default; as a consequence, never rely on the ms
+// supplied value to guess the elapsed time, but call GetTickCount64
+procedure SleepHiRes(ms: cardinal); overload;
+
+/// similar to Windows sleep() API call, but truly cross-platform and checking
+// the Terminated flag during its wait for quick abort response
+// - returns true if terminated^ was set to true (terminatedvalue)
+function SleepHiRes(ms: cardinal; var terminated: boolean;
+  terminatedvalue: boolean = true): boolean; overload;
+
+/// call SleepHiRes() taking count of the activity, in 0/1/5/50/120-250 ms steps
+// - range is agressively designed burning some CPU in favor of responsiveness
+// - should reset start := 0 when some activity occurred, or start := -1 on
+// Windows to avoid any SleepHiRes(0) = SwitchToThread call
+// - would optionally return if terminated^ is set, or event is signaled
+// - returns the current GetTickCount64 value
+function SleepStep(var start: Int64; terminated: PBoolean = nil): Int64;
+
+/// compute optimal sleep time as 0/1/5/50 then 120-250 ms steps
+// - is agressively designed burning some CPU in favor of responsiveness
+function SleepDelay(elapsed: PtrInt): PtrInt;
+
+/// compute optimal sleep time as SleepStep, in 0/1/5/50/120-250 ms steps
+// - is agressively designed burning some CPU in favor of responsiveness
+// - start=0 would fill its value with tix; start<0 would fill its value with
+// tix-50 so that SleepDelay() would never call SleepHiRes(0)
+function SleepStepTime(var start, tix: Int64; endtix: PInt64 = nil): PtrInt;
+
+/// similar to Windows SwitchToThread API call, to be truly cross-platform
+// - call fpnanosleep(10) on POSIX systems, or the homonymous API on Windows
+procedure SwitchToThread;
+  {$ifdef OSWINDOWS} stdcall; {$endif}
+
+/// try LockedExc() in a loop, calling SwitchToThread after some spinning
+procedure SpinExc(var Target: PtrUInt; NewValue, Comperand: PtrUInt);
+
+/// wrapper to implement a thread-safe T*ObjArray dynamic array storage
+// - warning: aCount^ should be a 32-bit "integer" variable, not a PtrInt
+function ObjArrayAdd(var aObjArray; aItem: TObject;
+  var aSafe: TLightLock; aCount: PInteger = nil): PtrInt; overload;
+
+/// wrapper to implement a thread-safe pointer dynamic array storage
+// - warning: aCount^ should be a 32-bit "integer" variable, not a PtrInt
+function PtrArrayDelete(var aPtrArray; aItem: pointer; var aSafe: TLightLock;
+  aCount: PInteger = nil): PtrInt; overload;
+
+/// try to kill/cancel a thread
+// - on Windows, calls the TerminateThread() API
+// - under Linux/FPC, calls pthread_cancel() API which is asynchronous
+function RawKillThread(Thread: TThread): boolean;
+
+type
+  /// store a bitmask of logical CPU cores, as used by SetThreadMaskAffinity
+  // - has 32/64-bit pointer-size on Windows, or 1024 bits on POSIX
+  TCpuSet = {$ifdef OSWINDOWS} PtrUInt {$else} array[0..127] of byte {$endif};
+var
+  /// low-level bitmasks of logical CPU cores hosted on each hardware CPU socket
+  // - filled at process startup as CpuSocketsMask[0 .. CpuSockets - 1] range
+  CpuSocketsMask: array of TCpuSet;
+
+/// fill a bitmask of CPU cores with zeros
+procedure ResetCpuSet(out CpuSet: TCpuSet);
+  {$ifdef HASINLINE} inline; {$endif}
+
+/// set a particular bit in a mask of CPU cores
+function SetCpuSet(var CpuSet: TCpuSet; CpuIndex: cardinal): boolean;
+
+/// retrieve the current CPU cores masks available of the system
+// - the current process may have been tuned to use only a sub-set of the cores
+// e.g. via "taskset -c" on Linux
+// - return the number of accessible CPU cores - i.e. GetBitsCount(CpuSet) or
+// 0 if the function failed
+function CurrentCpuSet(out CpuSet: TCpuSet): integer;
+
+/// try to assign a given thread to a specific set of logical CPU core(s)
+// - on Windows, calls the SetThreadAffinityMask() API
+// - under Linux/FPC, calls pthread_setaffinity_np() API
+function SetThreadMaskAffinity(Thread: TThread; const Mask: TCpuSet): boolean;
+
+/// try to assign a given thread to a specific logical CPU core
+// - CpuIndex should be in 0 .. SystemInfo.dwNumberOfProcessors - 1 range
+function SetThreadCpuAffinity(Thread: TThread; CpuIndex: cardinal): boolean;
+
+/// try to assign a given thread to a specific hardware CPU socket
+// - SocketIndex should be in 0 .. CpuSockets - 1 range, and will use the
+// CpuSocketsMask[] information retrieved during process startup
+function SetThreadSocketAffinity(Thread: TThread; SocketIndex: cardinal): boolean;
+
+/// low-level naming of a thread
+// - on Windows, will raise a standard "fake" exception to notify the thread name
+// - under Linux/FPC, calls pthread_setname_np() API which truncates to 16 chars
+procedure RawSetThreadName(ThreadID: TThreadID; const Name: RawUtf8);
+
+/// name the current thread so that it would be easily identified in the IDE debugger
+// - could then be retrieved by CurrentThreadNameShort/GetCurrentThreadName
+// - just a wrapper around SetThreadName(GetCurrentThreadId, ...)
+procedure SetCurrentThreadName(const Format: RawUtf8; const Args: array of const); overload;
+
+/// name the current thread so that it would be easily identified in the IDE debugger
+// - could also be retrieved by CurrentThreadNameShort/GetCurrentThreadName
+// - just a wrapper around SetThreadName(GetCurrentThreadId, ...)
+procedure SetCurrentThreadName(const Name: RawUtf8); overload;
+
+var
+  /// name a thread so that it would be easily identified in the IDE debugger
+  // - default implementation does nothing, unless mormot.core.log is included
+  // - you can force this function to do nothing by setting the NOSETTHREADNAME
+  // conditional, if you have issues with this feature when debugging your app
+  // - most meaningless patterns (like 'TSql') are trimmed to reduce the
+  // resulting length - which is convenient e.g. with POSIX truncation to 16 chars
+  // - you can retrieve the name later on using CurrentThreadNameShort
+  // - this method will register TSynLog.LogThreadName(), so threads calling it
+  // should also call TSynLogFamily.OnThreadEnded/TSynLog.NotifyThreadEnded
+  SetThreadName: procedure(ThreadID: TThreadID; const Format: RawUtf8;
+    const Args: array of const);
+
+/// low-level access to the thread name, as set by SetThreadName()
+// - since threadvar can't contain managed strings, it is defined as TShort31,
+// so is limited to 31 chars, which is enough since POSIX truncates to 16 chars
+// and SetThreadName does trim meaningless patterns
+function CurrentThreadNameShort: PShortString;
+
+/// retrieve the thread name, as set by SetThreadName()
+// - if possible, direct CurrentThreadNameShort function is slightly faster
+// - will return the CurrentThreadNameShort^ threadvar 31 chars value
+function GetCurrentThreadName: RawUtf8;
+
+/// returns the thread id and the thread name as a ShortString
+// - returns e.g. 'Thread 0001abcd [shortthreadname]'
+// - for convenient use when logging or raising an exception
+function GetCurrentThreadInfo: ShortString;
+
+/// enter a process-wide giant lock for thread-safe shared process
+// - shall be protected as such:
+// ! GlobalLock;
+// ! try
+// !   .... do something thread-safe but as short as possible
+// ! finally
+// !  GlobalUnLock;
+// ! end;
+// - you should better not use such a giant-lock, but an instance-dedicated
+// critical section/TSynLocker or TRWLock - these functions are just here to be
+// convenient, for non time-critical process (e.g. singleton initialization
+// of external libraries, or before RegisterGlobalShutdownRelease() which will
+// use it anyway)
+procedure GlobalLock;
+
+/// release the giant lock for thread-safe shared process
+procedure GlobalUnLock;
+
+/// framework will register here some instances to be released eventually
+// - better in this root unit than in each finalization section
+// - its use is protected by the GlobalLock
+function RegisterGlobalShutdownRelease(Instance: TObject;
+  SearchExisting: boolean = false): pointer;
+
+
+{ ****************** Unix Daemon and Windows Service Support }
+
+type
+  /// all possible states of a Windows service
+  // - on POSIX, will identify only if the daemon is ssRunning or ssStopped
+  TServiceState = (
+    ssNotInstalled,
+    ssStopped,
+    ssStarting,
+    ssStopping,
+    ssRunning,
+    ssResuming,
+    ssPausing,
+    ssPaused,
+    ssFailed,
+    ssErrorRetrievingState);
+  PServiceState = ^TServiceState;
+  TServiceStateDynArray = array of TServiceState;
+
+/// return the ready to be displayed text of a TServiceState value
+function ToText(st: TServiceState): PShortString; overload;
+
+const
+  /// could be used with ConsoleWrite() to notify a Windows service state
+  SERVICESTATE_COLOR: array[TServiceState] of TConsoleColor = (
+    ccBlue,       // NotInstalled
+    ccLightRed,   // Stopped
+    ccGreen,      // Starting
+    ccRed,        // Stopping
+    ccLightGreen, // Running
+    ccGreen,      // Resuming
+    ccBrown,      // Pausing
+    ccWhite,      // Paused
+    ccMagenta,    // Failed
+    ccYellow);    // ErrorRetrievingState
+
+
+{$ifdef OSWINDOWS}
+
+{ *** some minimal Windows API definitions, replacing WinSvc.pas missing for FPC }
+
+const
+  SERVICE_QUERY_CONFIG         = $0001;
+  SERVICE_CHANGE_CONFIG        = $0002;
+  SERVICE_QUERY_STATUS         = $0004;
+  SERVICE_ENUMERATE_DEPENDENTS = $0008;
+  SERVICE_START                = $0010;
+  SERVICE_STOP                 = $0020;
+  SERVICE_PAUSE_CONTINUE       = $0040;
+  SERVICE_INTERROGATE          = $0080;
+  SERVICE_USER_DEFINED_CONTROL = $0100;
+  SERVICE_ALL_ACCESS           = STANDARD_RIGHTS_REQUIRED or
+                                 SERVICE_QUERY_CONFIG or
+                                 SERVICE_CHANGE_CONFIG or
+                                 SERVICE_QUERY_STATUS or
+                                 SERVICE_ENUMERATE_DEPENDENTS or
+                                 SERVICE_START or
+                                 SERVICE_STOP or
+                                 SERVICE_PAUSE_CONTINUE or
+                                 SERVICE_INTERROGATE or
+                                 SERVICE_USER_DEFINED_CONTROL;
+
+  SC_MANAGER_CONNECT            = $0001;
+  SC_MANAGER_CREATE_SERVICE     = $0002;
+  SC_MANAGER_ENUMERATE_SERVICE  = $0004;
+  SC_MANAGER_LOCK               = $0008;
+  SC_MANAGER_QUERY_LOCK_STATUS  = $0010;
+  SC_MANAGER_MODIFY_BOOT_CONFIG = $0020;
+  SC_MANAGER_ALL_ACCESS         = STANDARD_RIGHTS_REQUIRED or
+                                  SC_MANAGER_CONNECT or
+                                  SC_MANAGER_CREATE_SERVICE or
+                                  SC_MANAGER_ENUMERATE_SERVICE or
+                                  SC_MANAGER_LOCK or
+                                  SC_MANAGER_QUERY_LOCK_STATUS or
+                                  SC_MANAGER_MODIFY_BOOT_CONFIG;
+
+  SERVICE_CONFIG_DESCRIPTION    = $0001;
+
+  SERVICE_WIN32_OWN_PROCESS     = $00000010;
+  SERVICE_WIN32_SHARE_PROCESS   = $00000020;
+  SERVICE_INTERACTIVE_PROCESS   = $00000100;
+
+  SERVICE_BOOT_START            = $00000000;
+  SERVICE_SYSTEM_START          = $00000001;
+  SERVICE_AUTO_START            = $00000002;
+  SERVICE_DEMAND_START          = $00000003;
+  SERVICE_DISABLED              = $00000004;
+  SERVICE_ERROR_IGNORE          = $00000000;
+  SERVICE_ERROR_NORMAL          = $00000001;
+  SERVICE_ERROR_SEVERE          = $00000002;
+  SERVICE_ERROR_CRITICAL        = $00000003;
+
+  SERVICE_CONTROL_STOP          = $00000001;
+  SERVICE_CONTROL_PAUSE         = $00000002;
+  SERVICE_CONTROL_CONTINUE      = $00000003;
+  SERVICE_CONTROL_INTERROGATE   = $00000004;
+  SERVICE_CONTROL_SHUTDOWN      = $00000005;
+
+  SERVICE_STOPPED               = $00000001;
+  SERVICE_START_PENDING         = $00000002;
+  SERVICE_STOP_PENDING          = $00000003;
+  SERVICE_RUNNING               = $00000004;
+  SERVICE_CONTINUE_PENDING      = $00000005;
+  SERVICE_PAUSE_PENDING         = $00000006;
+  SERVICE_PAUSED                = $00000007;
+
+  ERROR_FAILED_SERVICE_CONTROLLER_CONNECT = 1063;
+
+type
+  PServiceStatus = ^TServiceStatus;
+  TServiceStatus = record
+    dwServiceType: cardinal;
+    dwCurrentState: cardinal;
+    dwControlsAccepted: cardinal;
+    dwWin32ExitCode: cardinal;
+    dwServiceSpecificExitCode: cardinal;
+    dwCheckPoint: cardinal;
+    dwWaitHint: cardinal;
+  end;
+
+  PServiceStatusProcess = ^TServiceStatusProcess;
+  TServiceStatusProcess = record
+    Service: TServiceStatus;
+    dwProcessId: cardinal;
+    dwServiceFlags: cardinal;
+  end;
+
+  SC_HANDLE = THandle;
+  SERVICE_STATUS_HANDLE = THandle;
+  TServiceTableEntry = record
+    lpServiceName: PWideChar;
+    lpServiceProc: procedure(ArgCount: cardinal; Args: PPWideChar); stdcall;
+  end;
+  PServiceTableEntry = ^TServiceTableEntry;
+  TServiceDescription = record
+    lpDestription: PWideChar;
+  end;
+
+  {$Z4}
+  SC_STATUS_TYPE = (SC_STATUS_PROCESS_INFO);
+  {$Z1}
+
+function OpenSCManagerW(lpMachineName, lpDatabaseName: PWideChar;
+  dwDesiredAccess: cardinal): SC_HANDLE; stdcall; external advapi32;
+function ChangeServiceConfig2W(hService: SC_HANDLE; dwsInfoLevel: cardinal;
+  lpInfo: pointer): BOOL; stdcall; external advapi32;
+function StartServiceW(hService: SC_HANDLE; dwNumServiceArgs: cardinal;
+  lpServiceArgVectors: PPWideChar): BOOL; stdcall; external advapi32;
+function CreateServiceW(hSCManager: SC_HANDLE;
+  lpServiceName, lpDisplayName: PWideChar;
+  dwDesiredAccess, dwServiceType, dwStartType, dwErrorControl: cardinal;
+  lpBinaryPathName, lpLoadOrderGroup: PWideChar; lpdwTagId: LPDWORD; lpDependencies,
+  lpServiceStartName, lpPassword: PWideChar): SC_HANDLE; stdcall; external advapi32;
+function OpenServiceW(hSCManager: SC_HANDLE; lpServiceName: PWideChar;
+  dwDesiredAccess: cardinal): SC_HANDLE; stdcall; external advapi32;
+function DeleteService(hService: SC_HANDLE): BOOL; stdcall; external advapi32;
+function CloseServiceHandle(hSCObject: SC_HANDLE): BOOL; stdcall; external advapi32;
+function QueryServiceStatus(hService: SC_HANDLE;
+  var lpServiceStatus: TServiceStatus): BOOL; stdcall; external advapi32;
+function QueryServiceStatusEx(hService: SC_HANDLE;
+  InfoLevel: SC_STATUS_TYPE; lpBuffer: pointer; cbBufSize: cardinal;
+  var pcbBytesNeeded: cardinal): BOOL; stdcall; external advapi32;
+function ControlService(hService: SC_HANDLE; dwControl: cardinal;
+  var lpServiceStatus: TServiceStatus): BOOL; stdcall; external advapi32;
+function SetServiceStatus(hServiceStatus: SERVICE_STATUS_HANDLE;
+  var lpServiceStatus: TServiceStatus): BOOL; stdcall; external advapi32;
+function RegisterServiceCtrlHandlerW(lpServiceName: PWideChar;
+  lpHandlerProc: TFarProc): SERVICE_STATUS_HANDLE; stdcall; external advapi32;
+function StartServiceCtrlDispatcherW(
+  lpServiceStartTable: PServiceTableEntry): BOOL; stdcall; external advapi32;
+
+function OpenServiceManager(const TargetComputer, DatabaseName: RawUtf8;
+  dwDesiredAccess: cardinal): SC_HANDLE;
+function OpenServiceInstance(hSCManager: SC_HANDLE; const ServiceName: RawUtf8;
+  dwDesiredAccess: cardinal): SC_HANDLE;
+
+function GetNamedSecurityInfoW(pObjectName: PWideChar; ObjectType,
+  SecurityInfo: cardinal; ppsidOwner, ppsidGroup, ppDacl, ppSacl: pointer;
+  var ppSecurityDescriptor: PSECURITY_DESCRIPTOR): DWORD; stdcall; external advapi32;
+function SetNamedSecurityInfoW(pObjectName: PWideChar; ObjectType,
+  SecurityInfo: cardinal; psidOwner, psidGroup: pointer;
+  pDacl, pSacl: pointer): DWORD; stdcall; external advapi32;
+
+
+{ *** high level classes to define and manage Windows Services }
+
+var
+  /// can be assigned from TSynLog.DoLog class method for
+  // TServiceController/TService logging
+  // - default is nil, i.e. disabling logging, since it may interfere with the
+  // logging process of the Windows Service itself
+  WindowsServiceLog: TSynLogProc;
+
+type
+  /// TServiceControler class is intended to create a new Windows Service instance
+  // or to maintain (that is start, stop, pause, resume...) an existing Service
+  // - to provide the service itself, use the TService class
+  TServiceController = class
+  protected
+    fSCHandle: THandle;
+    fHandle: THandle;
+    fStatus: TServiceStatus;
+    fName: RawUtf8;
+  protected
+    function GetStatus: TServiceStatus;
+    function GetState: TServiceState;
+  public
+    /// create a new Windows Service and control it and/or its configuration
+    // - TargetComputer - set it to empty string if local computer is the target.
+    // - DatabaseName - set it to empty string if the default database is supposed
+    // ('ServicesActive').
+    // - Name - name of a service.
+    // - DisplayName - display name of a service.
+    // - Path - a path to binary (executable) of the service created.
+    // - OrderGroup - an order group name (unnecessary)
+    // - Dependencies - string containing a list with names of services, which must
+    // start before this service (every name should be separated with ';' or an
+    // empty string can be passed if there is no dependency).
+    // - Username - login name. For service type SERVICE_WIN32_OWN_PROCESS, the
+    // account name in the form of "DomainName\Username"; If the account
+    // belongs to the built-in domain, ".\Username" can be specified;
+    // Services of type SERVICE_WIN32_SHARE_PROCESS are not allowed to
+    // specify an account other than LocalSystem. If '' is specified, the
+    // service will be logged on as the 'LocalSystem' account, in which
+    // case, the Password parameter must be empty too.
+    // - Password - a password for login name. If the service type is
+    // SERVICE_KERNEL_DRIVER or SERVICE_FILE_SYSTEM_DRIVER,
+    // this parameter is ignored.
+    // - DesiredAccess - a combination of following flags:
+    // SERVICE_ALL_ACCESS (default value), SERVICE_CHANGE_CONFIG,
+    // SERVICE_ENUMERATE_DEPENDENTS, SERVICE_INTERROGATE, SERVICE_PAUSE_CONTINUE,
+    // SERVICE_QUERY_CONFIG, SERVICE_QUERY_STATUS, SERVICE_START, SERVICE_STOP,
+    // SERVICE_USER_DEFINED_CONTROL
+    // - ServiceType - a set of following flags:
+    // SERVICE_WIN32_OWN_PROCESS (default value, which specifies a Win32 service
+    // that runs in its own process), SERVICE_WIN32_SHARE_PROCESS,
+    // SERVICE_KERNEL_DRIVER, SERVICE_FILE_SYSTEM_DRIVER,
+    // SERVICE_INTERACTIVE_PROCESS (default value, which enables a Win32 service
+    // process to interact with the desktop)
+    // - StartType - one of following values:
+    // SERVICE_BOOT_START, SERVICE_SYSTEM_START,
+    // SERVICE_AUTO_START (which specifies a device driver or service started by
+    // the service control manager automatically during system startup),
+    // SERVICE_DEMAND_START (default value, which specifies a service started by
+    // a service control manager when a process calls the StartService function,
+    // that is the TServiceController.Start method), SERVICE_DISABLED
+    // - ErrorControl - one of following:
+    // SERVICE_ERROR_IGNORE, SERVICE_ERROR_NORMAL (default value, by which
+    // the startup program logs the error and displays a message but continues
+    // the startup operation), SERVICE_ERROR_SEVERE,
+    // SERVICE_ERROR_CRITICAL
+    constructor CreateNewService(
+      const TargetComputer, DatabaseName, Name, DisplayName: RawUtf8;
+      const Path: TFileName;
+      const OrderGroup: RawUtf8 = ''; const Dependencies: RawUtf8 = '';
+      const Username: RawUtf8 = ''; const Password: RawUtf8 = '';
+      DesiredAccess: cardinal = SERVICE_ALL_ACCESS;
+      ServiceType: cardinal = SERVICE_WIN32_OWN_PROCESS or SERVICE_INTERACTIVE_PROCESS;
+      StartType: cardinal = SERVICE_DEMAND_START;
+      ErrorControl: cardinal = SERVICE_ERROR_NORMAL);
+    /// wrapper around CreateNewService() to install the current executable as service
+    class function Install(const Name, DisplayName, Description: RawUtf8;
+      AutoStart: boolean; ExeName: TFileName = '';
+      const Dependencies: RawUtf8 = ''; const UserName: RawUtf8 = '';
+      const Password: RawUtf8 = ''): TServiceState;
+    /// wrapper around CreateOpenService(SERVICE_QUERY_STATUS) and GetState
+    class function CurrentState(const Name: RawUtf8): TServiceState;
+    /// open an existing service, in order to control it or its configuration
+    // from your application
+    // - TargetComputer - set it to empty string if local computer is the target.
+    // - DatabaseName - set it to empty string if the default database is supposed
+    // ('ServicesActive').
+    // - Name - name of a service.
+    // - DesiredAccess - a combination of following flags:
+    // SERVICE_ALL_ACCESS, SERVICE_CHANGE_CONFIG, SERVICE_ENUMERATE_DEPENDENTS,
+    // SERVICE_INTERROGATE, SERVICE_PAUSE_CONTINUE, SERVICE_QUERY_CONFIG,
+    // SERVICE_QUERY_STATUS, SERVICE_START, SERVICE_STOP, SERVICE_USER_DEFINED_CONTROL
+    constructor CreateOpenService(
+      const TargetComputer, DataBaseName, Name: RawUtf8;
+      DesiredAccess: cardinal = SERVICE_ALL_ACCESS);
+    /// release memory and handles
+    destructor Destroy; override;
+    /// Handle of SC manager
+    property SCHandle: THandle
+      read fSCHandle;
+    /// Handle of service opened or created
+    // - its value is 0 if something failed in any Create*() method
+    property Handle: THandle
+      read fHandle;
+    /// Retrieve the Current status of the service
+    property Status: TServiceStatus
+      read GetStatus;
+    /// Retrieve the Current state of the service
+    property State: TServiceState
+      read GetState;
+    /// Requests the service to stop
+    function Stop: boolean;
+    /// Requests the service to pause
+    function Pause: boolean;
+    /// Requests the paused service to resume
+    function Resume: boolean;
+    /// Requests the service to update immediately its current status information
+    // to the service control manager
+    function Refresh: boolean;
+    /// Request the service to shutdown
+    // - this function always return false
+    function Shutdown: boolean;
+    /// Removes service from the system, i.e. close the Service
+    function Delete: boolean;
+    /// starts the execution of a service with some specified arguments
+    // - this version expect PWideChar pointers, i.e. UTF-16 strings
+    function Start(const Args: array of PWideChar): boolean;
+    /// try to define the description text of this service
+    function SetDescription(const Description: RawUtf8): boolean;
+    /// this class method will check the command line parameters, and will let
+    //  control the service according to it
+    // - MyServiceSetup.exe /install will install the service
+    // - MyServiceSetup.exe /start   will start the service
+    // - MyServiceSetup.exe /stop    will stop the service
+    // - MyServiceSetup.exe /uninstall will uninstall the service
+    // - so that you can write in the main block of your .dpr:
+    // !CheckParameters('MyService.exe',HTTPSERVICENAME,HTTPSERVICEDISPLAYNAME);
+    // - if ExeFileName='', it will install the current executable
+    // - optional Description and Dependencies text may be specified
+    class procedure CheckParameters(const ExeFileName: TFileName;
+      const ServiceName, DisplayName, Description: RawUtf8;
+      const Dependencies: RawUtf8 = '');
+  end;
+
+  TService = class;
+
+  /// callback procedure for Windows Service Controller
+  TServiceControlHandler = procedure(CtrlCode: cardinal); stdcall;
+
+  /// event triggered for Control handler
+  TServiceControlEvent = procedure(Sender: TService; Code: cardinal) of object;
+
+  /// event triggered to implement the Service functionality
+  TServiceEvent = procedure(Sender: TService) of object;
+
+  /// abstract class to let an executable implement a Windows Service
+  // - do not use this class directly, but TServiceSingle
+  TService = class(TSynPersistent)
+  protected
+    fServiceName: RawUtf8;
+    fDisplayName: RawUtf8;
+    fStartType: cardinal;
+    fServiceType: cardinal;
+    fData: cardinal;
+    fControlHandler: TServiceControlHandler;
+    fOnControl: TServiceControlEvent;
+    fOnInterrogate: TServiceEvent;
+    fOnPause: TServiceEvent;
+    fOnShutdown: TServiceEvent;
+    fOnStart: TServiceEvent;
+    fOnExecute: TServiceEvent;
+    fOnResume: TServiceEvent;
+    fOnStop: TServiceEvent;
+    fStatusRec: TServiceStatus;
+    fArgsList: TRawUtf8DynArray;
+    fStatusHandle: THandle;
+    function GetArgCount: integer;
+    function GetArgs(Idx: integer): RawUtf8;
+    function GetInstalled: boolean;
+    procedure SetStatus(const Value: TServiceStatus);
+    procedure CtrlHandle(Code: cardinal);
+    function GetControlHandler: TServiceControlHandler;
+    procedure SetControlHandler(const Value: TServiceControlHandler);
+    procedure ServiceProc(ArgCount: integer; Args: PPWideChar);
+  public
+    /// internal method redirecting to WindowsServiceLog global variable
+    class procedure DoLog(Level: TSynLogLevel; const Fmt: RawUtf8;
+      const Args: array of const; Instance: TObject);
+    /// Creates the service
+    // - the service is added to the internal registered services
+    // - main application must instantiate the TServiceSingle class, then call
+    // the global ServiceSingleRun procedure to actually start the services
+    // - caller must free the TService instance when it's no longer used
+    constructor Create(const aServiceName, aDisplayName: RawUtf8); reintroduce; virtual;
+    /// this method is the main service entrance, from the OS point of view
+    // - it will call OnControl/OnStop/OnPause/OnResume/OnShutdown events
+    // - and report the service status to the system (via ReportStatus method)
+    procedure DoCtrlHandle(Code: cardinal); virtual;
+    /// Reports new status to the system
+    function ReportStatus(dwState, dwExitCode, dwWait: cardinal): BOOL;
+    /// Installs the service in the database
+    // - return true on success
+    // - create a local TServiceController with the current executable file,
+    // with the supplied command line parameters
+    // - you can optionally append some parameters, which will be appended
+    // to the
+    function Install(const Params: TFileName = ''): boolean;
+    /// Removes the service from database
+    //  - uses a local TServiceController with the current Service Name
+    procedure Remove;
+    /// Starts the service
+    //  - uses a local TServiceController with the current Service Name
+    procedure Start;
+    /// Stops the service
+    // - uses a local TServiceController with the current Service Name
+    procedure Stop;
+    /// this is the main method, in which the Service should implement its run
+    procedure Execute; virtual;
+
+    /// Number of arguments passed to the service by the service controler
+    property ArgCount: integer
+      read GetArgCount;
+    /// List of arguments passed to the service by the service controler
+    // - Idx is in range 0..ArgCount - 1
+    property Args[Idx: integer]: RawUtf8
+      read GetArgs;
+    /// Any data You wish to associate with the service object
+    property Data: cardinal
+      read FData write FData;
+    /// Whether service is installed in DataBase
+    // - uses a local TServiceController to check if the current Service Name exists
+    property Installed: boolean
+      read GetInstalled;
+    /// Current service status
+    // - To report new status to the system, assign another
+    // value to this record, or use ReportStatus method (preferred)
+    property Status: TServiceStatus
+      read fStatusRec write SetStatus;
+    /// Callback handler for Windows Service Controller
+    // - if handler is not set, then auto generated handler calls DoCtrlHandle
+    // (note that this auto-generated stubb is... not working yet - so you should
+    // either set your own procedure to this property, or use TServiceSingle)
+    // - a typical control handler may be defined as such:
+    // ! var MyGlobalService: TService;
+    // !
+    // ! procedure MyServiceControlHandler(Opcode: LongWord); stdcall;
+    // ! begin
+    // !   if MyGlobalService<>nil then
+    // !     MyGlobalService.DoCtrlHandle(Opcode);
+    // ! end;
+    // !
+    // ! ...
+    // ! MyGlobalService := TService.Create(...
+    // ! MyGlobalService.ControlHandler := MyServiceControlHandler;
+    property ControlHandler: TServiceControlHandler
+      read GetControlHandler write SetControlHandler;
+    /// Start event is executed before the main service thread (i.e. in the Execute method)
+    property OnStart: TServiceEvent
+      read fOnStart write fOnStart;
+    /// custom Execute event
+    // - launched in the main service thread (i.e. in the Execute method)
+    property OnExecute: TServiceEvent
+      read fOnExecute write fOnExecute;
+    /// custom event triggered when a Control Code is received from Windows
+    property OnControl: TServiceControlEvent
+      read fOnControl write fOnControl;
+    /// custom event triggered when the service is stopped
+    property OnStop: TServiceEvent
+      read fOnStop write fOnStop;
+    /// custom event triggered when the service is paused
+    property OnPause: TServiceEvent
+      read fOnPause write fOnPause;
+    /// custom event triggered when the service is resumed
+    property OnResume: TServiceEvent
+      read fOnResume write fOnResume;
+    /// custom event triggered when the service receive an Interrogate command
+    // - could call ReportStatus() e.g. to notify a problem
+    property OnInterrogate: TServiceEvent
+      read fOnInterrogate write fOnInterrogate;
+    /// custom event triggered when the service is shut down
+    property OnShutdown: TServiceEvent
+      read fOnShutdown write fOnShutdown;
+  published
+    /// Name of the service. Must be unique
+    property ServiceName: RawUtf8
+      read fServiceName;
+    /// Display name of the service
+    property DisplayName: RawUtf8
+      read fDisplayName write fDisplayName;
+    /// Type of service
+    property ServiceType: cardinal
+      read fServiceType write fServiceType;
+    /// Type of start of service
+    property StartType: cardinal
+      read fStartType write fStartType;
+  end;
+
+  /// inherit from this class if your application has a single Windows Service
+  // - note that only this single-service implementation is available by now
+  // - the regular way of executing services is to instantiate a TServiceSingle
+  // instance (which will fill the ServiceSingle variable) and its methods,
+  // then eventually call ServiceSingleRun
+  TServiceSingle = class(TService)
+  public
+    /// will set a global function as service controller
+    constructor Create(const aServiceName, aDisplayName: RawUtf8); override;
+    /// will release the global service controller
+    destructor Destroy; override;
+  end;
+
+var
+  /// the main TServiceSingle instance running in the current executable
+  // - the regular way of executing services is to instantiate a TServiceSingle
+  // instance (which will fill this ServiceSingle variable) and its methods,
+  // then eventually call ServiceSingleRun
+  ServiceSingle: TServiceSingle = nil;
+
+/// launch the registered Service execution
+// - ServiceSingle provided by this application (most probably from
+// TServiceSingle.Create) is sent to the operating system
+// - returns TRUE on success
+// - returns FALSE on error (to get extended information, call GetLastError)
+function ServiceSingleRun: boolean;
+
+/// convert the Control Code retrieved from Windows into a service state
+// enumeration item
+function CurrentStateToServiceState(CurrentState: cardinal): TServiceState;
+
+/// return the ProcessID of a given service, by name
+function GetServicePid(const aServiceName: RawUtf8;
+  aServiceState: PServiceState = nil): cardinal;
+
+/// try to gently stop a given Windows console app from its ProcessID
+// - will send a Ctrl-C event (acquiring the process console)
+function CancelProcess(pid: cardinal; waitseconds: integer): boolean;
+
+/// try to gently quit a Windows process from its ProcessID
+// - will send a WM_QUIT message to all its threads
+function QuitProcess(pid: cardinal; waitseconds: integer): boolean;
+
+/// forcibly terminate a Windows process from its ProcessID
+// - call TerminateProcess() and wait for its ending
+function KillProcess(pid: cardinal; waitseconds: integer = 30): boolean;
+
+/// install a Windows event handler for Ctrl+C pressed on the Console
+function HandleCtrlC(const OnClose: TThreadMethod): boolean;
+
+/// define a Windows Job to close associated processes together
+// - warning: main process should include the CREATE_BREAKAWAY_FROM_JOB flag
+// - you should later call CloseHandle() on the returned handle, if not 0 
+function CreateJobToClose(parentpid: cardinal): THandle;
+
+/// associate a process to a Windows Job created by CreateJobToClose()
+function AssignJobToProcess(job, process: THandle; const ctxt: ShortString): boolean;
+
+{$else}
+
+/// low-level function able to properly run or fork the current process
+// then execute the start/stop methods of a TSynDaemon / TDDDDaemon instance
+// - fork will create a local /run/[ProgramName]-[ProgramPathHash].pid file name
+// - onLog can be assigned from TSynLog.DoLog for proper logging
+procedure RunUntilSigTerminated(daemon: TObject; dofork: boolean;
+  const start, stop: TThreadMethod; const onlog: TSynLogProc = nil;
+  const servicename: string = '');
+
+/// kill a process previously created by RunUntilSigTerminated(dofork=true)
+// - will lookup a local /run/[ProgramName]-[ProgramPathHash].pid file name to
+// retrieve the actual PID to be killed, then send a SIGTERM, and wait
+// waitseconds for the .pid file to disapear
+// - returns true on success, false on error (e.g. no valid .pid file or
+// the file didn't disappear, which may mean that the daemon is broken)
+function RunUntilSigTerminatedForKill(waitseconds: integer = 30): boolean;
+
+var
+  /// optional folder where the .pid is created
+  // - should include a trailing '/' character
+  // - to be used if the current executable folder is read/only
+  RunUntilSigTerminatedPidFilePath: TFileName;
+
+/// local .pid file name as created by RunUntilSigTerminated(dofork=true)
+function RunUntilSigTerminatedPidFile(ensureWritable: boolean = false): TFileName;
+
+/// check the local .pid file to return either ssRunning or ssStopped
+function RunUntilSigTerminatedState: TServiceState;
+
+var
+  /// once SynDaemonIntercept has been called, this global variable
+  // contains the SIGQUIT / SIGTERM / SIGINT received signal
+  SynDaemonTerminated: integer;
+
+/// enable low-level interception of executable stop signals
+// - any SIGQUIT / SIGTERM / SIGINT signal will set appropriately the global
+// SynDaemonTerminated variable, with an optional logged entry to log
+// - called e.g. by RunUntilSigTerminated() or ConsoleWaitForEnterKey()
+// - you can call this method several times with no issue
+// - onLog can be assigned from TSynLog.DoLog for proper logging
+procedure SynDaemonIntercept(const onlog: TSynLogProc = nil);
+
+/// disable SIGPIPE signal for the current process
+// - is called e.g. by NewOpenSslNetTls since the OpenSsl TLS layer does not
+// (yet) use MSG_NOSIGNAL when accessing the socket
+procedure SigPipeIntercept;
+
+{$endif OSWINDOWS}
+
+/// change the current UID/GID to another user, by name
+// - only implemented on POSIX by now
+function DropPriviledges(const UserName: RawUtf8 = 'nobody'): boolean;
+
+/// changes the root directory of the calling process
+// - only implemented on POSIX by now
+function ChangeRoot(const FolderName: RawUtf8): boolean;
+
+type
+  /// command line patterns recognized by ParseCommandArgs()
+  TParseCommand = (
+    pcHasRedirection,
+    pcHasSubCommand,
+    pcHasParenthesis,
+    pcHasJobControl,
+    pcHasWildcard,
+    pcHasShellVariable,
+    pcUnbalancedSingleQuote,
+    pcUnbalancedDoubleQuote,
+    pcTooManyArguments,
+    pcInvalidCommand,
+    pcHasEndingBackSlash);
+
+  TParseCommands = set of TParseCommand;
+  PParseCommands = ^TParseCommands;
+
+  /// used to store references of arguments recognized by ParseCommandArgs()
+  TParseCommandsArgs = array[0..31] of PAnsiChar;
+  PParseCommandsArgs = ^TParseCommandsArgs;
+
+const
+  /// identifies some bash-specific processing
+  PARSECOMMAND_BASH =
+    [pcHasRedirection .. pcHasShellVariable];
+
+  /// identifies obvious invalid content
+  PARSECOMMAND_ERROR =
+    [pcUnbalancedSingleQuote .. pcHasEndingBackSlash];
+
+  /// let ParseCommandArgs/ExtractExecutableName/ExtractCommandArgs follow the
+  // current running OS command-line expectations by default
+  PARSCOMMAND_POSIX = {$ifdef OSWINDOWS} false {$else} true {$endif};
+
+/// low-level parsing of a RunCommand() execution command
+// - parse and fill argv^[0 .. argc^ - 1] with corresponding arguments, after
+// un-escaping and un-quoting if applicable, using temp^ to store the content,
+// and argv^[argc^] = nil, as expected by low-level OS exec() syscall parameters
+// - if argv=nil, do only the parsing, not the argument extraction - could be
+// used for fast validation of the command line syntax
+// - you can force arguments OS flavor using the posix parameter - note that
+// Windows parsing is not consistent by itself (e.g. double quoting or
+// escaping depends on the actual executable called) so returned flags
+// should be considered as indicative only with posix=false
+// - you can check for errors with result * PARSECOMMAND_ERROR <> []
+// - warning: argc^ should be a 32-bit "integer" variable, not a PtrInt
+function ParseCommandArgs(const cmd: RawUtf8; argv: PParseCommandsArgs = nil;
+  argc: PInteger = nil; temp: PRawUtf8 = nil;
+  posix: boolean = PARSCOMMAND_POSIX): TParseCommands;
+
+/// high-level extraction of the executable of a RunCommand() execution command
+// - returns the first parameter returned by ParseCommandArgs()
+function ExtractExecutableName(const cmd: RawUtf8;
+  posix: boolean = PARSCOMMAND_POSIX): RawUtf8;
+
+/// high-level extraction of all parts of a RunCommand() execution command
+// - output param[0] is the executable name, and other param[] are the
+// actual command line arguments, just like the ParamStr() RTL function
+// - param is left nil on error, with result * PARSECOMMAND_ERROR <> []
+function ExtractCommandArgs(const cmd: RawUtf8; out param: TRawUtf8DynArray;
+  posix: boolean = PARSCOMMAND_POSIX): TParseCommands;
+
+type
+  /// callback used by RunRedirect() to notify of console output at runtime
+  // - newly console output text is given as raw bytes sent by the application,
+  // with no conversion: on POSIX, it is likely to be UTF-8 but on Windows it
+  // depends on the actual program so is likely to be CP_OEM but others could
+  // use the system code page or even UTF-16 binary with BOM (!) - so you
+  // may consider using AnsiToUtf8() with the proper code page
+  // - should return true to stop the execution, or false to continue
+  // - is called once when the process is started, with text='', ignoring its return
+  // - on idle state (each 200ms), is called with text='' to allow execution abort
+  // - the raw process ID (dword on Windows, cint on POSIX) is also supplied
+  TOnRedirect = function(const text: RawByteString; pid: cardinal): boolean of object;
+
+  /// define how RunCommand() and RunRedirect() run their sub-process
+  // - roEnvAddExisting is used when the env pairs should be added to the
+  // existing system environment variable
+  // - roWinJobCloseChildren will setup a Windows Job to close any child
+  // process(es) when the created process quits
+  // - roWinNoProcessDetach will avoid creating a Windows sub-process and group
+  TRunOptions = set of (
+    roEnvAddExisting,
+    roWinJobCloseChildren,
+    roWinNoProcessDetach);
+
+/// like SysUtils.ExecuteProcess, but allowing not to wait for the process to finish
+// - optional env value follows 'n1=v1'#0'n2=v2'#0'n3=v3'#0#0 Windows layout
+function RunProcess(const path, arg1: TFileName; waitfor: boolean;
+  const arg2: TFileName = ''; const arg3: TFileName = '';
+  const arg4: TFileName = ''; const arg5: TFileName = '';
+  const env: TFileName = ''; options: TRunOptions = []): integer;
+
+/// like fpSystem, but cross-platform
+// - under POSIX, calls bash only if needed, after ParseCommandArgs() analysis
+// - under Windows (especially Windows 10), creating a process can be dead slow
+// https://randomascii.wordpress.com/2019/04/21/on2-in-createprocess
+// - waitfordelayms/processhandle/redirected/onoutput exist on Windows only -
+// and redirected is the raw byte output, which may be OEM, WinAnsi or UTF-16
+// depending on the program itself
+// - parsed is implemented on POSIX only
+// - optional env should be encoded as 'n1=v1'#0'n2=v2'#0#0 pairs
+function RunCommand(const cmd: TFileName; waitfor: boolean;
+  const env: TFileName = ''; options: TRunOptions = [];
+  {$ifdef OSWINDOWS}
+  waitfordelayms: cardinal = INFINITE; processhandle: PHandle = nil;
+  redirected: PRawByteString = nil; const onoutput: TOnRedirect = nil;
+  const wrkdir: TFileName = ''
+  {$else}
+  parsed: PParseCommands = nil
+  {$endif OSWINDOWS}): integer;
+
+/// execute a command, returning its output console as UTF-8 text
+// - calling CreateProcessW on Windows (i.e. our RunCommand), and FPC RTL
+// popen/pclose on POSIX
+// - return '' on cmd execution error, or the whole output console content
+// with no conversion: on POSIX, it is likely to be UTF-8 but on Windows it
+// depends on the actual program so is likely to be CP_OEM but others could
+// use the system code page or even UTF-16 binary with BOM (!) - so you
+// may consider using AnsiToUtf8() with the proper code page
+// - will optionally call onoutput() to notify the new output state
+// - aborts if onoutput() callback returns true, or waitfordelayms expires
+// - optional env is Windows only, (FPC popen does not support it), and should
+// be encoded as name=value#0 pairs
+// - you can specify a wrkdir if the path specified by cmd is not good enough
+// - warning: exitcode^ should be a 32-bit "integer" variable, not a PtrInt
+function RunRedirect(const cmd: TFileName; exitcode: PInteger = nil;
+  const onoutput: TOnRedirect = nil; waitfordelayms: cardinal = INFINITE;
+  setresult: boolean = true; const env: TFileName = '';
+  const wrkdir: TFileName = ''; options: TRunOptions = []): RawByteString;
+
+var
+  /// how many seconds we should wait for gracefull termination of a process
+  // in RunRedirect() - or RunCommand() on Windows
+  // - set 0 to disable gracefull exit, and force hard SIGKILL/TerminateProcess
+  RunAbortTimeoutSecs: integer = 5;
+
+{$ifdef OSWINDOWS}
+
+/// Windows-specific RunCommand() function returning raw TProcessInformation
+function RunCommandWin(const cmd: TFileName; waitfor: boolean;
+  var processinfo: TProcessInformation; const env: TFileName = '';
+  options: TRunOptions = []; waitfordelayms: cardinal = INFINITE;
+  redirected: PRawByteString = nil; const onoutput: TOnRedirect = nil;
+  const wrkdir: TFileName = ''): integer;
+
+type
+  /// how RunRedirect() or RunCommand() should try to gracefully terminate
+  // - ramCtrlC calls CancelProcess(), i.e. send CTRL_C_EVENT
+  // - ramQuit calls QuitProcess(), i.e. send WM_QUIT on all the process threads
+  // - note that TerminateProcess is always called after RunAbortTimeoutSecs
+  // timeout, or if this set of methods is void
+  TRunAbortMethods = set of (ramCtrlC, ramQuit);
+var
+  /// RunRedirect/RunCommand methods to gracefully terminate before TerminateProcess
+  RunAbortMethods: TRunAbortMethods = [ramCtrlC, ramQuit];
+{$else}
+type
+  /// how RunRedirect() should try to gracefully terminate
+  // - ramSigTerm send a fpkill(pid, SIGTERM) to the process
+  // - note that SIGKILL is always sent after RunAbortTimeoutSecs timeout,
+  // or if ramSigTerm was not supplied
+  TRunAbortMethods = set of (ramSigTerm);
+var
+  /// RunRedirect() methods to gracefully terminate before SIGKILL
+  RunAbortMethods: TRunAbortMethods = [ramSigTerm];
+{$endif OSWINDOWS}
+
+
+implementation
+
+// those include files hold all OS-specific functions
+// note: the *.inc files start with their own "uses" clause, so both $include
+// should remain here, just after the "implementation" clause
+
+{$ifdef OSPOSIX}
+  {$include mormot.core.os.posix.inc}
+{$endif OSPOSIX}
+
+{$ifdef OSWINDOWS}
+  {$include mormot.core.os.windows.inc}
+{$endif OSWINDOWS}
+
+
+{ ****************** Some Cross-System Type and Constant Definitions }
+
+const
+  // sorted by occurrence for in-order O(n) search via IntegerScanIndex()
+  METHODNAME: array[TUriMethod] of PUtf8Char = (
+    'GET',
+    'POST',
+    'PUT',
+    'DELETE',
+    'HEAD',
+    'BEGIN',
+    'END',
+    'ABORT',
+    'LOCK',
+    'UNLOCK',
+    'STATE',
+    'PATCH',
+    'OPTIONS',
+    '');
+var
+  // quick O(n) search of the first 4 characters within L1 cache (56 bytes)
+  METHODNAME32: array[TUriMethod] of cardinal;
+
+function ToMethod(const method: RawUtf8): TUriMethod;
+begin
+  case length(method) of
+    3 .. 7:
+      result := TUriMethod(IntegerScanIndex(@METHODNAME32, length(METHODNAME32) - 1,
+        (PCardinal(method)^) and $dfdfdfdf) + 1);
+  else
+    result := mNone;
+  end;
+end;
+
+function ToText(m: TUriMethod): PUtf8Char;
+begin
+  dec(m); // METHODNAME[] has no mNone entry
+  if cardinal(m) < cardinal(ord(high(METHODNAME))) then
+    result := METHODNAME[m]
+  else
+    result := nil;
+end;
+
+const
+  // StatusCodeToReason() StatusCodeToText() table to avoid memory allocations
+  // - roughly sorted by actual usage order for WordScanIndex()
+  HTTP_REASON: array[0..44] of RawUtf8 = (
+   'OK',                                // HTTP_SUCCESS - should be first
+   'No Content',                        // HTTP_NOCONTENT
+   'Temporary Redirect',                // HTTP_TEMPORARYREDIRECT
+   'Permanent Redirect',                // HTTP_PERMANENTREDIRECT
+   'Moved Permanently',                 // HTTP_MOVEDPERMANENTLY
+   'Bad Request',                       // HTTP_BADREQUEST
+   'Unauthorized',                      // HTTP_UNAUTHORIZED
+   'Forbidden',                         // HTTP_FORBIDDEN
+   'Not Found',                         // HTTP_NOTFOUND
+   'Method Not Allowed',                // HTTP_NOTALLOWED
+   'Not Modified',                      // HTTP_NOTMODIFIED
+   'Not Acceptable',                    // HTTP_NOTACCEPTABLE
+   'Partial Content',                   // HTTP_PARTIALCONTENT
+   'Payload Too Large',                 // HTTP_PAYLOADTOOLARGE
+   'Created',                           // HTTP_CREATED
+   'See Other',                         // HTTP_SEEOTHER
+   'Continue',                          // HTTP_CONTINUE
+   'Switching Protocols',               // HTTP_SWITCHINGPROTOCOLS
+   'Accepted',                          // HTTP_ACCEPTED
+   'Non-Authoritative Information',     // HTTP_NONAUTHORIZEDINFO
+   'Reset Content',                     // HTTP_RESETCONTENT
+   'Multi-Status',                      // 207
+   'Multiple Choices',                  // HTTP_MULTIPLECHOICES
+   'Found',                             // HTTP_FOUND
+   'Use Proxy',                         // HTTP_USEPROXY
+   'Proxy Authentication Required',     // HTTP_PROXYAUTHREQUIRED
+   'Request Timeout',                   // HTTP_TIMEOUT
+   'Conflict',                          // HTTP_CONFLICT
+   'Gone',                              // 410
+   'Length Required',                   // 411
+   'Precondition Failed',               // 412
+   'URI Too Long',                      // 414
+   'Unsupported Media Type',            // 415
+   'Requested Range Not Satisfiable',   // HTTP_RANGENOTSATISFIABLE
+   'I''m a teapot',                     // HTTP_TEAPOT
+   'Upgrade Required',                  // 426
+   'Internal Server Error',             // HTTP_SERVERERROR
+   'Not Implemented',                   // HTTP_NOTIMPLEMENTED
+   'Bad Gateway',                       // HTTP_BADGATEWAY
+   'Service Unavailable',               // HTTP_UNAVAILABLE
+   'Gateway Timeout',                   // HTTP_GATEWAYTIMEOUT
+   'HTTP Version Not Supported',        // HTTP_HTTPVERSIONNONSUPPORTED
+   'Network Authentication Required',   // 511
+   'Client Side Connection Error',      // HTTP_CLIENTERROR = 666
+   'Invalid Request');                  // 513 - should be last as fallback
+
+
+  HTTP_CODE: array[0..high(HTTP_REASON)] of word = (
+    HTTP_SUCCESS,
+    HTTP_NOCONTENT,
+    HTTP_TEMPORARYREDIRECT,
+    HTTP_PERMANENTREDIRECT,
+    HTTP_MOVEDPERMANENTLY,
+    HTTP_BADREQUEST,
+    HTTP_UNAUTHORIZED,
+    HTTP_FORBIDDEN,
+    HTTP_NOTFOUND,
+    HTTP_NOTALLOWED,
+    HTTP_NOTMODIFIED,
+    HTTP_NOTACCEPTABLE,
+    HTTP_PARTIALCONTENT,
+    HTTP_PAYLOADTOOLARGE,
+    HTTP_CREATED,
+    HTTP_SEEOTHER,
+    HTTP_CONTINUE,
+    HTTP_SWITCHINGPROTOCOLS,
+    HTTP_ACCEPTED,
+    HTTP_NONAUTHORIZEDINFO,
+    HTTP_RESETCONTENT,
+    207,
+    HTTP_MULTIPLECHOICES,
+    HTTP_FOUND,
+    HTTP_USEPROXY,
+    HTTP_PROXYAUTHREQUIRED,
+    HTTP_TIMEOUT,
+    HTTP_CONFLICT,
+    410,
+    411,
+    412,
+    414,
+    415,
+    HTTP_RANGENOTSATISFIABLE,
+    HTTP_TEAPOT,
+    426,
+    HTTP_SERVERERROR,
+    HTTP_NOTIMPLEMENTED,
+    HTTP_BADGATEWAY,
+    HTTP_UNAVAILABLE,
+    HTTP_GATEWAYTIMEOUT,
+    HTTP_HTTPVERSIONNONSUPPORTED,
+    511,
+    HTTP_CLIENTERROR,
+    513); // 'Invalid Request' - should be last as fallback
+
+function StatusCodeToText(Code: cardinal): PRawUtf8;
+var
+  i: PtrInt;
+begin
+  if Code <> 200 then // optimistic approach :)
+    if (Code <= HTTP_CLIENTERROR) and  // 100..666
+       (Code >= 100) then
+    begin
+      i := WordScanIndex(@HTTP_CODE, length(HTTP_CODE), Code); // may use SSE2
+      if i < 0 then
+        i := high(HTTP_CODE); // returns cached 513 'Invalid Request'
+    end
+    else
+      i := high(HTTP_CODE)
+  else
+    i := 0;
+  result := @HTTP_REASON[i];
+end;
+
+procedure StatusCodeToReason(Code: cardinal; var Reason: RawUtf8);
+begin
+  Reason := StatusCodeToText(Code)^;
+end;
+
+function StatusCodeToShort(Code: cardinal): TShort47;
+begin
+  result[0] := #0;
+  if Code <> HTTP_CLIENTERROR then // hide the number of the beast
+  begin
+    if Code > 999 then
+      Code := 999; // ensure stay in TShort47 within standard HTTP 3-digits range
+    AppendShortCardinal(Code, result);
+    AppendShortChar(' ', @result);
+  end;
+  AppendShortAnsi7String(StatusCodeToText(Code)^, result);
+end;
+
+function StatusCodeIsSuccess(Code: integer): boolean;
+begin
+  result := (Code >= HTTP_SUCCESS) and
+            (Code < HTTP_BADREQUEST); // 200..399
+end;
+
+function IsInvalidHttpHeader(head: PUtf8Char; headlen: PtrInt): boolean;
+var
+  i: PtrInt;
+  c: cardinal;
+begin
+  result := true;
+  for i := 0 to headlen - 3 do
+  begin
+    c := PCardinal(head + i)^;
+    if (c = $0a0d0a0d) or
+       (Word(c) = $0d0d) or
+       (Word(c) = $0a0a) then
+      exit;
+  end;
+  result := false;
+end;
+
+function _oskb(Size: QWord): shortstring;
+const
+  _U: array[0..3] of AnsiChar = 'TGMK';
+var
+  u: PtrInt;
+  b: QWord;
+begin
+  u := 0;
+  b := Qword(1) shl 40;
+  repeat
+    if Size > b shr 1 then
+      break;
+    b := b shr 10;
+    inc(u);
+  until u = high(_u);
+  str(Size / b : 1 : 1, result); // let the FPU + RTL do the conversion for us
+  if (result[0] <= #2) or
+     (result[ord(result[0]) - 1] <> '.') or
+     (result[ord(result[0])] <> '0') then
+    inc(result[0], 2);
+  result[ord(result[0]) - 1] := _U[u];
+  result[ord(result[0])] := 'B';
+end;
+
+{$ifdef ISDELPHI} // missing convenient RTL function in Delphi
+function TryStringToGUID(const s: string; var uuid: TGuid): boolean;
+begin
+  try
+    uuid := StringToGUID(s);
+    result := true;
+  except
+    result := false;
+  end;
+end;
+{$endif ISDELPHI}
+
+function _ShortToUuid(const text: ShortString; out uuid: TGuid): boolean;
+begin
+  result := (text[0] = #36) and
+            TryStringToGUID('{' + string(text) + '}', uuid); // RTL
+end;
+
+procedure _AppendShortUuid(const u: TGuid; var s: ShortString);
+begin
+  AppendShortAnsi7String(AnsiString(LowerCase(copy(GUIDToString(u), 2, 36))), s);
+end;
+
+function TextToUuid(const text: RawUtf8; out uuid: TGuid): boolean;
+var
+  tmp: string[36];
+begin
+  result := false;
+  if length(text) <> 36 then
+    exit;
+  tmp[0] := #36;
+  MoveFast(pointer(text)^, tmp[1], 36);
+  result := ShortToUuid(tmp, uuid); // may call mormot.core.text
+end;
+
+procedure UuidToText(const u: TGuid; var result: RawUtf8); // seldom used
+var
+  tmp: ShortString;
+begin
+  tmp[0] := #0;
+  AppendShortUuid(u, tmp); // may call mormot.core.text
+  FastSetString(result, @tmp[1], ord(tmp[0]));
+end;
+
+
+{ ****************** Gather Operating System Information }
+
+function ToText(const osv: TOperatingSystemVersion): RawUtf8;
+begin
+  result := OS_NAME[osv.os];
+  case osv.os of
+    osWindows:
+      result := 'Windows ' + WINDOWS_NAME[osv.win];
+    osOSX:
+      if osv.utsrelease[2] in [low(MACOS_NAME) .. high(MACOS_NAME)] then
+        result := 'macOS ' + MACOS_NAME[osv.utsrelease[2]];
+  end;
+end;
+
+function ToTextShort(const osv: TOperatingSystemVersion): RawUtf8;
+begin
+  result := OS_NAME[osv.os];
+  case osv.os of
+    osWindows:
+      result := WINDOWS_NAME[osv.win];
+    osOSX:
+      if osv.utsrelease[2] in [low(MACOS_NAME) .. high(MACOS_NAME)] then
+        result := MACOS_NAME[osv.utsrelease[2]];
+  end;
+end;
+
+const
+  LINUX_TEXT: array[boolean] of string[7] = (
+    '', 'Linux ');
+
+function ToTextOS(osint32: integer): RawUtf8;
+var
+  osv: TOperatingSystemVersion absolute osint32;
+begin
+  if osint32 = 0 then
+  begin
+    result := '';
+    exit;
+  end;
+  result := ToText(osv);
+  if (osv.os = osWindows) and
+     (osv.winbuild <> 0) then
+    // include the Windows build number, e.g. 'Windows 11 64bit 22000'
+    result := _fmt('%s %d', [result, osv.winbuild]);
+  if (osv.os >= osLinux) and
+     (osv.utsrelease[2] <> 0) then
+    // include kernel number to the distribution name, e.g. 'Ubuntu Linux 5.4.0'
+    result := _fmt('%s %s%d.%d.%d', [result, LINUX_TEXT[osv.os in OS_LINUX],
+      osv.utsrelease[2], osv.utsrelease[1], osv.utsrelease[0]]);
+end;
+
+function MatchOS(os: TOperatingSystem): boolean;
+var
+  current: TOperatingSystem;
+begin
+  current := OS_KIND;
+  if (os = osUnknown) or
+     (current = osUnknown) or
+     (os = current) then
+    result := true // exact match
+  else
+    case os of // search by family
+      osPosix:
+        result := current <> osWindows;
+      osLinux:
+        result := current in OS_LINUX;
+    else
+      result := false;
+    end;
+end;
+
+const
+  // https://github.com/karelzak/util-linux/blob/master/sys-utils/lscpu-arm.c
+  ARMCPU_ID: array[TArmCpuType] of word = (
+    0,      // actUnknown
+    $0810,  // actARM810
+    $0920,  // actARM920
+    $0922,  // actARM922
+    $0926,  // actARM926
+    $0940,  // actARM940
+    $0946,  // actARM946
+    $0966,  // actARM966
+    $0a20,  // actARM1020
+    $0a22,  // actARM1022
+    $0a26,  // actARM1026
+    $0b02,  // actARM11MPCore
+    $0b36,  // actARM1136
+    $0b56,  // actARM1156
+    $0b76,  // actARM1176
+    $0c05,  // actCortexA5
+    $0c07,  // actCortexA7
+    $0c08,  // actCortexA8
+    $0c09,  // actCortexA9
+    $0c0d,  // actCortexA12
+    $0c0f,  // actCortexA15
+    $0c0e,  // actCortexA17
+    $0c14,  // actCortexR4
+    $0c15,  // actCortexR5
+    $0c17,  // actCortexR7
+    $0c18,  // actCortexR8
+    $0c20,  // actCortexM0
+    $0c21,  // actCortexM1
+    $0c23,  // actCortexM3
+    $0c24,  // actCortexM4
+    $0c27,  // actCortexM7
+    $0c60,  // actCortexM0P
+    $0d01,  // actCortexA32
+    $0d03,  // actCortexA53
+    $0d04,  // actCortexA35
+    $0d05,  // actCortexA55
+    $0d06,  // actCortexA65
+    $0d07,  // actCortexA57
+    $0d08,  // actCortexA72
+    $0d09,  // actCortexA73
+    $0d0a,  // actCortexA75
+    $0d0b,  // actCortexA76
+    $0d0c,  // actNeoverseN1
+    $0d0d,  // actCortexA77
+    $0d0e,  // actCortexA76AE
+    $0d13,  // actCortexR52
+    $0d20,  // actCortexM23
+    $0d21,  // actCortexM33
+    $0d40,  // actNeoverseV1
+    $0d41,  // actCortexA78
+    $0d42,  // actCortexA78AE
+    $0d44,  // actCortexX1
+    $0d46,  // actCortex510
+    $0d47,  // actCortex710
+    $0d48,  // actCortexX2
+    $0d49,  // actNeoverseN2
+    $0d4a,  // actNeoverseE1
+    $0d4b,  // actCortexA78C
+    $0d4c,  // actCortexX1C
+    $0d4d,  // actCortexA715
+    $0d4e,  // actCortexX3
+    $0d4f,  // actNeoverseV2
+    $0d80,  // actCortexA520
+    $0d81,  // actCortexA720
+    $0d82,  // actCortexX4
+    $0d84,  // actNeoverseV3
+    $0d85,  // actCortextX925
+    $0d87,  // actCortextA725
+    $0d8e); // actNeoverseN3
+
+  ARMCPU_IMPL: array[TArmCpuImplementer] of byte = (
+    0,    // aciUnknown
+    $41,  // aciARM
+    $42,  // aciBroadcom
+    $43,  // aciCavium
+    $44,  // aciDEC
+    $46,  // aciFUJITSU
+    $48,  // aciHiSilicon
+    $49,  // aciInfineon
+    $4d,  // aciMotorola
+    $4e,  // aciNVIDIA
+    $50,  // aciAPM
+    $51,  // aciQualcomm
+    $53,  // aciSamsung
+    $56,  // aciMarvell
+    $61,  // aciApple
+    $66,  // aciFaraday
+    $69,  // aciIntel
+    $6d,  // aciMicrosoft
+    $70,  // aciPhytium
+    $c0); // aciAmpere
+
+  ARMCPU_ID_TXT: array[TArmCpuType] of string[15] = (
+     '',
+     'ARM810', 'ARM920', 'ARM922', 'ARM926', 'ARM940', 'ARM946', 'ARM966',
+     'ARM1020', 'ARM1022', 'ARM1026', 'ARM11 MPCore', 'ARM1136', 'ARM1156',
+     'ARM1176', 'Cortex-A5', 'Cortex-A7', 'Cortex-A8', 'Cortex-A9',
+     'Cortex-A17',{Originally A12} 'Cortex-A15', 'Cortex-A17', 'Cortex-R4',
+     'Cortex-R5', 'Cortex-R7', 'Cortex-R8', 'Cortex-M0', 'Cortex-M1',
+     'Cortex-M3', 'Cortex-M4', 'Cortex-M7', 'Cortex-M0+', 'Cortex-A32',
+     'Cortex-A53', 'Cortex-A35', 'Cortex-A55', 'Cortex-A65', 'Cortex-A57',
+     'Cortex-A72', 'Cortex-A73', 'Cortex-A75', 'Cortex-A76', 'Neoverse-N1',
+     'Cortex-A77', 'Cortex-A76AE', 'Cortex-R52', 'Cortex-M23', 'Cortex-M33',
+     'Neoverse-V1', 'Cortex-A78', 'Cortex-A78AE', 'Cortex-X1', 'Cortex-510',
+     'Cortex-710', 'Cortex-X2', 'Neoverse-N2', 'Neoverse-E1', 'Cortex-A78C',
+     'Cortex-X1C', 'Cortex-A715', 'Cortex-X3', 'Neoverse-V2', 'Cortex-A520',
+     'Cortex-A720', 'Cortex-X4', 'Neoverse-V3', 'Cortex-X925', 'Cortex-A725',
+     'Neoverse-N3');
+
+  ARMCPU_IMPL_TXT: array[TArmCpuImplementer] of string[18] = (
+      '',
+      'ARM', 'Broadcom', 'Cavium', 'DEC', 'FUJITSU', 'HiSilicon', 'Infineon',
+      'Motorola/Freescale', 'NVIDIA', 'APM', 'Qualcomm', 'Samsung', 'Marvell',
+      'Apple', 'Faraday', 'Intel', 'Microsoft', 'Phytium', 'Ampere');
+
+function ArmCpuType(id: word): TArmCpuType;
+begin
+  for result := low(TArmCpuType) to high(TArmCpuType) do
+    if ARMCPU_ID[result] = id then
+      exit;
+  result := actUnknown;
+end;
+
+function ArmCpuTypeName(act: TArmCpuType; id: word): RawUtf8;
+begin
+  if act = actUnknown then
+    result := 'ARM 0x' + RawUtf8(IntToHex(id, 3))
+  else
+    ShortStringToAnsi7String(ARMCPU_ID_TXT[act], result);
+end;
+
+function ArmCpuImplementer(id: byte): TArmCpuImplementer;
+begin
+  for result := low(TArmCpuImplementer) to high(TArmCpuImplementer) do
+    if ARMCPU_IMPL[result] = id then
+      exit;
+  result := aciUnknown;
+end;
+
+function ArmCpuImplementerName(aci: TArmCpuImplementer; id: word): RawUtf8;
+begin
+  if aci = aciUnknown then
+    result := 'HW 0x' + RawUtf8(IntToHex(id, 2))
+  else
+    ShortStringToAnsi7String(ARMCPU_IMPL_TXT[aci], result);
+end;
+
+
+{ *************** Per Class Properties O(1) Lookup via vmtAutoTable Slot }
+
+procedure PatchCodePtrUInt(Code: PPtrUInt; Value: PtrUInt; LeaveUnprotected: boolean);
+begin
+  PatchCode(Code, @Value, SizeOf(Code^), nil, LeaveUnprotected);
+end;
+
+{$ifdef CPUINTEL}
+procedure RedirectCode(Func, RedirectFunc: pointer);
+var
+  rel: PtrInt;
+  NewJump: packed record
+    Code: byte;        // $e9 = jmp {relative}
+    Distance: integer; // relative jump is 32-bit even on CPU64
+  end;
+begin
+  if (Func = nil) or
+     (RedirectFunc = nil) or
+     (Func = RedirectFunc) then
+    exit; // nothing to redirect to
+  NewJump.Code := $e9; // on both i386 and x86_64
+  rel := PtrInt(PtrUInt(RedirectFunc) - PtrUInt(Func) - SizeOf(NewJump));
+  NewJump.Distance := rel;
+  {$ifdef CPU64}
+  if NewJump.Distance <> rel then
+    exit; // RedirectFunc is too far away from the original code :(
+  {$endif CPU64}
+  PatchCode(Func, @NewJump, SizeOf(NewJump));
+  assert(PByte(Func)^ = $e9);
+end;
+{$endif CPUINTEL}
+
+
+{ ****************** Unicode, Time, File, Console, Library process }
+
+procedure InitializeCriticalSectionIfNeededAndEnter(var cs: TRTLCriticalSection);
+begin
+  if not IsInitializedCriticalSection(cs) then
+    InitializeCriticalSection(cs);
+  mormot.core.os.EnterCriticalSection(cs);
+end;
+
+procedure DeleteCriticalSectionIfNeeded(var cs: TRTLCriticalSection);
+begin
+  if IsInitializedCriticalSection(cs) then
+    DeleteCriticalSection(cs);
+end;
+
+function Unicode_CodePage: integer;
+begin
+  {$ifdef FPC}
+  // = GetSystemCodePage on POSIX, Lazarus may override to UTF-8 on Windows
+  result := DefaultSystemCodePage;
+  {$else}
+  // Delphi always uses the main Windows System Code Page
+  result := GetACP;
+  {$endif FPC}
+end;
+
+function Unicode_CompareString(PW1, PW2: PWideChar; L1, L2: PtrInt;
+  IgnoreCase: boolean): integer;
+const
+  _CASEFLAG: array[boolean] of DWORD = (0, NORM_IGNORECASE);
+begin
+  result := CompareStringW(LOCALE_USER_DEFAULT, _CASEFLAG[IgnoreCase], PW1, L1, PW2, L2);
+end;
+
+procedure Unicode_WideToShort(W: PWideChar; LW, CodePage: PtrInt;
+  var res: ShortString);
+var
+  i: PtrInt;
+begin
+  if LW <= 0 then
+    res[0] := #0
+  else if IsAnsiCompatibleW(W, LW) then
+  begin
+    // fast handling of pure ASCII-7 content (very common case)
+    if LW > 255 then
+      LW := 255;
+    res[0] := AnsiChar(LW);
+    i := 1;
+    repeat
+      res[i] := AnsiChar(W^);
+      if i = LW then
+        break;
+      inc(W);
+      inc(i);
+    until false;
+  end
+  else
+    // use WinAPI, ICU or cwstring/RTL for accurate conversion
+    res[0] := AnsiChar(
+      Unicode_WideToAnsi(W, PAnsiChar(@res[1]), LW, 255, CodePage));
+end;
+
+function Unicode_FromUtf8(Text: PUtf8Char; TextLen: PtrInt;
+  var Dest: TSynTempBuffer): PWideChar;
+var
+  i: PtrInt;
+begin
+  if (Text = nil) or
+     (TextLen <= 0) then
+    result := Dest.Init(0)
+  else if IsAnsiCompatible(pointer(Text), TextLen) then // optimistic way
+  begin
+    result := Dest.Init(TextLen);
+    for i := 0 to TextLen - 1 do
+      PWordArray(result)[i] := PByteArray(Text)[i];
+    result[Dest.len] := #0; // Text[TextLen] may not be #0
+  end
+  else // use the RTL to perform the UTF-8 to UTF-16 conversion
+  begin                               
+    result := Dest.Init(TextLen * 2); // maximum absolute UTF-16 size in bytes
+    Dest.len := Utf8ToUnicode(result, TextLen + 8, pointer(Text), TextLen);
+    if Dest.len <= 0 then                  // + 8 = + SYNTEMPTRAIL/2
+      Dest.len := 0
+    else
+    begin
+      dec(Dest.len); // Utf8ToUnicode() returned length includes #0 terminator
+      result[Dest.len] := #0; // missing on FPC
+    end;
+  end;
+end;
+
+procedure Unicode_CodePageName(CodePage: cardinal; var Name: shortstring);
+begin
+  case codepage of
+    950:
+      Name := 'BIG5';
+    CP_UTF16:
+      Name := 'UTF16LE';
+    1201:
+      Name := 'UTF16BE';
+    20932:
+      Name := 'EUC-JP';
+    28591 .. 28605:
+      begin
+        Name := 'ISO-8859-';
+        AppendShortCardinal(codepage - 28590, Name);
+      end;
+    50220 .. 50222:
+      Name := 'ISO-2022-JP-2';
+    50225:
+      Name := 'ISO-2022-KR';
+    50227:
+      Name := 'ISO-2022-CN';
+    51936:
+      Name := 'EUC-CN';  // EUC Simplified Chinese
+    51949:
+      Name := 'EUC-KR';  // EUC Korean
+    52936:
+      Name := 'HZ';      // HZ-GB2312 Simplified Chinese
+    54936:
+      Name := 'GB18030'; // GB18030 Simplified Chinese
+    CP_UTF8:
+      Name := 'UTF8';
+  else
+    begin  // 'CP####' is enough for most code pages
+      Name := 'CP';
+      AppendShortCardinal(codepage, Name);
+    end;
+  end;
+  Name[ord(Name[0]) + 1] := #0; // ensure is ASCIIZ - e.g. for ucnv_open()
+end;
+
+function NowUtc: TDateTime;
+begin
+  result := UnixMSTimeUtcFast / Int64(MilliSecsPerDay) + Int64(UnixDelta);
+end;
+
+function DateTimeToWindowsFileTime(DateTime: TDateTime): integer;
+var
+  yy, mm, dd, h, m, s, ms: word;
+begin
+  result := 0;
+  if DateTime = 0 then
+    exit;
+  DecodeDate(DateTime, yy, mm, dd);
+  DecodeTime(DateTime, h, m, s, ms);
+  if (yy >= 1980) and
+     (yy <= 2099) then // hard limit is 2108, but WinAPI up to 2099/12/31
+    result := (s shr 1) or (m shl 5) or (h shl 11) or
+      cardinal((dd shl 16) or (mm shl 21) or (cardinal(yy - 1980) shl 25));
+end;
+
+function WindowsFileTimeToDateTime(WinTime: integer): TDateTime;
+var
+  date, time: TDateTime;
+begin
+  with PLongRec(@WinTime)^ do
+    if TryEncodeDate(Hi shr 9 + 1980, Hi shr 5 and 15, Hi and 31, date) and
+       TryEncodeTime(Lo shr 11, Lo shr 5 and 63, Lo and 31 shl 1, 0, time) then
+      result := date + time
+    else
+      result := 0;
+end;
+
+const
+  FileTimePerMs = 10000; // a tick is 100ns
+
+function WindowsFileTime64ToUnixMSTime(WinTime: QWord): TUnixMSTime;
+begin
+  result := (Int64(WinTime) - UnixFileTimeDelta) div FileTimePerMs;
+end;
+
+function FileInfoByName(const FileName: TFileName; FileId, FileSize: PInt64;
+  LastWriteAccess, FileCreateDateTime: PUnixMSTime): boolean;
+var
+  h: THandle;
+begin
+  result := false;
+  h := FileOpenSequentialRead(FileName); // = plain fpOpen() on POSIX
+  if not ValidHandle(h) then
+    exit;
+  result := FileInfoByHandle(h, FileId, FileSize, LastWriteAccess, FileCreateDateTime);
+  FileClose(h);
+end;
+
+function DirectorySize(const FileName: TFileName; Recursive: boolean;
+  const Mask: TFileName): Int64;
+var
+  sr: TSearchRec;
+  dir: TFileName;
+begin
+  result := 0;
+  dir := IncludeTrailingPathDelimiter(FileName);
+  if FindFirst(dir + Mask, faAnyFile, sr) <> 0 then
+    exit;
+  repeat
+   if SearchRecValidFile(sr, {includehidden=}true) then
+     inc(result, sr.Size)
+   else if Recursive and
+           SearchRecValidFolder(sr, {includehidden=}true) then
+     inc(result, DirectorySize(dir + sr.Name, true));
+  until FindNext(sr) <> 0;
+  FindClose(sr);
+end;
+
+function SafePathName(const Path: TFileName): boolean;
+var
+  i, o: PtrInt;
+begin
+  if Path <> '' then
+  begin
+    result := false;
+    if (Path[1] = '/') or
+       (PosExString(':', Path) <> 0) or
+       (PosExString('\\', Path) <> 0) then
+      exit;
+    o := 1;
+    repeat
+      i := PosExString('..', Path, o);
+      if i = 0 then
+        break;
+      o := i + 2; // '..test' or 'test..' are valid folder names
+      if cardinal(Path[o]) in [0, ord('\'), ord('/')] then
+        if (i = 1) or
+           (cardinal(Path[i - 1]) in [ord('\'), ord('/')]) then
+          exit;
+    until false;
+  end;
+  result := true;
+end;
+
+function SafePathNameU(const Path: RawUtf8): boolean;
+var
+  i, o: PtrInt;
+begin
+  if Path <> '' then
+  begin
+    result := false;
+    if (Path[1] = '/') or
+       (PosExChar(':', Path) <> 0) or
+       (PosEx('\\', Path) <> 0) then
+      exit;
+    o := 1;
+    repeat
+      i := PosEx('..', Path, o);
+      if i = 0 then
+        break;
+      o := i + 2;
+      if Path[o] in [#0, '\', '/'] then
+        if (i = 1) or
+           (Path[i - 1] in ['\', '/']) then
+          exit;
+    until false;
+  end;
+  result := true;
+end;
+
+function SafeFileName(const FileName: TFileName): boolean;
+begin
+  result := SafePathName(ExtractPath(FileName));
+end;
+
+function SafeFileNameU(const FileName: RawUtf8): boolean;
+begin
+  result := SafePathNameU(ExtractPathU(FileName));
+end;
+
+function NormalizeFileName(const FileName: TFileName): TFileName;
+var
+  i, j: PtrInt;
+begin
+  result := FileName;
+  j := Pos(InvertedPathDelim, result);
+  if j <> 0 then
+    for i := j to length(result) do
+      if result[i] = InvertedPathDelim then
+        result[i] := PathDelim;
+end;
+
+procedure NormalizeFileNameU(var FileName: RawUtf8);
+var
+  i: PtrInt;
+  p: PAnsiChar;
+begin
+  i := PosExChar(InvertedPathDelim, FileName);
+  if i = 0 then
+    exit;
+  p := UniqueRawUtf8(FileName);
+  inc(p, i - 1);
+  repeat
+    if p^ = InvertedPathDelim then
+      p^ := PathDelim;
+    inc(p);
+  until p^ = #0;
+end;
+
+function QuoteFileName(const FileName: TFileName): TFileName;
+begin
+  if (FileName <> '') and
+     (PosExString(' ', FileName) <> 0) and
+     (FileName[1] <> '"') then
+    result := '"' + FileName + '"'
+  else
+    result := FileName;
+end;
+
+procedure DisplayFatalError(const title, msg: RawUtf8);
+const
+  CRLFU: RawUtf8 = CRLF; // avoid any unexpected code page issue
+var
+  u: RawUtf8;
+begin
+  if title <> '' then
+  begin
+    SetLength(u, length(Title) + 1);
+    FillCharFast(pointer(u)^, length(u), ord('-'));
+    u := CRLFU + title + CRLFU + u + CRLFU + CRLFU + msg + CRLFU;
+  end
+  else
+    u := msg + CRLFU;
+  ConsoleErrorWrite(u);
+end;
+
+procedure DisplayError(const fmt: string; const args: array of const);
+var
+  msg: string;
+begin
+  msg := Format(fmt, args);
+  DisplayFatalError('', RawUtf8(msg));
+end;
+
+function SearchRecToDateTimeUtc(const F: TSearchRec): TDateTime;
+begin
+  result := SearchRecToUnixTimeUtc(F) / Int64(SecsPerDay) + Int64(UnixDelta);
+end;
+
+const
+  // faHidden is supported by the FPC RTL on POSIX, by checking an initial '.'
+  faInvalid = faDirectory + {$ifdef OSWINDOWS} faVolumeID{%H-} + {$endif} faSysFile{%H-};
+
+function SearchRecValidFile(const F: TSearchRec; IncludeHidden: boolean): boolean;
+begin
+  result := (F.Name <> '') and
+            (F.Attr and faInvalid = 0) and
+            (IncludeHidden or
+             (F.Attr and faHidden{%H-} = 0));
+end;
+
+function SearchRecValidFolder(const F: TSearchRec; IncludeHidden: boolean): boolean;
+begin
+  result := (F.Attr and faDirectory <> 0) and
+            (IncludeHidden or
+             (F.Attr and faHidden{%H-} = 0)) and
+            (F.Name <> '') and
+            (F.Name <> '.') and
+            (F.Name <> '..');
+end;
+
+function FindFirstDirectory(const Path: TFileName; IncludeHidden: boolean;
+  out F: TSearchRec): integer;
+begin
+  result := faDirectory;
+  if IncludeHidden then
+    result := result or faHidden{%H-};
+  result := FindFirst(Path, result, F);
+end;
+
+
+{ TFileStreamFromHandle }
+
+destructor TFileStreamFromHandle.Destroy;
+begin
+  if not fDontReleaseHandle then
+    FileClose(Handle); // otherwise file remains opened (FPC RTL inconsistency)
+end;
+
+{ TFileStreamEx }
+
+function TFileStreamEx.GetSize: Int64;
+begin
+  result := FileSize(Handle); // faster than 3 FileSeek() calls
+end;
+
+constructor TFileStreamEx.Create(const aFileName: TFileName; Mode: cardinal);
+var
+  h: THandle;
+begin
+  if Mode and fmCreate = fmCreate then
+    h := FileCreate(aFileName, Mode and (not fmCreate))
+  else
+    h := FileOpen(aFileName, Mode);
+  CreateFromHandle(h, aFileName);
+end;
+
+constructor TFileStreamEx.CreateFromHandle(aHandle: THandle; const aFileName: TFileName);
+begin
+  if not ValidHandle(aHandle) then
+    raise EOSException.CreateFmt('%s.Create(%s) failed as %s',
+      [ClassNameShort(self)^, aFileName, GetErrorText(GetLastError)]);
+  inherited Create(aHandle); // TFileStreamFromHandle constructor which own it 
+  fFileName := aFileName;
+end;
+
+constructor TFileStreamEx.CreateWrite(const aFileName: TFileName);
+var
+  h: THandle;
+begin
+  h := FileOpen(aFileName, fmOpenReadWrite or fmShareRead);
+  if not ValidHandle(h) then // we may need to create the file
+    h := FileCreate(aFileName, fmShareRead);
+  CreateFromHandle(h, aFileName);
+end;
+
+
+{ TFileStreamNoWriteError }
+
+constructor TFileStreamNoWriteError.CreateAndRenameIfLocked(
+  var aFileName: TFileName; aAliases: integer);
+var
+  h: THandle;
+  fn, ext: TFileName;
+  err, retry: integer;
+
+  function CanOpenWrite: boolean;
+  begin
+    h := FileOpen(aFileName, fmOpenReadWrite or fmShareRead);
+    result := ValidHandle(h);
+    if not result then
+      err := GetLastError;
+  end;
+
+begin
+  // logic similar to TSynLog.CreateLogWriter
+  h := 0;
+  err := 0;
+  if not CanOpenWrite then
+    if not FileExists(aFileName) then
+      // immediately raise EOSException if this new file could not be created
+      h := FileCreate(aFileName, fmShareRead)
+    else
+    begin
+      fn := aFileName;
+      ext := ExtractFileExt(aFileName);
+      for retry := 1 to aAliases do
+      begin
+        if IsSharedViolation(err) then
+        begin
+          // file was locked: wait a little for a background process and retry
+          SleepHiRes(50);
+          if CanOpenWrite then
+            break;
+        end;
+        // file can't be opened: try '<filename>-locked<#>.<ext>' alternatives
+        aFileName := ChangeFileExt(fn, '-locked' + IntToStr(retry) + ext);
+        if CanOpenWrite then
+          break;
+      end;
+    end;
+  CreateFromHandle(h, aFileName);
+end;
+
+function TFileStreamNoWriteError.Write(const Buffer; Count: Longint): Longint;
+begin
+  FileWriteAll(Handle, @Buffer, Count); // and ignore any I/O error
+  result := Count; //
+end;
+
+
+function FileStreamSequentialRead(const FileName: TFileName): THandleStream;
+begin
+  result := TFileStreamFromHandle.Create(FileOpenSequentialRead(FileName));
+end;
+
+function StreamCopyUntilEnd(Source, Dest: TStream): Int64;
+var
+  tmp: array[word] of word; // 128KB stack buffer
+  read: integer;
+begin
+  result := 0;
+  if (Source <> nil) and
+     (Dest <> nil) then
+    repeat
+      read := Source.Read(tmp, SizeOf(tmp));
+      if read <= 0 then
+        break;
+      Dest.WriteBuffer(tmp, read);
+      inc(result, read);
+    until false;
+end;
+
+function FileReadAll(F: THandle; Buffer: pointer; Size: PtrInt): boolean;
+var
+  chunk, read: PtrInt;
+begin
+  result := false;
+  while Size > 0 do
+  begin
+    chunk := Size;
+    {$ifdef OSWINDOWS}
+    if chunk > 16 shl 20 then
+      chunk := 16 shl 20; // to avoid ERROR_NO_SYSTEM_RESOURCES errors
+    {$endif OSWINDOWS}
+    read := FileRead(F, Buffer^, chunk);
+    if read <= 0 then
+      exit; // error reading Size bytes
+    inc(PByte(Buffer), read);
+    dec(Size, read);
+  end;
+  result := true;
+end;
+
+function FileWriteAll(F: THandle; Buffer: pointer; Size: PtrInt): boolean;
+var
+  written: PtrInt;
+begin
+  result := false;
+  if Size > 0 then
+    repeat
+      written := FileWrite(F, Buffer^, Size);
+      if written <= 0 then
+        exit; // fatal error
+      inc(PByte(Buffer), written); // e.g. may have been interrrupted
+      dec(Size, written);
+    until Size = 0;
+  result := true;
+end;
+
+function StringFromFile(const FileName: TFileName; HasNoSize: boolean): RawByteString;
+var
+  h: THandle;
+  size: Int64;
+  read: PtrInt;
+  tmp: array[0..$7fff] of AnsiChar; // 32KB stack buffer
+begin
+  result := '';
+  if FileName = '' then
+    exit;
+  h := FileOpenSequentialRead(FileName); // = plain fpOpen() on POSIX
+  if not ValidHandle(h) then
+    exit;
+  if HasNoSize then
+    repeat
+      read := FileRead(h, tmp, SizeOf(tmp)); // fill per 32KB local buffer
+      if read <= 0 then
+        break;
+      AppendBufferToUtf8(@tmp, read, RawUtf8(result)); // in-place resize
+    until false
+  else
+  begin
+    size := FileSize(h);
+    if (size < MaxInt) and // 2GB seems big enough for a RawByteString
+       (size > 0) then
+    begin
+      FastSetString(RawUtf8(result), size); // assume CP_UTF8 for FPC RTL bug
+      if not FileReadAll(h, pointer(result), size) then
+        result := ''; // error reading
+    end;
+  end;
+  FileClose(h);
+end;
+
+function StringFromFirstFile(const FileName: array of TFileName): RawByteString;
+var
+  f: PtrInt;
+begin
+  for f := 0 to high(FileName) do
+  begin
+    result := StringFromFile(FileName[f]);
+    if result <> '' then
+      exit;
+  end;
+  result := '';
+end;
+
+function StringFromFiles(const FileName: array of TFileName): TRawByteStringDynArray;
+var
+  f: PtrInt;
+begin
+  result := nil;
+  SetLength(result, length(FileName));
+  for f := 0 to high(FileName) do
+    result[f] := StringFromFile(FileName[f]);
+end;
+
+function StringFromFolders(const Folders: array of TFileName;
+  const Mask: TFileName; FileNames: PFileNameDynArray): TRawByteStringDynArray;
+var
+  dir, fn: TFileName;
+  sr: TSearchRec;
+  f, n: PtrInt;
+  one: RawUtf8;
+begin
+  result := nil;
+  if FileNames <> nil then
+    FileNames^ := nil;
+  n := 0;
+  for f := 0 to high(Folders) do
+    if DirectoryExists(Folders[f]) then
+    begin
+      dir := IncludeTrailingPathDelimiter(Folders[f]);
+      if FindFirst(dir + Mask, faAnyFile - faDirectory, sr) = 0 then
+      begin
+        repeat
+          if SearchRecValidFile(sr) then
+          begin
+            fn := dir + sr.Name;
+            one := StringFromFile(fn);
+            if one <> '' then
+            begin
+              if length(result) = n then
+              begin
+                SetLength(result, NextGrow(n));
+                if FileNames <> nil then
+                  SetLength(FileNames^, length(result));
+              end;
+              result[n] := one;
+              if FileNames <> nil then
+                FileNames^[n] := fn;
+              inc(n);
+            end;
+          end;
+        until FindNext(sr) <> 0;
+        FindClose(sr);
+      end;
+    end;
+  if n = 0 then
+    exit;
+  DynArrayFakeLength(result, n);
+  if FileNames <> nil then
+    DynArrayFakeLength(FileNames^, n);
+end;
+
+function FileFromString(const Content: RawByteString;
+  const FileName: TFileName; FlushOnDisk: boolean): boolean;
+begin
+  result := FileFromBuffer(pointer(Content), length(Content), FileName, FlushOnDisk);
+end;
+
+function FileFromBuffer(Buf: pointer; Len: PtrInt; const FileName: TFileName;
+  FlushOnDisk: boolean): boolean;
+var
+  h: THandle;
+begin
+  result := false;
+  h := FileCreate(FileName);
+  if not ValidHandle(h) then
+    exit;
+  result := FileWriteAll(h, Buf, Len);
+  if result and
+     FlushOnDisk then
+    FlushFileBuffers(h);
+  FileClose(h);
+end;
+
+function BufferFromFile(const FileName: TFileName; Buf: pointer; Len: PtrInt): boolean;
+var
+  h: THandle;
+begin
+  result := false;
+  h := FileOpen(FileName, fmOpenReadShared);
+  if not ValidHandle(h) then
+    exit;
+  result := FileReadAll(h, Buf, Len);
+  FileClose(h);
+end;
+
+function AppendToFile(const Content: RawUtf8; const FileName: TFileName;
+  BackupOverMaxSize: Int64): boolean;
+var
+  h: THandle;
+  bak: TFileName;
+begin
+  result := Content = '';
+  if result then
+    exit;
+  if (BackupOverMaxSize > 0) and
+     (FileSize(FileName) > BackupOverMaxSize) then
+  begin
+    bak := FileName + '.bak';
+    DeleteFile(bak);
+    RenameFile(FileName, bak);
+    h := 0;
+  end
+  else
+    h := FileOpen(FileName, fmOpenWriteShared);
+  if ValidHandle(h) then
+    FileSeek64(h, 0, soFromEnd) // append
+  else
+  begin
+    h := FileCreate(FileName, fmShareReadWrite);
+    if not ValidHandle(h) then
+      exit;
+  end;
+  result := FileWriteAll(h, pointer(Content), Length(Content));
+  FileClose(h);
+end;
+
+var
+  _TmpCounter: integer;
+
+function TemporaryFileName: TFileName;
+var
+  folder: TFileName;
+  retry: integer;
+begin
+  // fast cross-platform implementation
+  folder := GetSystemPath(spTemp);
+  if _TmpCounter = 0 then
+    _TmpCounter := Random31Not0; // avoid paranoid overflow
+  retry := 10;
+  repeat
+    // thread-safe unique file name generation
+    result := Format('%s%s_%x.tmp',
+      [folder, Executable.ProgramName, InterlockedIncrement(_TmpCounter)]);
+    if not FileExists(result) then
+      exit;
+    dec(retry); // no endless loop
+  until retry = 0;
+  raise EOSException.Create('TemporaryFileName failed');
+end;
+
+function GetLastDelim(const FileName: TFileName; OtherDelim: cardinal): PtrInt;
+var
+  {$ifdef UNICODE}
+  p: PWordArray absolute FileName;
+  {$else}
+  p: PByteArray absolute FileName;
+  {$endif UNICODE}
+begin
+  result := length(FileName);
+  while (result > 0) and
+        not (p[result - 1] in [ord('\'), ord('/'), ord(':'), OtherDelim]) do
+    dec(result);
+end;
+
+function GetLastDelimU(const FileName: RawUtf8; OtherDelim: AnsiChar): PtrInt;
+begin
+  result := length(FileName);
+  while (result > 0) and
+        not (FileName[result] in ['\', '/', ':', OtherDelim]) do
+    dec(result);
+end;
+
+function ExtractPath(const FileName: TFileName): TFileName;
+begin
+  SetString(result, PChar(pointer(FileName)), GetLastDelim(FileName, 0));
+end;
+
+function ExtractName(const FileName: TFileName): TFileName;
+begin
+  result := copy(FileName, GetLastDelim(FileName, 0) + 1, maxInt);
+end;
+
+function ExtractNameU(const FileName: RawUtf8): RawUtf8;
+begin
+  result := copy(FileName, GetLastDelimU(FileName, #0) + 1, maxInt);
+end;
+
+function ExtractPathU(const FileName: RawUtf8): RawUtf8;
+begin
+  FastSetString(result, pointer(FileName), GetLastDelimU(FileName, #0));
+end;
+
+function ExtractExt(const FileName: TFileName; WithoutDot: boolean): TFileName;
+var
+  i: PtrInt;
+begin
+  result := '';
+  i := GetLastDelim(FileName, ord('.'));
+  if (i <= 1) or
+     (FileName[i] <> '.') then
+    exit;
+  if WithoutDot then
+    inc(i);
+  result := copy(FileName, i, 100);
+end;
+
+function ExtractExtU(const FileName: RawUtf8; WithoutDot: boolean): RawUtf8;
+var
+  i: PtrInt;
+begin
+  result := '';
+  i := GetLastDelimU(FileName, '.');
+  if (i <= 1) or
+     (FileName[i] <> '.') then
+    exit;
+  if WithoutDot then
+    inc(i);
+  result := copy(FileName, i, 100);
+end;
+
+function ExtractExtP(const FileName: RawUtf8; WithoutDot: boolean): PUtf8Char;
+var
+  i: PtrInt;
+begin
+  result := nil;
+  i := GetLastDelimU(FileName, '.') - 1;
+  if i <= 0 then
+    exit;
+  result := PUtf8Char(pointer(FileName)) + i;
+  if result^ <> '.' then
+    result := nil
+  else if WithoutDot then
+    inc(result);
+end;
+
+function GetFileNameWithoutExt(const FileName: TFileName; Extension: PFileName): TFileName;
+var
+  i, max: PtrInt;
+begin
+  i := length(FileName);
+  max := i - 16; // a file .extension is unlikely to be more than 16 chars
+  while (i > 0) and
+        not (cardinal(FileName[i]) in [ord('\'), ord('/'), ord('.'), ord(':')]) and
+        (i >= max) do
+    dec(i);
+  if (i = 0) or
+     (FileName[i] <> '.') then
+  begin
+    result := FileName;
+    if Extension <> nil then
+      Extension^ := '';
+  end
+  else
+  begin
+    result := copy(FileName, 1, i - 1);
+    if Extension <> nil then
+      Extension^ := copy(FileName, i, 100);
+  end;
+end;
+
+function GetFileNameWithoutExtOrPath(const FileName: TFileName): RawUtf8;
+begin
+  result := RawUtf8(GetFileNameWithoutExt(ExtractFileName(FileName)));
+end;
+
+{$ifdef ISDELPHI20062007} // circumvent Delphi 2007 RTL inlining issue
+function AnsiCompareFileName(const S1, S2 : TFileName): integer;
+begin
+  result := SysUtils.AnsiCompareFileName(S1,S2);
+end;
+{$endif ISDELPHI20062007}
+
+function SortDynArrayFileName(const A, B): integer;
+var
+  an, ae, bn, be: TFileName;
+begin
+  // code below is not very fast, but correct ;)
+  an := GetFileNameWithoutExt(string(A), @ae);
+  bn := GetFileNameWithoutExt(string(B), @be);
+  result := AnsiCompareFileName(ae, be);
+  if result = 0 then
+    // if both extensions matches, compare by filename
+    result := AnsiCompareFileName(an, bn);
+end;
+
+function EnsureDirectoryExists(const Directory: TFileName;
+  RaiseExceptionOnCreationFailure: ExceptionClass): TFileName;
+begin
+  if Directory = '' then
+    if RaiseExceptionOnCreationFailure <> nil then
+      raise RaiseExceptionOnCreationFailure.Create('EnsureDirectoryExists('''')')
+    else
+      result := ''
+  else
+  begin
+    result := IncludeTrailingPathDelimiter(ExpandFileName(Directory));
+    if not DirectoryExists(result) then
+      if not ForceDirectories(result) then
+        if RaiseExceptionOnCreationFailure <> nil then
+          raise RaiseExceptionOnCreationFailure.CreateFmt(
+            'EnsureDirectoryExists(%s) failed as %s',
+            [result, GetErrorText(GetLastError)])
+        else
+          result := '';
+  end;
+end;
+
+function NormalizeDirectoryExists(const Directory: TFileName;
+  RaiseExceptionOnCreationFailure: ExceptionClass): TFileName;
+begin
+  result := EnsureDirectoryExists(NormalizeFileName(Directory),
+    RaiseExceptionOnCreationFailure);
+end;
+
+function DirectoryDelete(const Directory: TFileName; const Mask: TFileName;
+  DeleteOnlyFilesNotDirectory: boolean; DeletedCount: PInteger): boolean;
+var
+  f: TSearchRec;
+  n: integer;
+  dir: TFileName;
+begin
+  n := 0;
+  result := true;
+  if DirectoryExists(Directory) then
+  begin
+    dir := IncludeTrailingPathDelimiter(Directory);
+    if FindFirst(dir + Mask, faAnyFile - faDirectory, f) = 0 then
+    begin
+      repeat
+        if SearchRecValidFile(f) then
+          if DeleteFile(dir + f.Name) then
+            inc(n)
+          else
+            result := false;
+      until FindNext(f) <> 0;
+      FindClose(f);
+    end;
+    if not DeleteOnlyFilesNotDirectory and
+       not RemoveDir(dir) then
+      result := false;
+  end;
+  if DeletedCount <> nil then
+    DeletedCount^ := n;
+end;
+
+function DirectoryDeleteOlderFiles(const Directory: TFileName;
+  TimePeriod: TDateTime; const Mask: TFileName; Recursive: boolean;
+  TotalSize: PInt64): boolean;
+var
+  f: TSearchRec;
+  dir: TFileName;
+  old: TDateTime;
+begin
+  if not Recursive and
+     (TotalSize <> nil) then
+    TotalSize^ := 0;
+  result := true;
+  if (Directory = '') or
+     not DirectoryExists(Directory) then
+    exit;
+  dir := IncludeTrailingPathDelimiter(Directory);
+  if FindFirst(dir + Mask, faAnyFile, f) = 0 then
+  begin
+    old := NowUtc - TimePeriod;
+    repeat
+      if SearchRecValidFolder(f) then
+      begin
+        if Recursive then
+          DirectoryDeleteOlderFiles(
+            dir + f.Name, TimePeriod, Mask, true, TotalSize);
+      end
+      else if SearchRecValidFile(f) and
+              (SearchRecToDateTimeUtc(f) < old) then
+        if not DeleteFile(dir + f.Name) then
+          result := false
+        else if TotalSize <> nil then
+          inc(TotalSize^, f.Size);
+    until FindNext(f) <> 0;
+    FindClose(f);
+  end;
+end;
+
+var
+  lastIsDirectoryWritable: TFileName; // naive but efficient cache
+
+function IsDirectoryWritable(const Directory: TFileName;
+  Flags: TIsDirectoryWritable): boolean;
+var
+  dir, last, fmt, fn: TFileName;
+  h: THandle;
+  retry: integer;
+begin
+  // check the Directory itself
+  result := false;
+  if Directory = '' then
+    exit;                       
+  dir := ExcludeTrailingPathDelimiter(Directory);
+  if Flags = [] then
+  begin
+    last := lastIsDirectoryWritable;
+    result := (last <> '') and
+              (dir = last);
+    if result then
+      exit; // we just tested this folder
+  end;
+  if not FileIsWritable(dir) then
+    exit; // the folder does not exist or is read-only for the current user
+  {$ifdef OSWINDOWS}
+  // ensure is not a system/virtual folder
+  if ((idwExcludeWinUac in Flags) and
+      IsUacVirtualFolder(dir)) or
+     ((idwExcludeWinSys in Flags) and
+      IsSystemFolder(dir)) then
+    exit;
+  // compute a non existing temporary file name in this Directory
+  if idwTryWinExeFile in Flags then
+    fmt := '%s\%x.exe'  // may trigger the anti-virus heuristic
+  else
+    fmt := '%s\%x.test'; // neutral file name
+    // we tried .crt which triggered UAC heuristic but also some anti-viruses :(
+  {$else}
+  // compute a non existing temporary file name in this Directory
+  fmt := '%s/.%x.test'; // make the file "invisible"
+  {$endif OSWINDOWS}
+  retry := 10;
+  repeat
+    fn := Format(fmt, [dir, Random32]);
+    if not FileExists(fn) then
+      break;
+    dec(retry); // never loop forever
+    if retry = 0 then
+      exit;
+  until false;
+  // ensure we can create this temporary file
+  h := FileCreate(fn);
+  if not ValidHandle(h) then
+    exit; // a file can't be created
+  result := true;
+  if (idwWriteSomeContent in flags) and // some pointers and hash
+     (FileWrite(h, Executable, SizeOf(Executable)) <> SizeOf(Executable)) then
+    result := false;
+  FileClose(h);
+  if not DeleteFile(fn) then // success if the file can be created and deleted
+    result := false
+  else if result then
+    lastIsDirectoryWritable := dir
+end;
+
+
+{$ifndef NOEXCEPTIONINTERCEPT}
+
+{$ifdef WITH_RAISEPROC} // for FPC on Win32 + Linux (Win64=WITH_VECTOREXCEPT)
+var
+  OldRaiseProc: TExceptProc;
+
+procedure SynRaiseProc(Obj: TObject; Addr: CodePointer;
+  FrameCount: integer; Frame: PCodePointer);
+var
+  ctxt: TSynLogExceptionContext;
+  backuplasterror: DWORD;
+  backuphandler: TOnRawLogException;
+begin
+  if (Obj <> nil) and
+     Obj.InheritsFrom(Exception) then
+  begin
+    backuplasterror := GetLastError;
+    backuphandler := _RawLogException;
+    if Assigned(backuphandler) then
+      try
+        _RawLogException := nil; // disable nested exception
+        ctxt.EClass := PPointer(Obj)^;
+        ctxt.EInstance := Exception(Obj);
+        ctxt.EAddr := PtrUInt(Addr);
+        if Obj.InheritsFrom(EExternal) then
+          ctxt.ELevel := sllExceptionOS
+        else
+          ctxt.ELevel := sllException;
+        ctxt.ETimestamp := UnixTimeUtc;
+        ctxt.EStack := pointer(Frame);
+        ctxt.EStackCount := FrameCount;
+        backuphandler(ctxt);
+      except
+        { ignore any nested exception }
+      end;
+    _RawLogException := backuphandler;
+    SetLastError(backuplasterror); // may have changed above
+  end;
+  if Assigned(OldRaiseProc) then
+    OldRaiseProc(Obj, Addr, FrameCount, Frame);
+end;
+
+{$endif WITH_RAISEPROC}
+
+var
+  RawExceptionIntercepted: boolean;
+
+procedure RawExceptionIntercept(const Handler: TOnRawLogException);
+begin
+  _RawLogException := Handler;
+  if RawExceptionIntercepted or
+     not Assigned(Handler) then
+    exit;
+  RawExceptionIntercepted := true; // intercept once
+  {$ifdef WITH_RAISEPROC}
+  // FPC RTL redirection function
+  if not Assigned(OldRaiseProc) then
+  begin
+    OldRaiseProc := RaiseProc;
+    RaiseProc := @SynRaiseProc;
+  end;
+  {$endif WITH_RAISEPROC}
+  {$ifdef WITH_VECTOREXCEPT} // SEH32/SEH64 official API
+  // RemoveVectoredContinueHandler() is available under 64 bit editions only
+  if Assigned(AddVectoredExceptionHandler) then
+  begin
+    AddVectoredExceptionHandler(0, @SynLogVectoredHandler);
+    AddVectoredExceptionHandler := nil;
+  end;
+  {$endif WITH_VECTOREXCEPT}
+  {$ifdef WITH_RTLUNWINDPROC}
+  // Delphi x86 RTL redirection function
+  if not Assigned(OldUnWindProc) then
+  begin
+    OldUnWindProc := RTLUnwindProc;
+    RTLUnwindProc := @SynRtlUnwind;
+  end;
+  {$endif WITH_RTLUNWINDPROC}
+end;
+
+{$endif NOEXCEPTIONINTERCEPT}
+
+
+{ TMemoryMap }
+
+function TMemoryMap.Map(aFile: THandle; aCustomSize: PtrUInt;
+  aCustomOffset: Int64; aFileOwned: boolean; aFileSize: Int64): boolean;
+var
+  available: Int64;
+begin
+  fBuf := nil;
+  fBufSize := 0;
+  {$ifdef OSWINDOWS}
+  fMap := 0;
+  {$endif OSWINDOWS}
+  fFileLocal := aFileOwned;
+  fFile := aFile;
+  if aFileSize < 0 then
+    aFileSize := mormot.core.os.FileSize(fFile);
+  fFileSize := aFileSize;
+  if aFileSize = 0 then
+  begin
+    result := true; // handle 0 byte file without error (but no memory map)
+    exit;
+  end;
+  result := false;
+  if (fFileSize <= 0)
+     {$ifdef CPU32} or (fFileSize > maxInt){$endif} then
+    // maxInt = $7FFFFFFF = 1.999 GB (2GB would induce PtrInt errors on CPU32)
+    exit;
+  if aCustomSize = 0 then
+    fBufSize := fFileSize
+  else
+  begin
+    available := fFileSize - aCustomOffset;
+    if available < 0 then
+      exit;
+    if aCustomSize > available then
+      fBufSize := available;
+    fBufSize := aCustomSize;
+  end;
+  fLoadedNotMapped := fBufSize < 1 shl 20;
+  if fLoadedNotMapped then
+  begin
+    // mapping is not worth it for size < 1MB which can be just read at once
+    GetMem(fBuf, fBufSize);
+    FileSeek64(fFile, aCustomOffset);
+    if FileReadAll(fFile, fBuf, fBufSize) then
+      result := true
+    else
+    begin
+      Freemem(fBuf);
+      fBuf := nil;
+      fLoadedNotMapped := false;
+    end;
+  end
+  else
+    // call actual Windows/POSIX memory mapping API
+    result := DoMap(aCustomOffset);
+end;
+
+procedure TMemoryMap.Map(aBuffer: pointer; aBufferSize: PtrUInt);
+begin
+  fBuf := aBuffer;
+  fFileSize := aBufferSize;
+  fBufSize := aBufferSize;
+  {$ifdef OSWINDOWS}
+  fMap := 0;
+  {$endif OSWINDOWS}
+  fFile := 0;
+  fFileLocal := false;
+end;
+
+function TMemoryMap.Map(const aFileName: TFileName): boolean;
+var
+  h: THandle;
+begin
+  result := false;
+  // Memory-mapped file access does not go through the cache manager so
+  // using FileOpenSequentialRead() is pointless here
+  h := FileOpen(aFileName, fmOpenReadShared);
+  if not ValidHandle(h) then
+    exit;
+  result := Map(h);
+  if not result then
+    FileClose(h);
+  fFileLocal := result;
+end;
+
+procedure TMemoryMap.UnMap;
+begin
+  if fLoadedNotMapped then
+    // mapping was not worth it
+    Freemem(fBuf)
+  else
+    // call actual Windows/POSIX map API
+    DoUnMap;
+  fBuf := nil;
+  fBufSize := 0;
+  if fFile <> 0 then
+  begin
+    if fFileLocal then
+      FileClose(fFile);
+    fFile := 0;
+  end;
+end;
+
+
+
+{ TSynMemoryStreamMapped }
+
+constructor TSynMemoryStreamMapped.Create(const aFileName: TFileName;
+  aCustomSize: PtrUInt; aCustomOffset: Int64);
+begin
+  fFileName := aFileName;
+  // Memory-mapped file access does not go through the cache manager so
+  // using FileOpenSequentialRead() is pointless here
+  fFileStream := TFileStreamEx.Create(aFileName, fmOpenReadShared);
+  Create(fFileStream.Handle, aCustomSize, aCustomOffset);
+end;
+
+constructor TSynMemoryStreamMapped.Create(aFile: THandle;
+  aCustomSize: PtrUInt; aCustomOffset: Int64);
+begin
+  if not fMap.Map(aFile, aCustomSize, aCustomOffset) then
+    raise EOSException.CreateFmt('%s.Create(%s) mapping error',
+      [ClassNameShort(self)^, fFileName]);
+  inherited Create(fMap.fBuf, fMap.fBufSize);
+end;
+
+destructor TSynMemoryStreamMapped.Destroy;
+begin
+  fMap.UnMap;
+  fFileStream.Free;
+  inherited;
+end;
+
+
+{ TExecutableResource }
+
+function TExecutableResource.Open(const ResourceName: string; ResType: PChar;
+  Instance: TLibHandle): boolean;
+begin
+  result := false;
+  if Instance = 0 then
+    Instance := HInstance;
+  HResInfo := FindResource(Instance, PChar(ResourceName), ResType);
+  if HResInfo = 0 then
+    exit;
+  HGlobal := LoadResource(Instance, HResInfo);
+  if HGlobal = 0 then // direct decompression from memory mapped .exe content
+    exit;
+  Buffer := LockResource(HGlobal);
+  Size := SizeofResource(Instance, HResInfo);
+  if Size > 0 then
+    result := true
+  else
+    Close; // paranoid check
+end;
+
+procedure TExecutableResource.Close;
+begin
+  if HGlobal = 0 then
+    exit;
+  UnlockResource(HGlobal); // only needed outside of Windows
+  FreeResource(HGlobal);
+  HGlobal := 0;
+end;
+
+
+{ ReserveExecutableMemory() / TFakeStubBuffer }
+
+type
+  // internal memory buffer created with PAGE_EXECUTE_READWRITE flags
+  TFakeStubBuffer = class
+  public
+    Stub: PByteArray;
+    StubUsed: cardinal;
+    constructor Create;
+    destructor Destroy; override;
+    function Reserve(size: cardinal): pointer;
+  end;
+
+var
+  CurrentFakeStubBuffer: TFakeStubBuffer;
+  CurrentFakeStubBuffers: array of TFakeStubBuffer;
+  CurrentFakeStubBufferLock: TLightLock;
+
+constructor TFakeStubBuffer.Create;
+begin
+  Stub := StubMemoryAlloc;
+  if Stub = nil then
+    raise EOSException.Create('ReserveExecutableMemory(): OS mmap failed');
+  PtrArrayAdd(CurrentFakeStubBuffers, self);
+end;
+
+destructor TFakeStubBuffer.Destroy;
+begin
+  StubMemoryFree(Stub);
+  inherited;
+end;
+
+function TFakeStubBuffer.Reserve(size: cardinal): pointer;
+begin
+  result := @Stub[StubUsed];
+  while size and 15 <> 0 do
+    inc(size); // ensure the returned buffers are 16 bytes aligned
+  inc(StubUsed, size);
+end;
+
+function ReserveExecutableMemory(size: cardinal
+  {$ifdef CPUARM} ; ArmFakeStubAddr: pointer {$endif}): pointer;
+begin
+  if size > STUB_SIZE then
+    raise EOSException.CreateFmt('ReserveExecutableMemory(size=%d>%d)',
+      [size, STUB_SIZE]);
+  CurrentFakeStubBufferLock.Lock;
+  try
+    {$ifdef CPUARM}
+    StubCallFakeStubAddr := ArmFakeStubAddr; // for StubCallAllocMem()
+    {$endif CPUARM}
+    if (CurrentFakeStubBuffer = nil) or
+       (CurrentFakeStubBuffer.StubUsed + size > STUB_SIZE) then
+      CurrentFakeStubBuffer := TFakeStubBuffer.Create;
+    result := CurrentFakeStubBuffer.Reserve(size);
+  finally
+    CurrentFakeStubBufferLock.UnLock;
+  end;
+end;
+
+{$ifndef PUREMORMOT2}
+function GetDelphiCompilerVersion: RawUtf8;
+begin
+  result := COMPILER_VERSION;
+end;
+{$endif PUREMORMOT2}
+
+function GetMemoryInfoText: RawUtf8;
+var
+  info: TMemoryInfo;
+begin
+  if GetMemoryInfo(info, false) then
+    _fmt('used %s/%s (%d%s free)', [_oskb(info.memtotal - info.memfree),
+      _oskb(info.memtotal), info.percent, '%'], result)
+  else
+    result := '';
+end;
+
+function GetDiskAvailable(aDriveFolderOrFile: TFileName): QWord;
+var
+  free, total: QWord; // dummy values
+begin
+  if not GetDiskInfo(aDriveFolderOrFile, result, free, total) then
+    result := 0;
+end;
+
+function GetSystemInfoText: RawUtf8;
+var
+  avail, free, total: QWord;
+begin
+  GetDiskInfo(Executable.ProgramFilePath, avail, free, total);
+  result := _fmt('Current UTC date is %s (%d)'#13#10'Memory %s'#13#10 +
+                 'Executable free disk %s/%s'#13#10 +
+                 {$ifdef OSPOSIX} 'LoadAvg is %s'#13#10 + {$endif OSPOSIX}
+                 '%s'#13#10'%s'#13#10'%s'#13#10'%s'#13#10,
+    [FormatDateTime('yyyy"-"mm"-"dd" "hh":"nn":"ss', NowUtc), UnixTimeUtc,
+     GetMemoryInfoText, _oskb(avail), _oskb(total),
+     {$ifdef OSPOSIX} RetrieveLoadAvg, {$endif} Executable.Version.VersionInfo,
+     OSVersionText, CpuInfoText, BiosInfoText]);
+end;
+
+procedure ConsoleWriteRaw(const Text: RawUtf8; NoLineFeed: boolean);
+begin
+  ConsoleWrite(Text, ccLightGray, NoLineFeed, {nocolor=}true);
+end;
+
+procedure ConsoleWriteLn;
+begin
+  ConsoleWrite(CRLF, ccLightGray, {nolinefeed=}true, {nocolor=}true);
+end;
+
+function ConsoleReadBody: RawByteString;
+var
+  len, n: integer;
+  p: PByte;
+begin
+  len := ConsoleStdInputLen;
+  FastNewRawByteString(result, len);
+  p := pointer(result);
+  while len > 0 do
+  begin
+    n := FileRead(StdInputHandle, p^, len);
+    if n <= 0 then
+    begin
+      result := ''; // read error
+      break;
+    end;
+    dec(len, n);
+    inc(p, n);
+  end;
+end;
+
+var
+  GlobalCriticalSection: TOSLock;
+
+{ TSynLibrary }
+
+function TSynLibrary.Resolve(const Prefix, ProcName: RawUtf8; Entry: PPointer;
+  RaiseExceptionOnFailure: ExceptionClass): boolean;
+var
+  p: PAnsiChar;
+  name, search: RawUtf8;
+{$ifdef OSPOSIX}
+  dlinfo: dl_info;
+{$endif OSPOSIX}
+begin
+  result := false;
+  if (Entry = nil) or
+     (fHandle = 0) or
+     (ProcName = '') then
+    exit; // avoid GPF
+  p := pointer(ProcName);
+  repeat
+    name := GetNextItem(p); // try all alternate names
+    if name = '' then
+      break;
+    if name[1] = '?' then
+    begin
+      RaiseExceptionOnFailure := nil;
+      delete(name, 1, 1);
+    end;
+    search := Prefix + name;
+    Entry^ := LibraryResolve(fHandle, pointer(search));
+    if (Entry^ = nil) and
+       (Prefix <> '') then // try without the prefix
+      Entry^ := LibraryResolve(fHandle, pointer(name));
+    result := Entry^ <> nil;
+  until result;
+  {$ifdef OSPOSIX}
+  if result and
+     not fLibraryPathTested then
+  begin
+    fLibraryPathTested := true;
+    FillCharFast(dlinfo, SizeOf(dlinfo), 0);
+    dladdr(Entry^, @dlinfo);
+    if dlinfo.dli_fname <> nil then
+      fLibraryPath := dlinfo.dli_fname;
+  end;
+  {$endif OSPOSIX}
+  if (RaiseExceptionOnFailure <> nil) and
+     not result then
+  begin
+    FreeLib;
+    raise RaiseExceptionOnFailure.CreateFmt(
+      '%s.Resolve(''%s%s''): not found in %s',
+      [ClassNameShort(self)^, Prefix, ProcName, LibraryPath]);
+  end;
+end;
+
+function TSynLibrary.ResolveAll(ProcName: PPAnsiChar; Entry: PPointer): boolean;
+var
+  tmp: RawUtf8;
+begin
+  repeat
+    if ProcName^ = nil then
+      break;
+    FastSetString(tmp, ProcName^, StrLen(ProcName^));
+    if not Resolve('', tmp, Entry) then
+    begin
+      FreeLib;
+      result := false;
+      exit;
+    end;
+    inc(ProcName);
+    inc(Entry);
+  until false;
+  result := true;
+end;
+
+destructor TSynLibrary.Destroy;
+begin
+  FreeLib;
+  inherited Destroy;
+end;
+
+procedure TSynLibrary.FreeLib;
+begin
+  if fHandle = 0 then
+    exit; // nothing to free
+  LibraryClose(fHandle);
+  fHandle := 0;
+end;
+
+function TSynLibrary.TryLoadLibrary(const aLibrary: array of TFileName;
+  aRaiseExceptionOnFailure: ExceptionClass): boolean;
+var
+  i, j: PtrInt;
+  {$ifdef OSWINDOWS}
+  cwd: TFileName;
+  {$endif OSWINDOWS}
+  lib, libs, nwd: TFileName;
+  err: string;
+begin
+  for i := 0 to high(aLibrary) do
+  begin
+    // check library name
+    lib := aLibrary[i];
+    if lib = '' then
+      continue;
+    result := true;
+    for j := 0 to i - 1 do
+      if aLibrary[j] = lib then
+      begin
+        result := false;
+        break;
+      end;
+    if not result then
+      continue; // don't try twice the same library name
+    // open the library
+    nwd := ExtractFilePath(lib);
+    if fTryFromExecutableFolder  and
+       (nwd = '') and
+       FileExists(Executable.ProgramFilePath + lib) then
+    begin
+      lib := Executable.ProgramFilePath + lib;
+      nwd := Executable.ProgramFilePath;
+    end;
+    {$ifdef OSWINDOWS}
+    if nwd <> '' then
+    begin
+      cwd := GetCurrentDir;
+      SetCurrentDir(nwd); // change the current folder at loading on Windows
+    end;
+    fHandle := LibraryOpen(lib); // preserve x87 flags and prevent msg box 
+    if nwd <> '' then
+      SetCurrentDir(cwd{%H-});
+    {$else}
+    fHandle := LibraryOpen(lib); // use regular .so loading behavior
+    {$endif OSWINDOWS}
+    if fHandle <> 0 then
+    begin
+      {$ifdef OSWINDOWS} // on POSIX, will call dladdr() in Resolve()
+      fLibraryPath := GetModuleName(fHandle);
+      if length(fLibraryPath) < length(lib) then
+      {$endif OSWINDOWS}
+        fLibraryPath := lib;
+      exit;
+    end;
+    // handle any error
+    if {%H-}libs = '' then
+      libs := lib
+    else
+      libs := libs + ', ' + lib;
+    err := LibraryError;
+    if err <> '' then
+      libs := libs + ' [' + err + ']';
+  end;
+  result := false;
+  if aRaiseExceptionOnFailure <> nil then
+    raise aRaiseExceptionOnFailure.CreateFmt('%s.TryLoadLibray failed' +
+      ' - searched in %s', [ClassNameShort(self)^, libs]);
+end;
+
+function TSynLibrary.Exists: boolean;
+begin
+  result := (self <> nil) and
+            (fHandle <> 0);
+end;
+
+
+{ TFileVersion }
+
+constructor TFileVersion.Create(const aFileName: TFileName;
+  aMajor, aMinor, aRelease, aBuild: integer);
+var
+  m, d: word;
+begin
+  fFileName := aFileName;
+  SetVersion(aMajor, aMinor, aRelease, aBuild);
+  if fBuildDateTime = 0 then // get build date from file age
+    fBuildDateTime := FileAgeToDateTime(aFileName);
+  if fBuildDateTime <> 0 then
+    DecodeDate(fBuildDateTime, BuildYear, m, d);
+end;
+
+function TFileVersion.Version32: integer;
+begin
+  if self = nil then
+    result := 0
+  else
+    result := Major shl 16 + Minor shl 8 + Release;
+end;
+
+function TFileVersion.SetVersion(aMajor, aMinor, aRelease, aBuild: integer): boolean;
+begin
+  result := (Major <> aMajor) or
+            (Minor <> aMinor) or
+            (Release <> aRelease) or
+            (Build <> aBuild);
+  if not result then
+    exit;
+  Major := aMajor;
+  Minor := aMinor;
+  Release := aRelease;
+  Build := aBuild;
+  Main := Format('%d.%d', [Major, Minor]);
+  if Build <> 0 then
+    fDetailed := Format('%s.%d.%d', [Main, Release, Build])
+  else if Release <> 0 then
+    fDetailed := Format('%s.%d', [Main, Release])
+  else
+    fDetailed := Main;
+  fVersionInfo :=  '';
+  fUserAgent := '';
+end;
+
+function TFileVersion.BuildDateTimeString: string;
+begin
+  result := DateTimeToIsoString(fBuildDateTime);
+end;
+
+function TFileVersion.DetailedOrVoid: string;
+begin
+  if (self = nil) or
+     (Major or Minor or Release or Build = 0) then
+    result := ''
+  else
+    result := fDetailed;
+end;
+
+function TFileVersion.VersionInfo: RawUtf8;
+begin
+  if self = nil then
+    result := ''
+  else
+  begin
+    if fVersionInfo = '' then
+      _fmt('%s %s (%s)', [ExtractFileName(fFileName),
+        DetailedOrVoid, BuildDateTimeString], fVersionInfo);
+    result := fVersionInfo;
+  end;
+end;
+
+function TFileVersion.UserAgent: RawUtf8;
+begin
+  if self = nil then
+    result := ''
+  else
+  begin
+    if fUserAgent = '' then
+    begin
+      _fmt('%s/%s%s', [GetFileNameWithoutExtOrPath(fFileName), DetailedOrVoid,
+        OS_INITIAL[OS_KIND]], fUserAgent);
+      {$ifdef OSWINDOWS}
+      if OSVersion in WINDOWS_32 then
+        fUserAgent := fUserAgent + '32';
+      {$endif OSWINDOWS}
+    end;
+    result := fUserAgent;
+  end;
+end;
+
+class function TFileVersion.GetVersionInfo(const aFileName: TFileName): RawUtf8;
+begin
+  with Create(aFileName, 0, 0, 0, 0) do
+  try
+    result := VersionInfo;
+  finally
+    Free;
+  end;
+end;
+
+function UserAgentParse(const UserAgent: RawUtf8;
+  out ProgramName, ProgramVersion: RawUtf8; out OS: TOperatingSystem): boolean;
+var
+  i, v, vlen, o: PtrInt;
+begin
+  result := false;
+  ProgramName := Split(UserAgent, '/');
+  v := length(ProgramName);
+  if (v = 0) or
+     (UserAgent[v + 1] <> '/') then
+    exit;
+  inc(v, 2);
+  vlen := 0;
+  o := -1;
+  for i := v to length(UserAgent) do
+    if not (UserAgent[i] in ['0' .. '9', '.']) then
+    begin
+      vlen := i - v; // vlen may be 0 if DetailedOrVoid was ''
+      if UserAgent[i + 1] in [#0, '3'] then // end with OS_INITIAL or '32' suffix
+        o := ByteScanIndex(pointer(@OS_INITIAL),
+          ord(high(TOperatingSystem)) + 1, ord(UserAgent[i]));
+      break;
+    end;
+  if o < 0 then
+    exit; // should end with OS_INITIAL[OS_KIND]]
+  os := TOperatingSystem(o);
+  ProgramVersion := copy(UserAgent, v, vlen);
+  result := true;
+end;
+
+procedure SetExecutableVersion(const aVersionText: RawUtf8);
+var
+  p: PAnsiChar;
+  i: PtrInt;
+  tmp: RawUtf8;
+  ver: array[0 .. 3] of integer;
+begin
+  FastSetString(tmp, pointer(aVersionText), length(aVersionText));
+  p := pointer(tmp);
+  for i := 0 to length(tmp) - 1 do
+    if p[i] = '.' then
+      p[i] := ' '; // as expected by GetNextItem
+  for i := 0 to 3 do
+    ver[i] := GetCardinal(pointer(GetNextItem(p)));
+  SetExecutableVersion(ver[0], ver[1], ver[2], ver[3]);
+end;
+
+procedure ComputeExecutableHash;
+begin
+  with Executable do
+  begin
+    _fmt('%s %s (%s)', [ProgramFileName,
+      Version.DetailedOrVoid, Version.BuildDateTimeString], ProgramFullSpec);
+    Hash.c0 := Version.Version32;
+    {$ifdef OSLINUXANDROID}
+    Hash.c0 := crc32c(Hash.c0, pointer(CpuInfoFeatures), length(CpuInfoFeatures));
+    {$else}
+    {$ifdef CPUINTELARM}
+    Hash.c0 := crc32c(Hash.c0, @CpuFeatures, SizeOf(CpuFeatures));
+    {$else}
+    Hash.c0 := crc32c(Hash.c0, pointer(CpuInfoText), length(CpuInfoText));
+    {$endif OSLINUXANDROID}
+    {$endif CPUINTELARM}
+    Hash.c0 := crc32c(Hash.c0, pointer(Host), length(Host));
+    Hash.c1 := crc32c(Hash.c0, pointer(User), length(User));
+    Hash.c2 := crc32c(Hash.c1, pointer(ProgramFullSpec), length(ProgramFullSpec));
+    Hash.c3 := crc32c(Hash.c2, pointer(InstanceFileName), length(InstanceFileName));
+  end;
+end;
+
+procedure GetExecutableVersion;
+begin
+  if Executable.Version.RetrieveInformationFromFileName then
+    ComputeExecutableHash;
+end;
+
+procedure InitializeExecutableInformation; // called once at startup
+begin
+  with Executable do
+  begin
+    {$ifdef OSWINDOWS}
+    ProgramFileName := ParamStr(0); // RTL seems just fine here
+    {$else}
+    ProgramFileName := GetExecutableName(@InitializeExecutableInformation);
+    if (ProgramFileName = '') or
+       not FileExists(ProgramFileName) then
+      ProgramFileName := ExpandFileName(ParamStr(0));
+    {$endif OSWINDOWS}
+    ProgramFilePath := ExtractFilePath(ProgramFileName);
+    if IsLibrary then
+      InstanceFileName := GetModuleName(HInstance)
+    else
+      InstanceFileName := ProgramFileName;
+    ProgramName := GetFileNameWithoutExtOrPath(ProgramFileName);
+    GetUserHost(User, Host);
+    if Host = '' then
+      Host := 'unknown';
+    if User = '' then
+      User := 'unknown';
+    Version := TFileVersion.Create(ProgramFileName); // with versions=0
+    Command := TExecutableCommandLine.Create;
+    Command.ExeDescription := ProgramName;
+    Command.Parse;
+  end;
+  ComputeExecutableHash;
+end;
+
+procedure SetExecutableVersion(aMajor, aMinor, aRelease, aBuild: integer);
+begin
+  if Executable.Version.SetVersion(aMajor, aMinor, aRelease, aBuild) then
+    ComputeExecutableHash; // re-compute if changed
+end;
+
+
+{ TExecutableCommandLine }
+
+function TExecutableCommandLine.SwitchAsText(const v: RawUtf8): RawUtf8;
+begin
+  result := fSwitch[length(v) > 1] + v;
+end;
+
+procedure TExecutableCommandLine.Describe(const v: array of RawUtf8;
+  k: TExecutableCommandLineKind; d, def: RawUtf8; argindex: integer);
+var
+  i, j: PtrInt;
+  desc, param, pnames, sp: RawUtf8;
+begin
+  if (self = nil) or
+     (d = '') then
+    exit;
+  if k <> clkArg then
+  begin
+    if high(v) < 0 then
+      exit;
+    desc := SwitchAsText(v[0]);
+    if length(v[0]) <> 1 then
+      desc := '    ' + desc; // right align --#
+    for i := 1 to high(v) do
+      desc := desc + ', ' + SwitchAsText(v[i]);
+  end;
+  if k <> clkOption then
+  begin
+    i := PosExChar('#', d); // #valuename in description -> <valuename>
+    if i > 0 then
+    begin
+      j := 1;
+      while d[i + j] > ' ' do
+        inc(j);
+      delete(d, i, 1); // remove #
+      if d[i] <> '#' then
+        param := copy(d, i, j - 1) // extract '<valuename>'
+      else
+      begin
+        param := copy(d, i + 1, j - 2); // ##type
+        delete(d, i, j);                // not included in description
+      end;
+    end
+    else if k = clkArg then
+      if high(v) = 0 then
+        param := v[0]
+      else if argindex > 0 then
+        param := _fmt('arg%d', [argindex])
+      else
+        param := 'arg'
+    else
+    begin
+      i := PosEx(' - values: ', d); // see SetObjectFromExecutableCommandLine()
+      if i > 0 then
+      begin
+        inc(i, 11);
+        j := 1;
+        if copy(d, i, 7) = 'set of ' then
+          inc(j, 7);
+        while d[i + j] > ' ' do
+          inc(j);
+        param := copy(d, i, j);
+        dec(i, 11);
+        delete(d, i, j + 11);
+        if j > 50 then
+        begin
+          j := 50;
+          for i := 50 downto 1 do
+            if param[i] in [',', '|'] then
+            begin
+              j := i;
+              break;
+            end;
+          insert(fLineFeed + '         ', param, j + 1);
+        end;
+      end
+      else
+        param := 'value';
+    end;
+    desc := desc + ' <' + param + '>';
+    if (k = clkArg) and
+       (argindex > 0) then
+    begin
+      if argindex > length(fDescArg) then
+        SetLength(fDescArg, argindex);
+      fDescArg[argindex - 1] := param;
+    end;
+  end;
+  fDesc[k] := fDesc[k] + ' ' + desc;
+  j := 1;
+  if fSwitch[true] <> '--' then
+    repeat
+      i := PosEx('--', d, j); // e.g. '--switch' -> '/switch' on Windows
+      if i = 0 then
+        break;
+      delete(d, i, 2);
+      insert(fSwitch[true], d, i);
+      j := i;
+    until false;
+  if def <> '' then
+    def := ' (default ' + def + ')';
+  pnames := _fmt('  %0:-20s', [desc + def]);
+  if (length(pnames) > 22) or
+     (length(d) > 80) then
+  begin
+    // write description on next line(s)
+    sp := fLineFeed + '                      ';
+    while length(d) > 57 do
+    begin
+      j := 57;
+      for i := 57 downto 1 do
+        if d[i] = ' ' then
+        begin
+          j := i;
+          break;
+        end;
+      if j = 57 then
+        for i := 57 downto 1 do
+          if d[i] in [',', ';', '|'] then
+          begin
+            j := i;
+            break;
+          end;
+      pnames := pnames + sp + copy(d, 1, j);
+      delete(d, 1, j);
+    end;
+    pnames := pnames + sp + d;
+  end
+  else
+    pnames := pnames + d; // we can put everything on the same line
+  fDescDetail[k] := fDescDetail[k] + pnames + fLineFeed;
+end;
+
+function TExecutableCommandLine.Find(const v: array of RawUtf8;
+  k: TExecutableCommandLineKind; const d, def: RawUtf8; f: PtrInt): PtrInt;
+var
+  i: PtrInt;
+begin
+  if self <> nil then
+  begin
+    if k <> clkUndefined then
+      Describe(v, k, d, def, -1);
+    if (high(v) >= 0) and
+       (fNames[k] <> nil) then
+      for i := 0 to high(v) do
+      begin
+        result := FindNonVoid[fCaseSensitiveNames](
+          @fNames[k][f], pointer(v[i]), length(v[i]), length(fNames[k]) - f);
+        if result >= 0 then
+        begin
+          inc(result, f);
+          fRetrieved[k][result] := true;
+          exit;
+        end;
+      end;
+  end;
+  result := -1
+end;
+
+function TExecutableCommandLine.Arg(index: integer; const description: RawUtf8;
+  optional: boolean): boolean;
+var
+  n: PtrUInt;
+begin
+  result := self <> nil;
+  if not result then
+    exit;
+  n := length(fNames[clkArg]);
+  result := PtrUInt(index) < n;
+  if result then
+    fRetrieved[clkArg][index] := true
+  else
+  begin
+    SetLength(fRetrieved[clkArg], n + 1); // to notify missing <arg>
+    if optional then
+      fRetrieved[clkArg][index] := true;
+  end;
+  Describe([], clkArg, description, '', index + 1);
+end;
+
+function TExecutableCommandLine.ArgU(index: integer; const description: RawUtf8;
+  optional: boolean): RawUtf8;
+begin
+  result := '';
+  if Arg(index, description, optional) then
+    result := Args[index];
+end;
+
+function TExecutableCommandLine.ArgString(index: integer;
+  const description: RawUtf8; optional: boolean): string;
+begin
+  result := '';
+  if Arg(index, description, optional) then
+    result := string(Args[index]);
+end;
+
+function TExecutableCommandLine.ArgFile(index: integer;
+  const description: RawUtf8; optional, isFolder: boolean): TFileName;
+begin
+  result := ArgString(index, description, optional);
+  if result <> '' then
+    result := CheckFileName(result, isFolder);
+end;
+
+const
+  FD: array[boolean] of string[7] = ('File', 'Folder');
+
+function TExecutableCommandLine.CheckFileName(const name: TFileName;
+  isFolder: boolean): TFileName;
+begin
+  result := ExpandFileName(name);
+  if isFolder then
+  begin
+    if DirectoryExists(result) then
+      exit;
+  end
+  else if FileExists(result) then
+    exit;
+  _fmt('%s%s %s does not exist%s', [fUnknown, FD[isFolder], result, fLineFeed], fUnknown);
+end;
+
+function TExecutableCommandLine.Arg(const name, description: RawUtf8): boolean;
+begin
+  result := Arg([name], description);
+end;
+
+function TExecutableCommandLine.Arg(const name: array of RawUtf8;
+  const description: RawUtf8): boolean;
+begin
+  result := Find(name, clkArg, description) >= 0;
+end;
+
+function UnAmp(const name: RawUtf8): TRawUtf8DynArray;
+var
+  i: PtrInt;
+begin
+  i := PosExChar('&', name);
+  SetLength(result, ord(i <> 0) + 1);
+  result[0] := name;
+  if i = 0 then
+    exit;
+  delete(result[0], i, 1);
+  result[1] := result[0]; // &# char first
+  result[0] := copy(name, i + 1, 1);
+end;
+
+function TExecutableCommandLine.Option(const name, description: RawUtf8): boolean;
+begin
+  result := Find(UnAmp(name), clkOption, description) >= 0
+end;
+
+function TExecutableCommandLine.Option(const name: array of RawUtf8;
+  const description: RawUtf8): boolean;
+begin
+  result := Find(name, clkOption, description) >= 0;
+end;
+
+function TExecutableCommandLine.Get(const name: RawUtf8; out value: RawUtf8;
+  const description, default: RawUtf8): boolean;
+begin
+  result := Get(UnAmp(name), value, description, default);
+end;
+
+procedure AddRawUtf8(var Values: TRawUtf8DynArray; const Value: RawUtf8);
+var
+  n: PtrInt;
+begin
+  n := length(Values);
+  SetLength(Values, n + 1);
+  Values[n] := Value;
+end;
+
+function TExecutableCommandLine.Get(const name: array of RawUtf8;
+  out value: TRawUtf8DynArray; const description: RawUtf8): boolean;
+var
+  first, i: PtrInt;
+begin
+  result := false;
+  if self = nil then
+    exit;
+  Describe(name, clkParam, description, '', -1);
+  first := 0;
+  repeat
+    i := Find(name, clkParam, '', '', first);
+    if i < 0 then
+      break;
+    AddRawUtf8(value, fValues[i]);
+    result := true;
+    first := i + 1;
+  until first >= length(fValues);
+end;
+
+function TExecutableCommandLine.Get(const name: array of RawUtf8;
+  out value: RawUtf8; const description, default: RawUtf8): boolean;
+var
+  i: PtrInt;
+begin
+  if self = nil then
+    i := -1
+  else
+    i := Find(name, clkParam, description, default);
+  if i >= 0 then
+  begin
+    value := Values[i];
+    result := true;
+  end
+  else
+  begin
+    value := default;
+    result := false;
+  end;
+end;
+
+function TExecutableCommandLine.Get(const name: RawUtf8; out value: string;
+  const description: RawUtf8; const default: string): boolean;
+begin
+  result := Get(UnAmp(name), value, description, default);
+end;
+
+function TExecutableCommandLine.Get(const name: array of RawUtf8;
+  out value: string; const description: RawUtf8; const default: string): boolean;
+var
+  tmp: RawUtf8;
+begin
+  result := Get(name, tmp, description);
+  if result then
+    value := string(tmp)
+  else
+    value := default; // no conversion needed
+end;
+
+function TExecutableCommandLine.Get(const name: RawUtf8;
+  out value: TStringDynarray; const description: RawUtf8): boolean;
+begin
+  result := Get(UnAmp(name), value, description);
+end;
+
+function TExecutableCommandLine.Get(const name: array of RawUtf8;
+  out value: TStringDynarray; const description: RawUtf8): boolean;
+var
+  tmp: TRawUtf8DynArray;
+  i: PtrInt;
+begin
+  result := Get(name, tmp, description);
+  SetLength(value, length(tmp));
+  for i := 0 to length(tmp) - 1 do
+    value[i] := string(tmp[i]);
+end;
+
+function TExecutableCommandLine.Get(const name: RawUtf8;
+  out value: integer; const description: RawUtf8; default: integer): boolean;
+begin
+  result := Get(UnAmp(name), value, description, default);
+end;
+
+function defI(default: integer): RawUtf8;
+begin
+  if default = maxInt then
+    result := ''
+  else
+    result := RawUtf8(IntToStr(default));
+end;
+
+function TExecutableCommandLine.Get(const name: array of RawUtf8;
+  out value: integer; const description: RawUtf8; default: integer): boolean;
+var
+  i: PtrInt;
+begin
+  if self = nil then
+    i := -1
+  else
+    i := Find(name, clkParam, description, defI(default));
+  result := (i >= 0) and
+            ToInteger(Values[i], value);
+  if not result and
+     (default <> maxInt) then
+    value := default;
+end;
+
+function TExecutableCommandLine.Get(const name: RawUtf8; min, max: integer;
+  out value: integer; const description: RawUtf8; default: integer): boolean;
+begin
+  result := Get(UnAmp(name), min, max, value, description, default);
+end;
+
+function TExecutableCommandLine.Get(const name: array of RawUtf8;
+  min, max: integer; out value: integer; const description: RawUtf8;
+  default: integer): boolean;
+begin
+  result := Get(name, value, description, default) and
+            (value >= min) and
+            (value <= max);
+end;
+
+function TExecutableCommandLine.Has(const name: RawUtf8): boolean;
+begin
+  result := Find(UnAmp(name), clkParam) >= 0;
+end;
+
+function TExecutableCommandLine.Has(const name: array of RawUtf8): boolean;
+begin
+  result := Find(name, clkParam) >= 0;
+end;
+
+function TExecutableCommandLine.Param(
+  const name, description, default: RawUtf8): RawUtf8;
+begin
+  Get(UnAmp(name), result, description, default);
+end;
+
+function TExecutableCommandLine.Param(const name: array of RawUtf8;
+  const description, default: RawUtf8): RawUtf8;
+begin
+  Get(name, result, description, default);
+end;
+
+function TExecutableCommandLine.ParamS(const name: array of RawUtf8;
+  const description: RawUtf8; const default: string): string;
+begin
+  Get(name, result, description, default);
+end;
+
+function TExecutableCommandLine.Param(const name: RawUtf8;
+  default: integer; const description: RawUtf8): integer;
+begin
+  Get(UnAmp(name), result, description, default);
+end;
+
+function TExecutableCommandLine.ParamS(const name: RawUtf8;
+  const description: RawUtf8; const default: string): string;
+begin
+  Get(UnAmp(name), result, description, default);
+end;
+
+function TExecutableCommandLine.Param(const name: array of RawUtf8;
+  default: integer;const description: RawUtf8): integer;
+begin
+  Get(name, result, description, default);
+end;
+
+const
+  CLK_TXT: array[clkOption .. clkParam] of RawUtf8 = (
+    ' [options]', ' [params]');
+  CLK_DESCR: array[clkOption .. clkParam] of RawUtf8 = (
+    'Options', 'Params');
+  CASE_DESCR: array[boolean] of RawUtf8 = (
+    ':', ' (case-sensitive):');
+
+function TExecutableCommandLine.FullDescription(
+  const customexedescription, exename, onlyusage: RawUtf8): RawUtf8;
+var
+  clk: TExecutableCommandLineKind;
+begin
+  if customexedescription <> '' then
+    fExeDescription := customexedescription;
+  result := fExeDescription + fLineFeed + fLineFeed + 'Usage: ';
+  if exename = '' then
+    result := result + Executable.ProgramName
+  else
+    result := result + exename;
+  result := result + fDesc[clkArg];
+  for clk := low(CLK_TXT) to high(CLK_TXT) do
+    if fDesc[clk] <> '' then
+      result := result + CLK_TXT[clk];
+  result := result + fLineFeed;
+  if onlyusage <> '' then
+    result := result + onlyusage
+  else
+    for clk := low(fDescDetail) to high(fDescDetail) do
+      if fDescDetail[clk] <> '' then
+      begin
+        if clk in [low(CLK_DESCR) .. high(CLK_DESCR)] then
+          result := result + fLineFeed +
+                    CLK_DESCR[clk] + CASE_DESCR[CaseSensitiveNames];
+        result := result + fLineFeed + fDescDetail[clk];
+      end;
+end;
+
+function TExecutableCommandLine.DetectUnknown: RawUtf8;
+var
+  clk: TExecutableCommandLineKind;
+  i: PtrInt;
+begin
+  result := fUnknown;
+  for clk := low(fRetrieved) to high(fRetrieved) do
+    for i := 0 to length(fRetrieved[clk]) - 1 do
+      if not fRetrieved[clk][i] then
+        if clk = clkArg then
+          if fDescArg = nil then
+            result := result + 'Unexpected "' + fRawParams[i] + '" argument' + fLineFeed
+          else
+            result := result + 'Missing <' + fDescArg[i]+ '> argument' + fLineFeed
+        else
+        begin
+          result := result + 'Unexpected ' + SwitchAsText(fNames[clk][i]) + ' ';
+          case clk of
+            clkOption:
+              result := result + 'option';
+            clkParam:
+              result := result + fValues[i] + ' parameter';
+          end;
+          result := result + fLineFeed;
+        end;
+end;
+
+function TExecutableCommandLine.ConsoleWriteUnknown(
+  const exedescription: RawUtf8): boolean;
+var
+  err: RawUtf8;
+begin
+  err := DetectUnknown;
+  result := err <> '';
+  if not result then
+    exit;
+  ConsoleWrite(FullDescription(exedescription));
+  ConsoleWrite(err, ccLightRed);
+end;
+
+function TExecutableCommandLine.ConsoleHelpFailed(
+  const exedescription: RawUtf8): boolean;
+begin
+  if exedescription <> '' then
+    fExeDescription := exedescription;
+  result := Option(['?', 'h', 'help'], 'display this help');
+  if result then
+    ConsoleWrite(FullDescription)
+  else
+    result := ConsoleWriteUnknown(exedescription);
+end;
+
+procedure TExecutableCommandLine.Clear;
+begin
+  CleanupInstance; // finalize all TRawUtf8DynArray fields
+end;
+
+function TExecutableCommandLine.Parse(
+  const DescriptionLineFeed, ShortSwitch, LongSwitch: RawUtf8): boolean;
+var
+  i, j, n: PtrInt;
+  swlen: TByteDynArray;
+  s: RawUtf8;
+begin
+  result := false;
+  fLineFeed := DescriptionLineFeed;
+  if (ShortSwitch = '') or
+     (LongSwitch  = '') then
+    exit;
+  fSwitch[false] := ShortSwitch;
+  fSwitch[true]  := LongSwitch;
+  if fRawParams = nil then
+  begin
+    n := ParamCount;
+    if n <= 0 then
+      exit; // may equal -1 e.g. from a .so on MacOS
+    SetLength(fRawParams, n);
+    for i := 0 to n - 1 do
+      fRawParams[i] := RawUtf8(ParamStr(i + 1));
+  end;
+  n := length(fRawParams);
+  if n = 0 then
+  begin
+    result := true;
+    exit;
+  end;
+  SetLength(swlen, n);
+  for i := 0 to n - 1 do
+  begin
+    s := fRawParams[i];
+    if s <> '' then
+      if CompareMemSmall(pointer(s), pointer(LongSwitch), length(LongSwitch)) then
+        swlen[i] := length(LongSwitch)  // start with LongSwitch
+      else if CompareMemSmall(pointer(s), pointer(ShortSwitch), length(ShortSwitch)) then
+        swlen[i] := length(ShortSwitch) // start with ShortSwitch
+      {$ifdef OSWINDOWS}
+      else
+        while s[swlen[i] + 1] = '-' do
+          inc(swlen[i]); // allow -v --verbose on Windows for cross-platform run
+      {$endif OSWINDOWS}
+  end;
+  i := 0;
+  repeat
+    s := fRawParams[i];
+    if s <> '' then
+      if swlen[i] <> 0 then
+      begin
+        delete(s, 1, swlen[i]);
+        if s <> '' then
+        begin
+          j := PosExChar('=', s);
+          if j <> 1 then
+            if j <> 0 then
+            begin
+              AddRawUtf8(fNames[clkParam], copy(s, 1, j - 1));
+              AddRawUtf8(fValues, copy(s, j + 1, MaxInt));
+            end
+            else if (i + 1 = n) or
+                    (swlen[i + 1] <> 0) then
+              AddRawUtf8(fNames[clkOption], s)
+            else
+            begin
+              AddRawUtf8(fNames[clkParam], s);
+              inc(i);
+              AddRawUtf8(fValues, fRawParams[i]);
+            end;
+          end;
+      end
+      else
+        AddRawUtf8(fNames[clkArg], s);
+    inc(i);
+  until i = n;
+  SetLength(fRetrieved[clkArg],    length(fNames[clkArg]));
+  SetLength(fRetrieved[clkOption], length(fNames[clkOption]));
+  SetLength(fRetrieved[clkParam],  length(fNames[clkParam]));
+  result := true;
+end;
+
+var
+  _SystemPath: array[TSystemPath] of TFileName; // GetSystemPath() cache
+
+function GetSystemPath(kind: TSystemPath): TFileName;
+begin
+  result := _SystemPath[kind];
+  if result <> '' then
+    exit;
+  _ComputeSystemPath(kind, result); // in os.posix.inc or os.windows.inc
+  _SystemPath[kind] := result;
+end;
+
+function SetSystemPath(kind: TSystemPath; const path: TFileName): boolean;
+var
+  full: TFileName;
+begin
+  full := ExpandFileName(ExcludeTrailingPathDelimiter(path));
+  result := DirectoryExists(full);
+  if result then
+    _SystemPath[kind] := IncludeTrailingPathDelimiter(full);
+end;
+
+function _GetExecutableLocation(aAddress: pointer): ShortString;
+begin // return the address as hexadecimal - hexstr() is not available on Delphi
+  result[0] := #0;
+  AppendShortIntHex(PtrUInt(aAddress), result);
+end; // mormot.core.log.pas will properly decode debug info - and handle .mab
+
+var
+  _SystemStoreAsPemSafe: TLightLock;
+  _OneSystemStoreAsPem: array[TSystemCertificateStore] of record
+    Tix: cardinal;
+    Pem: RawUtf8;
+  end;
+  _SystemStoreAsPem: record
+    Tix: cardinal;
+    Scope: TSystemCertificateStores;
+    Pem: RawUtf8;
+  end;
+
+function GetOneSystemStoreAsPem(CertStore: TSystemCertificateStore;
+  FlushCache: boolean; now: cardinal): RawUtf8;
+begin
+  if now = 0 then
+    now := GetTickCount64 shr 18 + 1; // div 262.144 seconds = every 4.4 min
+  _SystemStoreAsPemSafe.Lock;
+  try
+    // first search if not already in cache
+    with _OneSystemStoreAsPem[CertStore] do
+    begin
+      if not FlushCache then
+        if Tix = now then
+        begin
+          result := Pem; // quick retrieved from cache
+          exit;
+        end;
+      // fallback search depending on the POSIX / Windows specific OS
+      result := _GetSystemStoreAsPem(CertStore); // implemented in each .inc
+      Tix := now;
+      Pem := result;
+    end;
+  finally
+    _SystemStoreAsPemSafe.UnLock;
+  end;
+end;
+
+function GetSystemStoreAsPem(CertStores: TSystemCertificateStores;
+  FlushCache, OnlySystemStore: boolean): RawUtf8;
+var
+  now: cardinal;
+  s: TSystemCertificateStore;
+  v: RawUtf8;
+begin
+  result := '';
+  now := GetTickCount64 shr 18 + 1;
+  _SystemStoreAsPemSafe.Lock;
+  try
+    // first search if not already in cache
+    if not FlushCache then
+      with _SystemStoreAsPem do
+        if (Tix = now) and
+           (Scope = CertStores) and
+           (Pem <> '') then
+        begin
+          result := Pem; // quick retrieved from cache
+          exit;
+        end;
+    // load from a file, bounded within the application or from env variable
+    if not OnlySystemStore then
+    begin
+      if GetSystemStoreAsPemLocalFile <> '' then
+        {$ifdef OSPOSIX}
+        if GetSystemStoreAsPemLocalFile[1] = '/' then // full /posix/path
+        {$else}
+        if GetSystemStoreAsPemLocalFile[2] = ':' then // 'C:\path\to\file.pem'
+        {$endif OSPOSIX}
+          result := StringFromFile(GetSystemStoreAsPemLocalFile)
+        else
+          result := StringFromFile(
+            Executable.ProgramFilePath + GetSystemStoreAsPemLocalFile);
+      if result = '' then
+        result := StringFromFile(GetEnvironmentVariable('SSL_CA_CERT_FILE'));
+    end;
+  finally
+    _SystemStoreAsPemSafe.UnLock; // GetOneSystemStoreAsPem() blocks
+  end;
+  // fallback to search depending on the POSIX / Windows specific OS stores
+  if result = '' then
+    for s := low(s) to high(s) do
+      if s in CertStores then
+      begin
+        v := GetOneSystemStoreAsPem(s, FlushCache, now);
+        if v <> '' then
+          result := result + v + #13#10;
+      end;
+  if result <> '' then
+  begin
+    _SystemStoreAsPemSafe.Lock;
+    try
+      with _SystemStoreAsPem do
+      begin
+        Tix := now;
+        Scope := CertStores;
+        Pem := result;
+      end;
+    finally
+      _SystemStoreAsPemSafe.UnLock;
+    end;
+  end;
+end;
+
+// SMBIOS can be available outside of Intel/AMD - e.g. on aarch64-win64
+
+// from DSP0134 3.6.0 System Management BIOS (SMBIOS) Reference Specification
+const
+  SMB_ANCHOR  = $5f4d535f;  // _SM_
+  SMB_INT4    = $494d445f;  // _DMI
+  SMB_INT5    = $5f;        // _
+  SMB_ANCHOR4 = $334d535f;  // _SM3
+  SMB_ANCHOR5 = $5f;        // _
+
+type
+  TSmbEntryPoint32 = packed record
+    Anchor: cardinal;  // = SMB_ANCHOR
+    Checksum: byte;
+    Length: byte;
+    MajVers: byte;
+    MinVers: byte;
+    MaxSize: word;
+    Revision: byte;
+    PadTo16: array[1 .. 5] of byte;
+    IntAnch4: cardinal; // = SMB_INT4
+    IntAnch5: byte;     // = SMB_INT5
+    IntChecksum: byte;
+    StructLength: word;
+    StructAddr: cardinal;
+    NumStruct: word;
+    BcdRevision: byte;
+  end;
+  PSmbEntryPoint32 = ^TSmbEntryPoint32;
+
+  TSmbEntryPoint64 = packed record
+    Anch4: cardinal; // = SMB_ANCHOR4
+    Anch5: byte;     // = SMB_ANCHOR5
+    Checksum: byte;
+    Length: byte;
+    MajVers: byte;
+    MinVers: byte;
+    DocRev: byte;
+    Revision: byte;
+    Reserved: byte;
+    StructMaxLength: cardinal;
+    StructAddr: QWord;
+  end;
+  PSmbEntryPoint64 = ^TSmbEntryPoint64;
+
+function SmbiosChecksum(p: pointer; l: PtrInt): PtrUInt;
+var
+  cs: byte;
+  i: PtrInt;
+begin
+  cs := 0;
+  for i := 0 to l - 1 do
+    inc(cs, PByteArray(p)[i]);
+  result := ord(cs = 0); // returns 0 if failed
+end;
+
+function GetRawSmbios32(p: PSmbEntryPoint32; var info: TRawSmbiosInfo): PtrUInt;
+begin
+  result := SmbiosChecksum(p, p^.Length);
+  if result = 0 then
+    exit;
+  result := p^.StructAddr;
+  info.SmbMajorVersion := p^.MajVers;
+  info.SmbMinorVersion := p^.MinVers;
+  info.DmiRevision := p^.Revision; // 0 = SMBIOS 2.1
+  info.Length := p^.StructLength;
+end;
+
+function GetRawSmbios64(p: PSmbEntryPoint64; var info: TRawSmbiosInfo): PtrUInt;
+begin
+  result := SmbiosChecksum(p, p^.Length);
+  if result = 0 then
+    exit;
+  result := p^.StructAddr;
+  info.SmbMajorVersion := p^.MajVers;
+  info.SmbMinorVersion := p^.MinVers;
+  info.DmiRevision := p^.Revision; // 1 = SMBIOS 3.0
+  info.Length := p^.StructMaxLength;
+end;
+
+// caller should then try to decode SMB from pointer(result) + info.Len
+function SearchSmbios(const mem: RawByteString; var info: TRawSmbiosInfo): PtrUInt;
+var
+  p, pend: PSmbEntryPoint32;
+begin
+  result := 0;
+  if mem = '' then
+    exit;
+  p := pointer(mem);
+  pend := @PByteArray(mem)[length(mem) - SizeOf(p^)];
+  repeat
+    if (p^.Anchor = SMB_ANCHOR) and
+       (p^.IntAnch4 = SMB_INT4) and
+       (p^.IntAnch5 = SMB_INT5) then
+    begin
+      result := GetRawSmbios32(p, info);
+      if result <> 0 then
+        exit;
+    end
+    else if (p^.Anchor = SMB_ANCHOR4) and
+            (PSmbEntryPoint64(p)^.Anch5 = SMB_ANCHOR5) then
+    begin
+      result := GetRawSmbios64(pointer(p), info);
+      if result <> 0 then
+        exit; // here info.Length = max length
+    end;
+    inc(PHash128(p)); // search on 16-byte (paragraph) boundaries
+  until PtrUInt(p) >= PtrUInt(pend);
+end;
+
+procedure ComputeGetSmbios;
+begin
+  GlobalLock; // thread-safe retrieval
+  try
+    if not _SmbiosRetrieved then
+    begin
+      _SmbiosRetrieved := true;
+      Finalize(RawSmbios.Data);
+      FillCharFast(RawSmbios, SizeOf(RawSmbios), 0);
+      if _GetRawSmbios(RawSmbios) then // OS specific call
+         if DecodeSmbios(RawSmbios, _Smbios) <> 0 then
+         begin
+           // we were able to retrieve and decode SMBIOS information
+           {$ifdef OSPOSIX}
+           _AfterDecodeSmbios(RawSmbios); // persist in SMB_CACHE for non-root
+           {$endif OSPOSIX}
+           exit;
+         end;
+      // if not root on POSIX, SMBIOS is not available
+      // -> try to get what the OS exposes (Linux, MacOS or FreeBSD)
+      DirectSmbiosInfo(_Smbios);
+    end;
+  finally
+    GlobalUnLock;
+  end;
+end;
+
+function GetRawSmbios: boolean;
+begin
+  if not _SmbiosRetrieved then
+    ComputeGetSmbios; // fill both RawSmbios and _Smbios[]
+  result := RawSmbios.Data <> '';
+end;
+
+function GetSmbios(info: TSmbiosBasicInfo): RawUtf8;
+begin
+  if not _SmbiosRetrieved then
+    ComputeGetSmbios; // fill both RawSmbios and _Smbios[]
+  result := _Smbios[info];
+end;
+
+procedure GetComputerUuid(out uuid: TGuid; disable: TGetComputerUuid);
+var
+  n, i: PtrInt;
+  u: THash128Rec absolute uuid;
+  s: RawByteString;
+  fn: TFileName;
+  mac: TRawUtf8DynArray;
+
+  procedure crctext(const s: RawUtf8);
+  begin
+    if s = '' then
+      exit;
+    u.c[n] := crc32c(u.c[n], pointer(s), length(s));
+    n := (n + 1) and 3; // update only 32-bit of UUID per crctext() call
+  end;
+
+begin
+  // first try to retrieve the Machine BIOS UUID
+  if not _SmbiosRetrieved then
+    ComputeGetSmbios; // maybe from local SMB_CACHE file for non-root
+  if not (gcuSmbios in disable) and
+     (_Smbios[sbiUuid] <> '') and
+     TextToUuid(_Smbios[sbiUuid], uuid) then
+    exit;
+  // did we already compute (and persist) this UUID?
+  if disable = [] then // we persist a fully-qualified UUID only
+  begin
+    fn := UUID_CACHE;
+    s := StringFromFile(fn);
+    if length(s) = SizeOf(uuid) then
+    begin
+      uuid := PGuid(s)^; // seems to be a valid UUID binary blob
+      exit;
+    end;
+  end;
+  // no known UUID: compute and store a 128-bit hash from HW specs
+  // which should remain identical even between full OS reinstalls
+  // note: /etc/machine-id is no viable alternative since it is from SW random
+  s := CPU_ARCH_TEXT;
+  crc128c(pointer(s), length(s), u.b); // rough starting point
+  {$ifdef CPUINTELARM}
+  if not (gcuCpuFeatures in disable) then
+    crc128c(@CpuFeatures, SizeOf(CpuFeatures), u.b); // override
+  {$endif CPUINTELARM}
+  if (RawSmbios.Data <> '') and // some bios have no uuid but some HW info
+     not (gcuSmbiosData in disable) then
+    crc32c128(@u.b, pointer(RawSmbios.Data), length(RawSmbios.Data));
+  n := 0;
+  if not (gcuSmbiosText in disable) then
+    for i := 0 to length(_Smbios) - 1 do // some of _Smbios[] may be set
+      crctext(PRawUtf8Array(@_Smbios)[i]);
+  if not (gcuCpuInfoText in disable) then
+    crctext(CpuCacheText);
+  if not (gcuBiosInfoText in disable) then
+    crctext(BiosInfoText);
+  if not (gcuCpuInfoText in disable) then
+    crctext(CpuInfoText);
+  if Assigned(GetSystemMacAddress) and
+     not (gcuMacAddress in disable) then
+    // from mormot.net.sock or mormot.core.os.posix.inc for Linux only
+    mac := GetSystemMacAddress;
+  if mac <> nil then
+    // MAC should make it unique at least over the local network
+    for i := 0 to high(mac) do
+      crctext(mac[i])
+  else
+  begin
+    // unpersisted fallback if mormot.net.sock is not included (very unlikely)
+    crctext(Executable.Host);
+    exit; // unpersisted
+  end;
+  if fn <> '' then // disable = []
+    // we have enough unique HW information to store it locally for next startup
+    // note: RawSmbios.Data may not be genuine e.g. between VMs
+    if FileFromBuffer(@u, SizeOf(u), fn) then
+      FileSetSticky(fn); // use S_ISVTX so that file is not removed from /var/tmp
+end;
+
+var
+  _GetComputerUuid: RawUtf8;
+
+function GetComputerUuid(disable: TGetComputerUuid): RawUtf8;
+var
+  u: TGuid;
+begin
+  if disable = [] then
+  begin
+    result := _GetComputerUuid; // try from cache
+    if result <> '' then
+      exit;
+  end;
+  GetComputerUuid(u, disable);
+  UuidToText(u, result);
+  if disable <> [] then
+    exit; // cache fully-qualified UUID only
+  GlobalLock;
+  _GetComputerUuid := result;
+  GlobalUnLock;
+end;
+
+procedure DecodeSmbiosUuid(src: PGuid; out dest: RawUtf8; const raw: TRawSmbiosInfo);
+var
+  uid: TGuid;
+begin
+  uid := src^;
+  // reject full $00 = unsupported or full $ff = not set
+  if IsZero(@uid, SizeOf(uid)) or
+     ((PCardinalArray(@uid)[0] = $ffffffff) and
+      (PCardinalArray(@uid)[1] = $ffffffff) and
+      (PCardinalArray(@uid)[2] = $ffffffff) and
+      (PCardinalArray(@uid)[3] = $ffffffff)) then
+    exit;
+  // GUIDToString() already displays the first 4 bytes as little-endian
+  // - we don't need to swap those bytes as dmi_system_uuid() in dmidecode.c
+  // on Windows, to match "wmic csproduct get uuid" official value
+  // - on MacOs, sduInvert is set to match IOPlatformUUID value from ioreg :(
+  if (_SmbiosDecodeUuid = sduInvert) or
+  // - dmi_save_uuid() from the Linux kernel do check for SMBIOS 2.6 version
+  // https://elixir.bootlin.com/linux/latest/source/drivers/firmware/dmi_scan.c
+     ((_SmbiosDecodeUuid = sduVersion) and
+      (raw.SmbMajorVersion shl 8 + raw.SmbMinorVersion < $0206)) then
+  begin
+    uid.D1 := bswap32(uid.D1);
+    uid.D2 := bswap16(uid.D2);
+    uid.D3 := bswap16(uid.D3);
+  end;
+  UuidToText(uid, dest);
+end;
+
+function DecodeSmbios(var raw: TRawSmbiosInfo; out info: TSmbiosBasicInfos): PtrInt;
+var
+  lines: array[byte] of TSmbiosBasicInfo; // single pass efficient decoding
+  len, trimright: PtrInt;
+  cur: ^TSmbiosBasicInfo;
+  s, sEnd: PByteArray;
+begin
+  result := 0;
+  Finalize(info);
+  s := pointer(raw.Data);
+  if s = nil then
+    exit;
+  sEnd := @s[length(raw.Data)];
+  FillCharFast(lines, SizeOf(lines), ord(sbiUndefined));
+  repeat
+    if (s[0] = 127) or // type (127=EOT)
+       (s[1] < 4) or   // length
+       (PtrUInt(@s[s[1]]) > PtrUInt(sEnd)) then
+    begin
+      s := @s[2]; // truncate to the exact end of DMI/SMBIOS input
+      break;
+    end;
+    case s[0] of
+      0: // Bios Information (type 0)
+        begin
+          lines[s[4]] := sbiBiosVendor;
+          lines[s[5]] := sbiBiosVersion;
+          lines[s[8]] := sbiBiosDate;
+          if s[1] >= $17 then // 2.4+
+          begin
+            _fmt('%d.%d', [s[$14], s[$15]], info[sbiBiosRelease]);
+            _fmt('%d.%d', [s[$16], s[$17]], info[sbiBiosFirmware]);
+          end;
+        end;
+      1: // System Information (type 1)
+        begin
+          lines[s[4]] := sbiManufacturer;
+          lines[s[5]] := sbiProductName;
+          lines[s[6]] := sbiVersion;
+          lines[s[7]] := sbiSerial;
+          if s[1] >= $18 then // 2.1+
+          begin
+            DecodeSmbiosUuid(@s[8], info[sbiUuid], raw);
+            if s[1] >= $1a then // 2.4+
+            begin
+              lines[s[$19]] := sbiSku;
+              lines[s[$1a]] := sbiFamily;
+            end;
+          end;
+        end;
+      2: // Baseboard (or Module) Information (type 2) - keep only the first
+        begin
+          lines[s[4]] := sbiBoardManufacturer;
+          lines[s[5]] := sbiBoardProductName;
+          lines[s[6]] := sbiBoardVersion;
+          lines[s[7]] := sbiBoardSerial;
+          lines[s[8]] := sbiBoardAssetTag;
+          lines[s[10]] := sbiBoardLocation;
+        end;
+      4: // Processor Information (type 4) - keep only the first
+        begin
+          lines[s[7]] := sbiCpuManufacturer;
+          lines[s[$10]] := sbiCpuVersion;
+          if s[1] >= $22 then // 2.3+
+          begin
+            lines[s[$20]] := sbiCpuSerial;
+            lines[s[$21]] := sbiCpuAssetTag;
+            lines[s[$22]] := sbiCpuPartNumber;
+          end;
+        end;
+      11: // OEM Strings (Type 11) - keep only the first
+        if s[4] <> 0 then
+          lines[1] := sbiOem; // e.g. 'vboxVer_6.1.36'
+      22: // Portable Battery (type 22) - keep only the first
+        if s[1] >= $0f then // 2.1+
+        begin
+          lines[s[4]] := sbiBatteryLocation;
+          lines[s[5]] := sbiBatteryManufacturer;
+          lines[s[8]] := sbiBatteryName;
+          lines[s[$0e]] := sbiBatteryVersion;
+          if s[1] >= $14 then // 2.2+
+            lines[s[$14]] := sbiBatteryChemistry;
+        end;
+    end;
+    s := @s[s[1]]; // go to string table
+    cur := @lines[1];
+    if s[0] = 0 then
+      inc(PByte(s)) // no string table
+    else
+      repeat
+        len := StrLen(s);
+        if cur^ <> sbiUndefined then
+        begin
+          if info[cur^] = '' then // only set the first occurrence if multiple
+          begin
+            trimright := len;
+            while (trimright <> 0) and
+                  (s[trimright - 1] <= ord(' ')) do
+              dec(trimright);
+            FastSetString(info[cur^], s, trimright);
+          end;
+          cur^ := sbiUndefined; // reset slot in lines[]
+        end;
+        s := @s[len + 1]; // next string
+        inc(cur);
+      until s[0] = 0; // end of string table
+    inc(PByte(s)); // go to next structure
+  until false;
+  // compute the exact DMI/SMBIOS size, and adjust the raw.Data length
+  result := PtrUInt(s) - PtrUInt(raw.Data);
+  raw.Length := result;
+  if length(raw.Data) <> result then
+    FakeSetLength(raw.Data, result);
+end;
+
+
+{ **************** TSynLocker Threading Features }
+
+// as reference, take a look at Linus insight
+// from https://www.realworldtech.com/forum/?threadid=189711&curpostid=189755
+{$ifdef CPUINTEL}
+procedure DoPause; {$ifdef FPC} assembler; nostackframe; {$endif}
+asm
+      pause
+end;
+{$endif CPUINTEL}
+
+const
+  {$ifdef CPUINTEL}
+  SPIN_COUNT = 1000;
+  {$else}
+  SPIN_COUNT = 100; // since DoPause does nothing, switch to thread sooner
+  {$endif CPUINTEL}
+
+function DoSpin(spin: PtrUInt): PtrUInt;
+  {$ifdef CPUINTEL} {$ifdef HASINLINE} inline; {$endif} {$endif}
+  // on Intel, the pause CPU instruction would relax the core
+  // on ARM/AARCH64, the not-inlined function call makes a small delay
+begin
+  {$ifdef CPUINTEL}
+  DoPause;
+  {$endif CPUINTEL}
+  dec(spin);
+  if spin = 0 then
+  begin
+    SwitchToThread; // fpnanosleep on POSIX
+    spin := SPIN_COUNT;
+  end;
+  result := spin;
+end;
+
+
+{ TLightLock }
+
+procedure TLightLock.Init;
+begin
+  Flags := 0;
+end;
+
+procedure TLightLock.Done;
+begin // just for compatibility with TOSLock
+end;
+
+procedure TLightLock.Lock;
+begin
+  // we tried a dedicated asm but it was slower: inlining is preferred
+  if not LockedExc(Flags, 1, 0) then
+    LockSpin;
+end;
+
+procedure TLightLock.UnLock;
+begin
+  {$ifdef CPUINTEL}
+  Flags := 0; // non reentrant locks need no additional thread safety
+  {$else}
+  LockedExc(Flags, 0, 1); // ARM can be weak-ordered
+  // https://preshing.com/20121019/this-is-why-they-call-it-a-weakly-ordered-cpu
+  {$endif CPUINTEL}
+end;
+
+function TLightLock.TryLock: boolean;
+begin
+  result := (Flags = 0) and // first check without any (slow) atomic opcode
+            LockedExc(Flags, 1, 0);
+end;
+
+function TLightLock.IsLocked: boolean;
+begin
+  result := Flags <> 0;
+end;
+
+procedure TLightLock.LockSpin;
+var
+  spin: PtrUInt;
+begin
+  spin := SPIN_COUNT;
+  repeat
+    spin := DoSpin(spin);
+  until TryLock;
+end;
+
+
+{ TMultiLightLock }
+
+procedure TMultiLightLock.Init;
+begin
+  Flags := 0;
+  ThreadID := TThreadID(0);
+  ReentrantCount := 0;
+end;
+
+procedure TMultiLightLock.Done;
+begin
+  Flags := PtrUInt(-1);
+  ThreadID := TThreadID(0); // invalid combination to let TryLock fail
+end;
+
+procedure TMultiLightLock.Lock;
+begin
+  if not TryLock then
+    LockSpin;
+end;
+
+procedure TMultiLightLock.UnLock;
+begin
+  dec(ReentrantCount);
+  if ReentrantCount <> 0 then
+    exit;
+  {$ifdef CPUINTEL}
+  Flags := 0;
+  {$else}
+  LockedExc(Flags, 0, 1); // ARM can be weak-ordered
+  // https://preshing.com/20121019/this-is-why-they-call-it-a-weakly-ordered-cpu
+  {$endif CPUINTEL}
+  ThreadID := TThreadID(0);
+end;
+
+function TMultiLightLock.TryLock: boolean;
+var
+  tid: TThreadID;
+begin
+  tid := GetCurrentThreadId;
+  if Flags = 0 then                // is not locked
+    if LockedExc(Flags, 1, 0) then // atomic acquisition
+    begin
+      ThreadID := tid;
+      ReentrantCount := 1;
+      result := true;          // acquired this lock
+    end
+    else
+      result := false          // impossible to acquire this lock
+  else if ThreadID <> tid then // locked by another thread
+    result := false
+  else
+  begin
+    inc(ReentrantCount);       // locked by this thread - make it reentrant
+    result := true;
+  end;
+end;
+
+procedure TMultiLightLock.ForceLock;
+begin
+  Flags := PtrUInt(-1); // forced acquisition, whatever the current state is
+  ThreadID := GetCurrentThreadId;
+  ReentrantCount := MaxInt; // make this method reentrant
+end;
+
+function TMultiLightLock.IsLocked: boolean;
+begin
+  result := Flags <> 0;
+end;
+
+procedure TMultiLightLock.LockSpin;
+var
+  spin: PtrUInt;
+begin
+  spin := SPIN_COUNT;
+  repeat
+    spin := DoSpin(spin);
+  until TryLock;
+end;
+
+
+{ TRWLightLock }
+
+procedure TRWLightLock.Init;
+begin
+  Flags := 0; // bit 0=WriteLock, >0=ReadLock counter
+end;
+
+procedure TRWLightLock.ReadLock;
+var
+  f: PtrUInt;
+begin
+  // if not writing, atomically increase the RD counter in the upper flag bits
+  f := Flags and not 1; // bit 0=WriteLock, >0=ReadLock counter
+  if not LockedExc(Flags, f + 2, f) then
+    ReadLockSpin;
+end;
+
+function TRWLightLock.TryReadLock: boolean;
+var
+  f: PtrUInt;
+begin
+  // if not writing, atomically increase the RD counter in the upper flag bits
+  f := Flags and not 1; // bit 0=WriteLock, >0=ReadLock counter
+  result := LockedExc(Flags, f + 2, f);
+end;
+
+procedure TRWLightLock.ReadUnLock;
+begin
+  LockedDec(Flags, 2);
+end;
+
+procedure TRWLightLock.ReadLockSpin;
+var
+  spin: PtrUInt;
+begin
+  spin := SPIN_COUNT;
+  repeat
+    spin := DoSpin(spin);
+  until TryReadLock;
+end;
+
+function TRWLightLock.TryWriteLock: boolean;
+var
+  f: PtrUInt;
+begin
+  f := Flags and not 1; // bit 0=WriteLock, >0=ReadLock
+  result := (Flags = f) and
+            LockedExc(Flags, f + 1, f);
+end;
+
+procedure TRWLightLock.WriteLock;
+begin
+  if not TryWriteLock then
+    WriteLockSpin;
+end;
+
+procedure TRWLightLock.WriteUnLock;
+begin
+  LockedDec(Flags, 1);
+end;
+
+procedure TRWLightLock.WriteLockSpin;
+var
+  spin: PtrUInt;
+begin
+  spin := SPIN_COUNT;
+  repeat
+    spin := DoSpin(spin);
+  until TryWriteLock;
+end;
+
+
+{ TRWLock }
+
+procedure TRWLock.Init;
+begin
+  // bit 0 = WriteLock, 1 = ReadWriteLock, 2.. = ReadOnlyLock counter
+  Flags := 0;
+  // no need to set the other fields because they will be reset if Flags=0
+end;
+
+procedure TRWLock.AssertDone;
+begin
+  if Flags <> 0 then
+    raise EOSException.CreateFmt('TRWLock Flags=%x', [Flags]);
+end;
+
+// dedicated asm for this most simple (and used) method
+{$ifdef ASMX64}
+
+procedure TRWLock.ReadOnlyLock;
+// stack frame is required (at least on Windows) since it may call SwitchToThread
+var
+  backup: pointer; // better than push/pop since we have a stack frame
+asm
+        {$ifdef SYSVABI}
+        mov     rcx, rdi      // rcx = self
+        {$endif SYSVABI}
+@retry: mov     r8d, SPIN_COUNT
+@spin:  mov     rax, qword ptr [rcx + TRWLock.Flags]
+        and     rax, not 1
+        lea     rdx, [rax + 4]
+   lock cmpxchg qword ptr [rcx + TRWLock.Flags], rdx
+        jz      @done
+        pause
+        dec     r8d
+        jnz     @spin
+        mov     qword ptr [backup], rcx
+        call    SwitchToThread
+        mov     rcx, qword ptr [backup] // restore for the wait loop
+        jmp     @retry
+@done:  // restore the stack frame
+end;
+
+{$else}
+
+procedure TRWLock.ReadOnlyLock;
+var
+  f: PtrUInt;
+begin
+  // if not writing, atomically increase the RD counter in the upper flag bits
+  f := Flags and not 1; // bit 0=WriteLock, 1=ReadWriteLock, >1=ReadOnlyLock
+  if not LockedExc(Flags, f + 4, f) then
+    ReadOnlyLockSpin;
+end;
+
+procedure TRWLock.ReadOnlyLockSpin;
+var
+  spin, f: PtrUInt;
+begin
+  spin := SPIN_COUNT;
+  repeat
+    spin := DoSpin(spin);
+    f := Flags and not 1; // retry ReadOnlyLock
+  until (Flags = f) and
+        LockedExc(Flags, f + 4, f);
+end;
+
+{$endif ASMX64}
+
+procedure TRWLock.ReadOnlyUnLock;
+begin
+  LockedDec(Flags, 4);
+end;
+
+procedure TRWLock.ReadWriteLock;
+var
+  spin, f: PtrUInt;
+  tid: TThreadID;
+begin
+  tid := GetCurrentThreadId;
+  if (Flags and 2 = 2) and
+     (LastReadWriteLockThread = tid) then
+  begin
+    inc(LastReadWriteLockCount); // allow ReadWriteLock to be reentrant
+    exit;
+  end;
+  // if not writing, atomically acquire the upgradable RD flag bit
+  spin := SPIN_COUNT;
+  repeat
+    f := Flags and not 3; // bit 0=WriteLock, 1=ReadWriteLock, >1=ReadOnlyLock
+    if (Flags = f) and
+       LockedExc(Flags, f + 2, f) then
+      break;
+    spin := DoSpin(spin);
+  until false;
+  LastReadWriteLockThread := tid;
+  LastReadWriteLockCount := 0;
+end;
+
+procedure TRWLock.ReadWriteUnLock;
+begin
+  if LastReadWriteLockCount <> 0 then
+  begin
+    dec(LastReadWriteLockCount);
+    exit;
+  end;
+  LastReadWriteLockThread := TThreadID(0);
+  LockedDec(Flags, 2);
+end;
+
+procedure TRWLock.WriteLock;
+var
+  spin, f: PtrUInt;
+  tid: TThreadID;
+begin
+  tid := GetCurrentThreadId;
+  if (Flags and 1 = 1) and
+     (LastWriteLockThread = tid) then
+  begin
+    inc(LastWriteLockCount); // allow WriteLock to be reentrant
+    exit;
+  end;
+  spin := SPIN_COUNT;
+  // acquire the WR flag bit
+  repeat
+    f := Flags and not 1; // bit 0=WriteLock, 1=ReadWriteLock, >1=ReadOnlyLock
+    if (Flags = f) and
+       LockedExc(Flags, f + 1, f) then
+      if (Flags and 2 = 2) and
+         (LastReadWriteLockThread <> tid) then
+        // there is a pending ReadWriteLock but not on this thread
+        LockedDec(Flags, 1) // try again
+      else
+        // we exclusively acquired the WR lock
+        break;
+    spin := DoSpin(spin);
+  until false;
+  LastWriteLockThread := tid;
+  LastWriteLockCount := 0;
+  // wait for all readers to have finished their job
+  while Flags > 3 do
+    spin := DoSpin(spin);
+end;
+
+procedure TRWLock.WriteUnlock;
+begin
+  if LastWriteLockCount <> 0 then
+  begin
+    dec(LastWriteLockCount); // reentrant call
+    exit;
+  end;
+  LastWriteLockThread := TThreadID(0);
+  LockedDec(Flags, 1);
+end;
+
+procedure TRWLock.Lock(context: TRWLockContext);
+begin
+  if context = cReadOnly then
+    ReadOnlyLock
+  else if context = cReadWrite then
+    ReadWriteLock
+  else
+    WriteLock;
+end;
+
+procedure TRWLock.UnLock(context: TRWLockContext);
+begin
+  if context = cReadOnly then
+    ReadOnlyUnLock
+  else if context = cReadWrite then
+    ReadWriteUnLock
+  else
+    WriteUnLock;
+end;
+
+
+{ TOSLock }
+
+procedure TOSLock.Init;
+begin
+  mormot.core.os.InitializeCriticalSection(CS);
+end;
+
+procedure TOSLock.Done;
+begin
+  DeleteCriticalSectionIfNeeded(CS);
+end;
+
+procedure TOSLock.Lock;
+begin
+  mormot.core.os.EnterCriticalSection(CS);
+end;
+
+function TOSLock.TryLock: boolean;
+begin
+  result := mormot.core.os.TryEnterCriticalSection(CS) <> 0;
+end;
+
+procedure TOSLock.UnLock;
+begin
+  mormot.core.os.LeaveCriticalSection(CS);
+end;
+
+
+{ TLockedList }
+
+procedure TLockedList.Init(onesize: PtrUInt; const onefree: TOnLockedListOne);
+begin
+  FillCharFast(self, SizeOf(self), 0);
+  fSize := onesize;
+  fOnFree := onefree;
+  fSequence := (Random32 shr 2) + 65536; // 65535 < sequence < MaxInt
+end;
+
+function LockedListFreeAll(o: PLockedListOne; const OnFree: TOnLockedListOne): integer;
+var
+  next: PLockedListOne;
+begin
+  result := 0;
+  while o <> nil do
+  begin
+    inc(result);
+    next := o.next;
+    if Assigned(OnFree) then
+      OnFree(o);
+    FreeMem(o);
+    o := next;
+  end;
+end;
+
+procedure TLockedList.Done;
+begin
+  Clear;
+  EmptyBin;
+end;
+
+procedure TLockedList.Clear;
+begin
+  Safe.Lock;
+  try
+    LockedListFreeAll(fHead, fOnFree);
+    fHead := nil;
+    Count := 0;
+  finally
+    Safe.UnLock;
+  end;
+end;
+
+function TLockedList.EmptyBin: integer;
+begin
+  Safe.Lock;
+  try
+    result := LockedListFreeAll(fBin, nil);
+    fBin := nil;
+  finally
+    Safe.UnLock;
+  end;
+end;
+
+function TLockedList.New: pointer;
+begin
+  Safe.Lock;
+  try
+    // try to recycle from single-linked list bin, or allocate
+    result := fBin;
+    if result <> nil then
+      fBin := PLockedListOne(result).next
+    else
+      result := AllocMem(fSize);
+    PLockedListOne(result).sequence := fSequence;
+    inc(fSequence); // protected by Safe.Lock
+    // insert at beginning of the main double-linked list
+    PLockedListOne(result).next := fHead;
+    if fHead <> nil then
+      PLockedListOne(fHead).prev := result;
+    fHead := result;
+    inc(Count);
+  finally
+    Safe.UnLock;
+  end;
+end;
+
+function TLockedList.Free(one: pointer): boolean;
+var
+  o: PLockedListOne absolute one;
+begin
+  result := false;
+  if (o = nil) or
+     (o^.sequence = 0) then
+    exit;
+  Safe.Lock;
+  try
+    // remove from main double-linked list
+    if o = fHead then
+      fHead := o.next;
+    if o.next <> nil then
+      PLockedListOne(o.next).prev := o.prev;
+    if o.prev <> nil then
+      PLockedListOne(o.prev).next := o.next;
+    // release internals and add to the recycle bin
+    if Assigned(fOnFree) then
+      fOnFree(o);
+    FillCharFast(o^, fSize, 0); // garbage collect as void
+    o.next := fBin;
+    fBin := o;
+    dec(Count);
+  finally
+    Safe.UnLock;
+  end;
+  result := true;
+end;
+
+
+{ TAutoLock }
+
+constructor TAutoLock.Create(aLock: PSynLocker);
+begin
+  fLock := aLock;
+  fLock^.Lock;
+end;
+
+destructor TAutoLock.Destroy;
+begin
+  fLock^.UnLock;
+end;
+
+
+{ TSynLocker }
+
+function NewSynLocker: PSynLocker;
+begin
+  result := AllocMem(SizeOf(TSynLocker));
+  InitializeCriticalSection(result^.fSection);
+  result^.fInitialized := true;
+end;
+
+procedure TSynLocker.Init;
+begin
+  InitializeCriticalSection(fSection);
+  fLockCount := 0;
+  fPaddingUsedCount := 0;
+  fInitialized := true;
+  fRW.Init;
+end;
+
+procedure TSynLocker.Done;
+var
+  i: PtrInt;
+  v: PSynVarData;
+begin
+  v := @Padding[0];
+  for i := 1 to fPaddingUsedCount do
+  begin
+    if (v^.VType and VTYPE_STATIC) <> 0 then
+      VarClearProc(v^.Data); // won't include varAny = SetPointer
+    inc(v);
+  end;
+  DeleteCriticalSection(fSection);
+  fInitialized := false;
+end;
+
+procedure TSynLocker.DoneAndFreeMem;
+begin
+  Done;
+  FreeMem(@self);
+end;
+
+function TSynLocker.GetIsLocked: boolean;
+begin
+  case fRWUse of
+    uSharedLock:
+      result := fLockCount <> 0; // only updated by uSharedLock
+    uRWLock:
+      result := fRW.Flags = 0;   // no lock at all
+  else
+    result := false;             // uNoLock will never lock
+  end;
+end;
+
+procedure TSynLocker.RWLock(context: TRWLockContext);
+begin
+  case fRWUse of
+    uSharedLock:
+      begin
+        mormot.core.os.EnterCriticalSection(fSection);
+        inc(fLockCount);
+      end;
+    uRWLock:
+      fRW.Lock(context);
+  end; // uNoLock will just do nothing
+end;
+
+procedure TSynLocker.RWUnLock(context: TRWLockContext);
+begin
+  case fRWUse of
+    uSharedLock:
+      begin
+        dec(fLockCount);
+        mormot.core.os.LeaveCriticalSection(fSection);
+      end;
+    uRWLock:
+      fRW.UnLock(context);
+  end; // uNoLock will just do nothing
+end;
+
+procedure TSynLocker.ReadLock;
+begin
+  RWLock(cReadOnly); // will be properly inlined
+end;
+
+procedure TSynLocker.ReadUnLock;
+begin
+  RWUnLock(cReadOnly);
+end;
+
+procedure TSynLocker.ReadWriteLock;
+begin
+  RWLock(cReadWrite);
+end;
+
+procedure TSynLocker.ReadWriteUnLock;
+begin
+  RWUnLock(cReadWrite);
+end;
+
+procedure TSynLocker.Lock;
+begin
+  RWLock(cWrite);
+end;
+
+procedure TSynLocker.UnLock;
+begin
+  RWUnLock(cWrite);
+end;
+
+function TSynLocker.TryLock: boolean;
+begin
+  result := (fRWUse = uSharedLock) and
+            (mormot.core.os.TryEnterCriticalSection(fSection) <> 0);
+  if result then
+    inc(fLockCount);
+end;
+
+function TSynLocker.TryLockMS(retryms: integer; terminated: PBoolean): boolean;
+var
+  ms: integer;
+  endtix: Int64;
+begin
+  result := TryLock;
+  if result or
+     (fRWUse <> uSharedLock) or
+     (retryms <= 0) then
+    exit;
+  ms := 0;
+  endtix := GetTickCount64 + retryms;
+  repeat
+    SleepHiRes(ms);
+    result := TryLock;
+    if result or
+       ((terminated <> nil) and
+        terminated^) then
+      exit;
+    ms := ms xor 1; // 0,1,0,1... seems to be good for scaling
+  until GetTickCount64 > endtix;
+end;
+
+function TSynLocker.ProtectMethod: IUnknown;
+begin
+  result := TAutoLock.Create(@self);
+end;
+
+function TSynLocker.GetVariant(Index: integer): Variant;
+begin
+  if cardinal(Index) < cardinal(fPaddingUsedCount) then
+  {$ifdef HASFASTTRYFINALLY}
+  try
+  {$else}
+  begin
+  {$endif HASFASTTRYFINALLY}
+    RWLock(cReadOnly);
+    result := variant(Padding[Index]); // safe copy
+  {$ifdef HASFASTTRYFINALLY}
+  finally
+  {$endif HASFASTTRYFINALLY}
+    RWUnLock(cReadOnly);
+  end
+  else
+    VarClear(result);
+end;
+
+procedure TSynLocker.SetVariant(Index: integer; const Value: Variant);
+begin
+  if cardinal(Index) <= high(Padding) then
+  try
+    RWLock(cWrite);
+    if Index >= fPaddingUsedCount then
+      fPaddingUsedCount := Index + 1;
+    variant(Padding[Index]) := Value;
+  finally
+    RWUnLock(cWrite);
+  end;
+end;
+
+function TSynLocker.GetInt64(Index: integer): Int64;
+begin
+  if cardinal(Index) < cardinal(fPaddingUsedCount) then
+  {$ifdef HASFASTTRYFINALLY}
+  try
+  {$else}
+  begin
+  {$endif HASFASTTRYFINALLY}
+    RWLock(cReadOnly);
+    if not VariantToInt64(variant(Padding[Index]), result) then
+      result := 0;
+  {$ifdef HASFASTTRYFINALLY}
+  finally
+  {$endif HASFASTTRYFINALLY}
+    RWUnLock(cReadOnly);
+  end
+  else
+    result := 0;
+end;
+
+procedure TSynLocker.SetInt64(Index: integer; const Value: Int64);
+begin
+  SetVariant(Index, Value);
+end;
+
+function TSynLocker.GetBool(Index: integer): boolean;
+begin
+  result := false;
+  if cardinal(Index) < cardinal(fPaddingUsedCount) then
+  {$ifdef HASFASTTRYFINALLY}
+  try
+  {$else}
+  begin
+  {$endif HASFASTTRYFINALLY}
+    RWLock(cReadOnly);
+    if not VariantToBoolean(variant(Padding[Index]), result) then
+      result := false;
+  {$ifdef HASFASTTRYFINALLY}
+  finally
+  {$endif HASFASTTRYFINALLY}
+    RWUnLock(cReadOnly);
+  end;
+end;
+
+procedure TSynLocker.SetBool(Index: integer; const Value: boolean);
+begin
+  SetVariant(Index, Value);
+end;
+
+function TSynLocker.GetUnlockedInt64(Index: integer): Int64;
+begin
+  if (cardinal(Index) >= cardinal(fPaddingUsedCount)) or
+     not VariantToInt64(variant(Padding[Index]), result) then
+    result := 0;
+end;
+
+procedure TSynLocker.SetUnlockedInt64(Index: integer; const Value: Int64);
+begin
+  if cardinal(Index) >= high(Padding) then
+    exit;
+  if Index >= fPaddingUsedCount then
+    fPaddingUsedCount := Index + 1;
+  variant(Padding[Index]) := Value;
+end;
+
+function TSynLocker.GetPointer(Index: integer): pointer;
+begin
+  result := nil;
+  if cardinal(Index) < cardinal(fPaddingUsedCount) then
+  {$ifdef HASFASTTRYFINALLY}
+  try
+  {$else}
+  begin
+  {$endif HASFASTTRYFINALLY}
+    RWLock(cReadOnly);
+    with Padding[Index].Data do
+      if VType = varAny then
+        result := VAny;
+  {$ifdef HASFASTTRYFINALLY}
+  finally
+  {$endif HASFASTTRYFINALLY}
+    RWUnLock(cReadOnly);
+  end;
+end;
+
+procedure TSynLocker.SetPointer(Index: integer; const Value: pointer);
+begin
+  if cardinal(Index) <= high(Padding) then
+    try
+      RWLock(cWrite);
+      if Index >= fPaddingUsedCount then
+        fPaddingUsedCount := Index + 1;
+      with Padding[Index] do
+      begin
+        VarClearAndSetType(variant(Data), varAny);
+        VAny := Value;
+      end;
+    finally
+      RWUnLock(cWrite);
+    end;
+end;
+
+function TSynLocker.GetUtf8(Index: integer): RawUtf8;
+begin
+  if cardinal(Index) < cardinal(fPaddingUsedCount) then
+    {$ifdef HASFASTTRYFINALLY}
+    try
+    {$else}
+    begin
+    {$endif HASFASTTRYFINALLY}
+      RWLock(cReadOnly);
+      VariantStringToUtf8(variant(Padding[Index]), result);
+    {$ifdef HASFASTTRYFINALLY}
+    finally
+    {$endif HASFASTTRYFINALLY}
+      RWUnLock(cReadOnly);
+    end
+    else
+      result := '';
+end;
+
+procedure TSynLocker.SetUtf8(Index: integer; const Value: RawUtf8);
+begin
+  if cardinal(Index) <= high(Padding) then
+    try
+      RWLock(cWrite);
+      if Index >= fPaddingUsedCount then
+        fPaddingUsedCount := Index + 1;
+      RawUtf8ToVariant(Value, variant(Padding[Index]));
+    finally
+      RWUnLock(cWrite);
+    end;
+end;
+
+function TSynLocker.LockedInt64Increment(Index: integer; const Increment: Int64): Int64;
+begin
+  result := 0;
+  if cardinal(Index) <= high(Padding) then
+    try
+      RWLock(cWrite);
+      with Padding[Index] do
+      begin
+        if Index < fPaddingUsedCount then
+          VariantToInt64(variant(Data), result)
+        else
+          fPaddingUsedCount := Index + 1;
+        variant(Data) := Int64(result + Increment);
+      end;
+    finally
+      RWUnLock(cWrite);
+    end;
+end;
+
+function TSynLocker.LockedExchange(Index: integer; const Value: variant): variant;
+begin
+  VarClear(result);
+  if cardinal(Index) <= high(Padding) then
+    try
+      RWLock(cWrite);
+      with Padding[Index] do
+      begin
+        if Index < fPaddingUsedCount then
+          result := variant(Data)
+        else
+          fPaddingUsedCount := Index + 1;
+        variant(Data) := Value;
+      end;
+    finally
+      RWUnLock(cWrite);
+    end;
+end;
+
+function TSynLocker.LockedPointerExchange(Index: integer; Value: pointer): pointer;
+begin
+  result := nil;
+  if cardinal(Index) <= high(Padding) then
+    try
+      RWLock(cWrite);
+      with Padding[Index] do
+      begin
+        if Index < fPaddingUsedCount then
+          if VType = varAny then
+            result := VAny
+          else
+            VarClearProc(Data)
+        else
+          fPaddingUsedCount := Index + 1;
+        VType := varAny;
+        VAny := Value;
+      end;
+    finally
+      RWUnLock(cWrite);
+    end;
+end;
+
+
+{ TSynLocked }
+
+constructor TSynLocked.Create;
+begin
+  fSafe := NewSynLocker;
+end;
+
+destructor TSynLocked.Destroy;
+begin
+  inherited Destroy;
+  fSafe^.DoneAndFreeMem;
+end;
+
+procedure TSynLocked.Lock;
+begin
+  if self <> nil then
+    fSafe^.Lock;
+end;
+
+procedure TSynLocked.Unlock;
+begin
+  if self <> nil then
+    fSafe^.UnLock;
+end;
+
+
+{ TObjectOSLightLock }
+
+constructor TObjectOSLightLock.Create;
+begin
+  fSafe.Init;
+end;
+
+destructor TObjectOSLightLock.Destroy;
+begin
+  fSafe.Done;
+end;
+
+procedure TObjectOSLightLock.Lock;
+begin
+  if self <> nil then
+    fSafe.Lock;
+end;
+
+procedure TObjectOSLightLock.Unlock;
+begin
+  if self <> nil then
+    fSafe.UnLock;
+end;
+
+
+{ TSynEvent }
+
+function TSynEvent.SleepStep(var start: Int64; terminated: PBoolean): Int64;
+var
+  ms: integer;
+  endtix: Int64;
+begin
+  ms := SleepStepTime(start, result, @endtix);
+  if (ms < 10) or
+     (terminated = nil) then
+    if ms = 0 then
+      SleepHiRes(0) // < 16 ms is a pious wish on Windows anyway
+    else
+      WaitFor(ms)
+  else
+    repeat
+      WaitFor(10);
+      if terminated^ then
+        exit;
+      result := GetTickCount64;
+    until result >= endtix;
+end;
+
+function TSynEvent.IsEventFD: boolean;
+begin
+  {$ifdef HASEVENTFD}
+  result := fFD <> 0;
+  {$else}
+  result := false;
+  {$endif HASEVENTFD}
+end;
+
+
+{ TLecuyerThreadSafe }
+
+function TLecuyerThreadSafe.Next: cardinal;
+begin
+  Safe.Lock;
+  result := Generator.Next;
+  Safe.UnLock;
+end;
+
+function TLecuyerThreadSafe.NextDouble: double;
+begin
+  Safe.Lock;
+  result := Generator.NextDouble;
+  Safe.UnLock;
+end;
+
+procedure TLecuyerThreadSafe.Fill(dest: pointer; count: integer);
+begin
+  Safe.Lock;
+  Generator.Fill(dest, count);
+  Safe.UnLock;
+end;
+
+procedure TLecuyerThreadSafe.FillShort31(var dest: TShort31);
+begin
+  Fill(@dest, 32);
+  FillAnsiStringFromRandom(@dest, 32);
+end;
+
+
+procedure GlobalLock;
+begin
+  mormot.core.os.EnterCriticalSection(GlobalCriticalSection.CS);
+end;
+
+procedure GlobalUnLock;
+begin
+  mormot.core.os.LeaveCriticalSection(GlobalCriticalSection.CS);
+end;
+
+var
+  InternalGarbageCollection: record // RegisterGlobalShutdownRelease() list
+    Instances:  TObjectDynArray;
+    Count: integer;
+    Shutdown: boolean; // paranoid check to avoid messing with Instances[]
+  end;
+
+function RegisterGlobalShutdownRelease(Instance: TObject;
+  SearchExisting: boolean): pointer;
+begin
+  if not InternalGarbageCollection.Shutdown then
+  begin
+    GlobalLock;
+    try
+      with InternalGarbageCollection do
+        if not SearchExisting or
+           not PtrUIntScanExists(pointer(Instances), Count, PtrUInt(Instance)) then
+          PtrArrayAdd(Instances, Instance, Count);
+    finally
+      GlobalUnLock;
+    end;
+  end;
+  result := Instance;
+end;
+
+function SleepDelay(elapsed: PtrInt): PtrInt;
+begin
+  if elapsed < 50 then
+    result := 0 // 10us on POSIX, SwitchToThread on Windows
+  else if elapsed < 200 then
+    result := 1
+  else if elapsed < 500 then
+    result := 5
+  else if elapsed < 2000 then
+    result := 50
+  else
+    result := 120 + Random32(130); // random 120-250 ms
+end;
+
+function SleepStepTime(var start, tix: Int64; endtix: PInt64): PtrInt;
+begin
+  tix := GetTickCount64;
+  if (start = 0) or
+     (tix < 50) then
+    start := tix
+  else if start < 0 then
+    start := tix - 50; // ensure tix - start = elapsed is not < 50
+  result := SleepDelay(tix - start);
+  if endtix <> nil then
+    endtix^ := tix + result;
+end;
+
+function SleepStep(var start: Int64; terminated: PBoolean): Int64;
+var
+  ms: integer;
+  endtix: Int64;
+begin
+  ms := SleepStepTime(start, result, @endtix);
+  if (ms < 10) or
+     (terminated = nil) then
+    SleepHiRes(ms) // < 16 ms is a pious wish on Windows anyway
+  else
+    repeat
+      SleepHiRes(10); // on Windows, HW clock resolution is around 16 ms
+      result := GetTickCount64;
+    until (ms = 0) or
+          terminated^ or
+          (result >= endtix);
+end;
+
+function SleepHiRes(ms: cardinal; var terminated: boolean;
+  terminatedvalue: boolean): boolean;
+var
+  start, endtix: Int64;
+begin
+  if terminated <> terminatedvalue then
+    if ms < 20 then
+      SleepHiRes(ms) // below HW clock resolution
+    else
+    begin
+      start := GetTickCount64;
+      endtix := start + ms;
+      repeat
+      until (terminated = terminatedvalue) or
+            (SleepStep(start, @terminated) > endtix);
+    end;
+  result := terminated = terminatedvalue;
+end;
+
+procedure SpinExc(var Target: PtrUInt; NewValue, Comperand: PtrUInt);
+var
+  spin: PtrUInt;
+begin
+  spin := SPIN_COUNT;
+  while (Target <> Comperand) or
+        not LockedExc(Target, NewValue, Comperand) do
+    spin := DoSpin(spin);
+end;
+
+function ObjArrayAdd(var aObjArray; aItem: TObject;
+  var aSafe: TLightLock; aCount: PInteger): PtrInt;
+begin
+  aSafe.Lock;
+  if aCount <> nil then
+    result := PtrArrayAdd(aObjArray, aItem, aCount^)
+  else
+    result := PtrArrayAdd(aObjArray, aItem);
+  aSafe.UnLock;
+end;
+
+function PtrArrayDelete(var aPtrArray; aItem: pointer; var aSafe: TLightLock;
+  aCount: PInteger): PtrInt;
+begin
+  if pointer(aPtrArray) = nil then
+  begin
+    result := -1; // no need to lock anything
+    exit;
+  end;
+  aSafe.Lock;
+  result := PtrArrayDelete(aPtrArray, aItem, aCount);
+  aSafe.UnLock;
+end;
+
+function SetCpuSet(var CpuSet: TCpuSet; CpuIndex: cardinal): boolean;
+begin
+  result := false;
+  if (CpuIndex >= SizeOf(CpuSet) shl 3) or
+     (CpuIndex >= SystemInfo.dwNumberOfProcessors) then
+    exit;
+  SetBitPtr(@CpuSet, CpuIndex);
+  result := true;
+end;
+
+function CurrentCpuSet(out CpuSet: TCpuSet): integer;
+begin
+  ResetCpuSet(CpuSet);
+  if GetMaskAffinity(CpuSet) then
+    result := GetBitsCount(CpuSet, SizeOf(CpuSet) shl 3)
+  else
+    result := 0;
+end;
+
+function SetThreadCpuAffinity(Thread: TThread; CpuIndex: cardinal): boolean;
+var
+  mask: TCpuSet;
+begin
+  ResetCpuSet(mask);
+  result := SetCpuSet(mask, CpuIndex) and
+            SetThreadMaskAffinity(Thread, mask);
+end;
+
+function SetThreadSocketAffinity(Thread: TThread; SocketIndex: cardinal): boolean;
+begin
+  result := (SocketIndex < cardinal(length(CpuSocketsMask))) and
+            SetThreadMaskAffinity(Thread, CpuSocketsMask[SocketIndex]);
+end;
+
+procedure _SetThreadName(ThreadID: TThreadID; const Format: RawUtf8;
+  const Args: array of const);
+begin
+  // do nothing - properly implemented in mormot.core.log
+end;
+
+procedure SetCurrentThreadName(const Format: RawUtf8; const Args: array of const);
+begin
+  SetThreadName(GetCurrentThreadId, Format, Args);
+end;
+
+procedure SetCurrentThreadName(const Name: RawUtf8);
+begin
+  SetThreadName(GetCurrentThreadId, '%', [Name]);
+end;
+
+threadvar // do not publish for compilation within Delphi packages
+  _CurrentThreadName: TShort31; // 31 chars is enough for our debug purpose
+
+function CurrentThreadNameShort: PShortString;
+begin
+  result := @_CurrentThreadName;
+end;
+
+function GetCurrentThreadName: RawUtf8;
+begin
+  ShortStringToAnsi7String(_CurrentThreadName, result);
+end;
+
+function GetCurrentThreadInfo: ShortString;
+begin
+  result := ShortString(format('Thread %x [%s]',
+    [PtrUInt(GetCurrentThreadId), _CurrentThreadName]));
+end;
+
+
+{ ****************** Unix Daemon and Windows Service Support }
+
+const
+  // hardcoded to avoid linking mormot.core.rtti for GetEnumName()
+  _SERVICESTATE: array[TServiceState] of string[12] = (
+    'NotInstalled',
+    'Stopped',
+    'Starting',
+    'Stopping',
+    'Running',
+    'Resuming',
+    'Pausing',
+    'Paused',
+    'Failed',
+    'Error');
+
+function ToText(st: TServiceState): PShortString;
+begin
+  result := @_SERVICESTATE[st];
+end;
+
+function ExtractExecutableName(const cmd: RawUtf8; posix: boolean): RawUtf8;
+var
+  temp: RawUtf8;
+  argv: TParseCommandsArgs;
+  argc: integer;
+begin
+  if (pcInvalidCommand in ParseCommandArgs(cmd, @argv, @argc, @temp, posix)) or
+     ({%H-}argc = 0) then
+    result := ''
+  else
+    FastSetString(result, argv[0], StrLen(argv[0]));
+end;
+
+function ExtractCommandArgs(const cmd: RawUtf8; out param: TRawUtf8DynArray;
+  posix: boolean): TParseCommands;
+var
+  temp: RawUtf8;
+  argv: TParseCommandsArgs;
+  argc: integer;
+  i: PtrInt;
+begin
+  result := ParseCommandArgs(cmd, @argv, @argc, @temp, posix);
+  if result * PARSECOMMAND_ERROR <> [] then
+    exit; // failed
+  SetLength(param, argc);
+  for i := 0 to argc - 1 do
+    FastSetString(param[i], argv[i], StrLen(argv[i]));
+end;
+
+function ParseCommandArgs(const cmd: RawUtf8; argv: PParseCommandsArgs;
+  argc: PInteger; temp: PRawUtf8; posix: boolean): TParseCommands;
+var
+  n: PtrInt;
+  state: set of (sWhite, sInArg, sInSQ, sInDQ, sSpecial, sBslash);
+  c: AnsiChar;
+  d, p: PAnsiChar;
+begin
+  result := [pcInvalidCommand];
+  if argv <> nil then
+    argv[0] := nil;
+  if argc <> nil then
+    argc^ := 0;
+  if cmd = '' then
+    exit;
+  if argv = nil then
+    d := nil
+  else
+  begin
+    if temp = nil then
+      exit;
+    SetLength(temp^, length(cmd));
+    d := pointer(temp^);
+  end;
+  state := [];
+  n := 0;
+  p := pointer(cmd);
+  repeat // parse the command line text, using a state machine in the loop
+    c := p^;
+    if d <> nil then
+      d^ := c;
+    inc(p);
+    case c of
+      #0:
+        begin
+          if sInSQ in state then
+            include(result, pcUnbalancedSingleQuote);
+          if sInDQ in state then
+            include(result, pcUnbalancedDoubleQuote);
+          exclude(result, pcInvalidCommand);
+          if argv <> nil then
+            argv^[n] := nil; // always end with a last argv^[] = nil
+          if argc <> nil then
+            argc^ := n;
+          exit;
+        end;
+      #1 .. ' ':
+        begin
+         if state = [sInArg] then
+         begin
+           state := [];
+           if d <> nil then
+           begin
+             d^ := #0;
+             inc(d);
+           end;
+           continue;
+         end;
+         if state * [sInSQ, sInDQ] = [] then
+           continue;
+        end;
+      '\':
+        if posix and
+           (state * [sInSQ, sBslash] = []) then
+          if sInDQ in state then
+          begin
+            case p^ of
+              '"', '\', '$', '`':
+                begin
+                  include(state, sBslash);
+                  continue;
+                end;
+            end;
+          end
+          else if p^ = #0 then
+          begin
+            include(result, pcHasEndingBackSlash);
+            exit;
+          end
+          else
+          begin
+            if d <> nil then
+              d^ := p^;
+            inc(p);
+          end;
+      '^':
+        if not posix and
+           (state * [sInSQ, sInDQ, sBslash] = []) then
+          if PWord(p)^ = $0a0d then
+          begin
+            inc(p, 2);
+            continue;
+          end
+          else if p^ = #0 then
+          begin
+            include(result, pcHasEndingBackSlash);
+            exit;
+          end
+          else
+          begin
+            if d <> nil then
+              d^ := p^;
+            inc(p);
+          end;
+      '''':
+        if posix and
+           not(sInDQ in state) then
+          if sInSQ in state then
+          begin
+            exclude(state, sInSQ);
+            continue;
+          end
+          else if state = [] then
+          begin
+            if argv <> nil then
+              argv^[n] := d;
+            inc(n);
+            if n = high(argv^) then
+              exit;
+            state := [sInSQ, sInArg];
+            continue;
+          end
+          else if state = [sInArg] then
+          begin
+            state := [sInSQ, sInArg];
+            continue;
+          end;
+      '"':
+        if not(sInSQ in state) then
+          if sInDQ in state then
+          begin
+            exclude(state, sInDQ);
+            continue;
+          end
+          else if state = [] then
+          begin
+            if argv <> nil then
+              argv^[n] := d;
+            inc(n);
+            if n = high(argv^) then
+              exit;
+            state := [sInDQ, sInArg];
+            continue;
+          end
+          else if state = [sInArg] then
+          begin
+            state := [sInDQ, sInArg];
+            continue;
+          end;
+      '|',
+      '<',
+      '>':
+        if state * [sInSQ, sInDQ] = [] then
+          include(result, pcHasRedirection);
+      '&',
+      ';':
+        if posix and
+           (state * [sInSQ, sInDQ] = []) then
+        begin
+          include(state, sSpecial);
+          include(result, pcHasJobControl);
+        end;
+      '`':
+        if posix and
+           (state * [sInSQ, sBslash] = []) then
+           include(result, pcHasSubCommand);
+      '(',
+      ')':
+        if posix and
+           (state * [sInSQ, sInDQ] = []) then
+          include(result, pcHasParenthesis);
+      '$':
+        if posix and
+           (state * [sInSQ, sBslash] = []) then
+          if p^ = '(' then
+            include(result, pcHasSubCommand)
+          else
+            include(result, pcHasShellVariable);
+      '*',
+      '?':
+        if posix and
+           (state * [sInSQ, sInDQ] = []) then
+          include(result, pcHasWildcard);
+    end;
+    exclude(state, sBslash);
+    if state = [] then
+    begin
+      if argv <> nil then
+        argv^[n] := d;
+      inc(n);
+      if n = high(argv^) then
+        exit;
+      state := [sInArg];
+    end;
+    if d <> nil then
+      inc(d);
+  until false;
+end;
+
+procedure TrimDualSpaces(var s: RawUtf8);
+var
+  f, i: PtrInt;
+begin
+  f := 1;
+  repeat
+    i := PosEx('  ', s, f);
+    if i = 0 then
+      break;
+    delete(s, i, 1); // dual space -> single space
+    f := i;
+  until false;
+  TrimSelf(s);
+end;
+
+
+procedure InitializeUnit;
+var
+  m: TUriMethod;
+begin
+  {$ifdef ISFPC27}
+  // we force UTF-8 everywhere on FPC for consistency with Lazarus
+  SetMultiByteConversionCodePage(CP_UTF8);
+  SetMultiByteRTLFileSystemCodePage(CP_UTF8);
+  {$endif ISFPC27}
+  GlobalCriticalSection.Init;
+  ConsoleCriticalSection.Init;
+  InitializeSpecificUnit; // in mormot.core.os.posix/windows.inc files
+  TrimDualSpaces(OSVersionText);
+  TrimDualSpaces(OSVersionInfoEx);
+  TrimDualSpaces(BiosInfoText);
+  TrimDualSpaces(CpuInfoText);
+  OSVersionShort := ToTextOS(OSVersionInt32);
+  InitializeExecutableInformation;
+  JSON_CONTENT_TYPE_VAR := JSON_CONTENT_TYPE;
+  JSON_CONTENT_TYPE_HEADER_VAR := JSON_CONTENT_TYPE_HEADER;
+  NULL_STR_VAR := 'null';
+  BOOL_UTF8[false] := 'false';
+  BOOL_UTF8[true]  := 'true';
+  for m := low(METHODNAME32) to pred(high(METHODNAME32)) do
+    METHODNAME32[m] := PCardinal(METHODNAME[m])^;
+  // minimal stubs which will be properly implemented in mormot.core.log.pas
+  GetExecutableLocation := _GetExecutableLocation;
+  SetThreadName := _SetThreadName;
+  ShortToUuid := _ShortToUuid;
+  AppendShortUuid := _AppendShortUuid;
+end;
+
+procedure FinalizeUnit;
+var
+  i: PtrInt;
+begin
+  with InternalGarbageCollection do
+  begin
+    Shutdown := true; // avoid nested initialization at shutdown
+    for i := Count - 1 downto 0 do
+      FreeAndNilSafe(Instances[i]); // before GlobalCriticalSection deletion
+  end;
+  ObjArrayClear(CurrentFakeStubBuffers);
+  Executable.Version.Free;
+  Executable.Command.Free;
+  FinalizeSpecificUnit; // in mormot.core.os.posix/windows.inc files
+  ConsoleCriticalSection.Done;
+  GlobalCriticalSection.Done;
+  {$ifndef NOEXCEPTIONINTERCEPT}
+  _RawLogException := nil;
+  RawExceptionIntercepted := true;
+  {$endif NOEXCEPTIONINTERCEPT}
+end;
+
+
+initialization
+  InitializeUnit;
+
+finalization
+  FinalizeUnit;
+
+end.
+